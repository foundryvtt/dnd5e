{
  "id": "dnd5e",
  "title": "Dungeons & Dragons Fifth Edition",
  "description": "A system for playing the fifth edition of the world's most popular role-playing game in the Foundry Virtual Tabletop environment.",
<<<<<<< HEAD
  "version": "4.3.0",
=======
  "version": "4.2.2",
>>>>>>> ef66d4e2
  "compatibility": {
    "minimum": "12.331",
    "verified": "13.335"
  },
  "url": "https://github.com/foundryvtt/dnd5e/",
  "manifest": "https://raw.githubusercontent.com/foundryvtt/dnd5e/master/system.json",
  "download": "https://github.com/foundryvtt/dnd5e/releases/download/release-4.2.2/dnd5e-release-4.2.2.zip",
  "authors": [
    {
      "name": "Atropos",
      "url": "https://foundryvtt.com",
      "flags": {}
    }
  ],
  "esmodules": [
    "dnd5e.mjs"
  ],
  "styles": [
    "dnd5e.css"
  ],
  "documentTypes": {
    "ActiveEffect": {
      "enchantment": {}
    },
    "Actor": {
      "character": {
        "htmlFields": ["details.biography.value", "details.biography.public", "bastion.description"]
      },
      "npc": {
        "htmlFields": ["details.biography.value", "details.biography.public"]
      },
      "vehicle": {
        "htmlFields": ["details.biography.value", "details.biography.public"]
      },
      "group": {
        "htmlFields": ["description.full", "description.summary"]
      }
    },
    "ChatMessage": {
      "rest": {},
      "turn": {}
    },
    "Item": {
      "weapon": {
        "htmlFields": ["description.value", "description.chat", "unidentified.description"]
      },
      "equipment": {
        "htmlFields": ["description.value", "description.chat", "unidentified.description"]
      },
      "consumable": {
        "htmlFields": ["description.value", "description.chat", "unidentified.description"]
      },
      "tool": {
        "htmlFields": ["description.value", "description.chat", "unidentified.description"]
      },
      "loot": {
        "htmlFields": ["description.value", "description.chat", "unidentified.description"]
      },
      "race": {
        "htmlFields": ["description.value", "description.chat"]
      },
      "background": {
        "htmlFields": ["description.value", "description.chat"]
      },
      "class": {
        "htmlFields": ["description.value", "description.chat"]
      },
      "subclass": {
        "htmlFields": ["description.value", "description.chat"]
      },
      "spell": {
        "htmlFields": ["description.value", "description.chat"]
      },
      "feat": {
        "htmlFields": ["description.value", "description.chat"]
      },
      "container": {
        "htmlFields": ["description.value", "description.chat", "unidentified.description"]
      },
      "backpack": {
        "htmlFields": ["description.value", "description.chat", "unidentified.description"]
      },
      "facility": {
        "htmlFields": ["description.value", "description.chat"]
      }
    },
    "JournalEntryPage": {
      "class": {
        "htmlFields": [
          "details.value",
          "details.additionalHitPoints",
          "description.additionalTraits",
          "description.additionalEquipment",
          "description.subclass"
        ]
      },
      "map": {},
      "rule": {
        "htmlFields": ["tooltip"]
      },
      "spells": {},
      "subclass": {
        "htmlFields": ["details.value"]
      }
    }
  },
  "packs": [
    {
      "name": "heroes",
      "label": "Starter Heroes",
      "system": "dnd5e",
      "path": "packs/heroes",
      "type": "Actor",
      "private": false,
      "flags": {
        "dnd5e": {
          "types": ["character"]
        }
      }
    },
    {
      "name": "monsters",
      "label": "Monsters (SRD)",
      "system": "dnd5e",
      "path": "packs/monsters",
      "type": "Actor",
      "private": false,
      "flags": {
        "dnd5e": {
          "types": ["npc"]
        }
      }
    },
    {
      "name": "items",
      "label": "Items (SRD)",
      "system": "dnd5e",
      "path": "packs/items",
      "type": "Item",
      "private": false,
      "flags": {
        "dnd5e": {
          "types": ["weapon", "equipment", "consumable", "tool", "loot", "feat", "container"]
        }
      }
    },
    {
      "name": "tradegoods",
      "label": "Trade Goods (SRD)",
      "system": "dnd5e",
      "path": "packs/tradegoods",
      "type": "Item",
      "private": false,
      "flags": {
        "dnd5e": {
          "types": ["loot"]
        }
      }
    },
    {
      "name": "spells",
      "label": "Spells (SRD)",
      "system": "dnd5e",
      "path": "packs/spells",
      "type": "Item",
      "private": false,
      "flags": {
        "dnd5e": {
          "types": ["spell"]
        }
      }
    },
    {
      "name": "backgrounds",
      "label": "Backgrounds (SRD)",
      "system": "dnd5e",
      "path": "packs/backgrounds",
      "type": "Item",
      "private": false,
      "flags": {
        "dnd5e": {
          "types": ["background", "feat"]
        }
      }
    },
    {
      "name": "classes",
      "label": "Classes (SRD)",
      "system": "dnd5e",
      "path": "packs/classes",
      "type": "Item",
      "private": false,
      "flags": {
        "dnd5e": {
          "types": ["class"]
        }
      }
    },
    {
      "name": "subclasses",
      "label": "Subclasses (SRD)",
      "system": "dnd5e",
      "path": "packs/subclasses",
      "type": "Item",
      "private": false,
      "flags": {
        "dnd5e": {
          "types": ["subclass"]
        }
      }
    },
    {
      "name": "classfeatures",
      "label": "Class & Subclass Features (SRD)",
      "system": "dnd5e",
      "path": "packs/classfeatures",
      "type": "Item",
      "private": false,
      "flags": {
        "dnd5e": {
          "types": ["feat", "weapon"]
        }
      }
    },
    {
      "name": "races",
      "label": "Races (SRD)",
      "system": "dnd5e",
      "path": "packs/races",
      "type": "Item",
      "private": false,
      "flags": {
        "dnd5e": {
          "types": ["race", "feat"]
        }
      }
    },
    {
      "name": "monsterfeatures",
      "label": "Monster Features (SRD)",
      "system": "dnd5e",
      "path": "packs/monsterfeatures",
      "type": "Item",
      "private": false,
      "flags": {
        "dnd5e": {
          "types": ["feat", "weapon"]
        }
      }
    },
    {
      "name": "rules",
      "label": "Rules (SRD)",
      "system": "dnd5e",
      "path": "packs/rules",
      "type": "JournalEntry",
      "private": false,
      "flags": {
        "display": "table-of-contents"
      }
    },
    {
      "name": "tables",
      "label": "Tables (SRD)",
      "system": "dnd5e",
      "path": "packs/tables",
      "type": "RollTable",
      "private": false,
      "flags": {}
    }
  ],
  "packFolders": [
    {
      "name": "D&D SRD Content",
      "sorting": "m",
      "color": "#cd2c1e",
      "packs": [
        "rules",
        "tables",
        "heroes"
      ],
      "folders": [
        {
          "name": "Character Features",
          "sorting": "m",
          "color": "#b72c1f",
          "packs": [
            "classes",
            "subclasses",
            "classfeatures",
            "backgrounds",
            "races"
          ]
        },
        {
          "name": "Items & Spells",
          "sorting": "m",
          "color": "#941919 ",
          "packs": [
            "items",
            "spells",
            "tradegoods"
          ]
        },
        {
          "name": "Monsters",
          "sorting": "m",
          "color": "#7d160c",
          "packs": [
            "monsters",
            "monsterfeatures"
          ]
        }
      ]
    }
  ],
  "languages": [
    {
      "lang": "en",
      "name": "English",
      "path": "lang/en.json",
      "flags": {}
    }
  ],
  "media": [
    {
      "type": "cover",
      "loop": false,
      "flags": {}
    },
    {
      "type": "setup",
      "url": "systems/dnd5e/ui/official/dnd5e-repo.jpg",
      "thumbnail": "systems/dnd5e/ui/official/dnd5e-thumbnail.jpg"
    }
  ],
  "socket": true,
  "grid": {
    "distance": 5,
    "units": "ft"
  },
  "primaryTokenAttribute": "attributes.hp",
  "background": "systems/dnd5e/ui/official/dnd5e-background.webp",
  "flags": {
    "dnd5e": {
      "sourceBooks": {
        "SRD 5.1": "SOURCE.BOOK.SRD"
      },
      "spellLists": [
        "Compendium.dnd5e.rules.JournalEntry.QvPDSUsAiEn3hD8s.JournalEntryPage.ziBzRlrpBm1KVV0j",
        "Compendium.dnd5e.rules.JournalEntry.QvPDSUsAiEn3hD8s.JournalEntryPage.cuG9d7J9fQH9InYT",
        "Compendium.dnd5e.rules.JournalEntry.QvPDSUsAiEn3hD8s.JournalEntryPage.MWiN7ILEO0Vd3zAZ",
        "Compendium.dnd5e.rules.JournalEntry.QvPDSUsAiEn3hD8s.JournalEntryPage.FhucONA0yRZQjMmb",
        "Compendium.dnd5e.rules.JournalEntry.QvPDSUsAiEn3hD8s.JournalEntryPage.sANq9JMycfSq3A5d",
        "Compendium.dnd5e.rules.JournalEntry.QvPDSUsAiEn3hD8s.JournalEntryPage.PVgly1xB2S2I8GLQ",
        "Compendium.dnd5e.rules.JournalEntry.QvPDSUsAiEn3hD8s.JournalEntryPage.mx4TsSbBIAaAkhQ7",
        "Compendium.dnd5e.rules.JournalEntry.QvPDSUsAiEn3hD8s.JournalEntryPage.k7Rs5EyXeA0SFTXD"
      ]
    },
    "needsMigrationVersion": "4.0.1",
    "compatibleMigrationVersion": "0.8",
    "hotReload": {
      "extensions": ["css", "hbs", "json"],
      "paths": ["dnd5e.css", "templates", "lang"]
    }
  }
}<|MERGE_RESOLUTION|>--- conflicted
+++ resolved
@@ -2,11 +2,7 @@
   "id": "dnd5e",
   "title": "Dungeons & Dragons Fifth Edition",
   "description": "A system for playing the fifth edition of the world's most popular role-playing game in the Foundry Virtual Tabletop environment.",
-<<<<<<< HEAD
-  "version": "4.3.0",
-=======
   "version": "4.2.2",
->>>>>>> ef66d4e2
   "compatibility": {
     "minimum": "12.331",
     "verified": "13.335"
