--- conflicted
+++ resolved
@@ -2,11 +2,7 @@
   "_id": "BmWnprrj0QWQ1BL3",
   "name": "Quarterstaff +3",
   "type": "weapon",
-<<<<<<< HEAD
   "img": "icons/weapons/staves/staff-ornate.webp",
-=======
-  "img": "icons/weapons/staves/staff-simple.webp",
->>>>>>> 0607829a
   "system": {
     "description": {
       "value": "<p><em>Whether through demonic blessing, celestial bequeathment, crazed experiment, or skillful craft, this weapon has been enhanced to bring more bloodshed by the bearer.</em></p>\n<p>You have a bonus to attack and damage rolls made with this magic weapon.</p>",
