{
  "_id": "BeKIrNIvNHRPQ4t5",
  "name": "Staff",
  "type": "weapon",
  "img": "icons/weapons/staves/staff-simple-spiral-grey.webp",
  "system": {
    "description": {
      "value": "<p>A gnarled or polished staff of wood, bone, or more exotic materials like crystal. Such implements are frequently used by spellcasters to hone their arcane focus.</p>\n<p><strong>Spellcasting Focus.</strong> An arcane focus is a special item designed to channel the power of arcane spells. A sorcerer, warlock, or wizard can use such an item as a spellcasting focus, using it in place of any material component which does not list a cost.</p>",
      "chat": ""
    },
    "source": {
      "custom": "",
      "book": "SRD 5.1",
      "page": "",
      "license": "CC-BY-4.0"
    },
    "quantity": 1,
    "weight": {
      "value": 4,
      "units": "lb"
    },
    "price": {
      "value": 5,
      "denomination": "gp"
    },
    "attunement": "",
    "equipped": false,
    "rarity": "",
    "identified": true,
    "cover": null,
    "range": {
      "value": null,
      "long": null,
      "units": "ft",
      "reach": null
    },
    "uses": {
      "max": "",
      "recovery": [],
      "spent": 0
    },
    "damage": {
<<<<<<< HEAD
      "parts": [
        [
          "1d6 + @mod",
          "bludgeoning"
        ]
      ],
      "versatile": "1d8 + @mod"
    },
    "formula": "",
    "save": {
      "ability": "",
      "dc": null,
      "scaling": "spell"
=======
      "versatile": {
        "number": null,
        "denomination": null,
        "bonus": "",
        "types": [],
        "custom": {
          "enabled": false,
          "formula": ""
        },
        "scaling": {
          "mode": "",
          "number": null,
          "formula": ""
        }
      },
      "base": {
        "number": 1,
        "denomination": 4,
        "bonus": "",
        "types": [
          "bludgeoning"
        ],
        "custom": {
          "enabled": false,
          "formula": ""
        },
        "scaling": {
          "mode": "",
          "number": null,
          "formula": ""
        }
      }
>>>>>>> 0607829a
    },
    "armor": {
      "value": 10
    },
    "hp": {
      "value": 0,
      "max": 0,
      "dt": null,
      "conditions": ""
    },
    "properties": [
      "foc",
      "ver"
    ],
    "proficient": null,
    "type": {
      "value": "simpleM",
      "baseItem": "quarterstaff"
    },
    "unidentified": {
      "description": ""
    },
    "container": null,
    "crewed": false,
    "magicalBonus": null,
    "activities": {
      "dnd5eactivity000": {
        "_id": "dnd5eactivity000",
        "type": "attack",
        "activation": {
          "type": "action",
          "value": 1,
          "condition": "",
          "override": false
        },
        "consumption": {
          "targets": [],
          "scaling": {
            "allowed": false,
            "max": ""
          },
          "spellSlot": true
        },
        "description": {
          "chatFlavor": ""
        },
        "duration": {
          "concentration": false,
          "value": "",
          "units": "",
          "special": "",
          "override": false
        },
        "effects": [],
        "range": {
          "value": "5",
          "units": "ft",
          "special": "",
          "override": false
        },
        "target": {
          "template": {
            "count": "",
            "contiguous": false,
            "type": "",
            "size": "",
            "width": "",
            "height": "",
            "units": ""
          },
          "affects": {
            "count": "",
            "type": "",
            "choice": false,
            "special": ""
          },
          "prompt": true,
          "override": false
        },
        "attack": {
          "ability": "",
          "bonus": "",
          "critical": {
            "threshold": null
          },
          "flat": false,
          "type": {
            "value": "melee",
            "classification": "weapon"
          }
        },
        "damage": {
          "critical": {
            "bonus": ""
          },
          "includeBase": true,
          "parts": []
        },
        "uses": {
          "spent": 0,
          "recovery": []
        },
        "sort": 0
      }
    },
    "attuned": false,
    "ammunition": {}
  },
  "effects": [],
  "folder": "MLMTCAvKsuFE3vYA",
  "sort": 0,
  "ownership": {
    "default": 0
  },
  "flags": {},
  "_stats": {
    "duplicateSource": null,
    "coreVersion": "12.331",
    "systemId": "dnd5e",
    "systemVersion": "4.0.0",
    "createdTime": 1725037124380,
    "modifiedTime": 1725037124380,
    "lastModifiedBy": "dnd5ebuilder0000"
  },
  "_key": "!items!BeKIrNIvNHRPQ4t5"
}<|MERGE_RESOLUTION|>--- conflicted
+++ resolved
@@ -40,21 +40,6 @@
       "spent": 0
     },
     "damage": {
-<<<<<<< HEAD
-      "parts": [
-        [
-          "1d6 + @mod",
-          "bludgeoning"
-        ]
-      ],
-      "versatile": "1d8 + @mod"
-    },
-    "formula": "",
-    "save": {
-      "ability": "",
-      "dc": null,
-      "scaling": "spell"
-=======
       "versatile": {
         "number": null,
         "denomination": null,
@@ -87,7 +72,6 @@
           "formula": ""
         }
       }
->>>>>>> 0607829a
     },
     "armor": {
       "value": 10
