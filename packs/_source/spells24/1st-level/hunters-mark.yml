--- conflicted
+++ resolved
@@ -162,11 +162,7 @@
       effect: []
 _stats:
   duplicateSource: null
-<<<<<<< HEAD
-  coreVersion: '13.344'
-=======
   coreVersion: '13.345'
->>>>>>> be4d0a99
   systemId: dnd5e
   systemVersion: 5.1.0
   createdTime: 1724425959210
