_id: Aw2wmqGIatxe2ImI
name: Cloud Giant
type: npc
img: null
system:
  abilities:
    str:
      value: 27
      proficient: 0
      bonuses:
        check: ''
        save: ''
      max: null
    dex:
      value: 10
      proficient: 0
      bonuses:
        check: ''
        save: ''
      max: null
    con:
      value: 22
      proficient: 1
      bonuses:
        check: ''
        save: ''
      max: null
    int:
      value: 12
      proficient: 0
      bonuses:
        check: ''
        save: ''
      max: null
    wis:
      value: 16
      proficient: 1
      bonuses:
        check: ''
        save: ''
      max: null
    cha:
      value: 16
      proficient: 1
      bonuses:
        check: ''
        save: ''
      max: null
  attributes:
    ac:
      flat: 14
      calc: natural
      formula: ''
    hp:
      value: 200
      max: 200
      temp: 0
      tempmax: 0
      formula: 16d12 + 96
    init:
      ability: ''
      bonus: '0'
      roll:
        min: null
        max: null
        mode: 0
    movement:
      burrow: 0
      climb: 0
      fly: 0
      swim: 0
      walk: 40
      units: ft
      hover: false
    attunement:
      max: 3
    senses:
      darkvision: 0
      blindsight: 0
      tremorsense: 0
      truesight: 0
      units: ft
      special: ''
    spellcasting: cha
    exhaustion: 0
    concentration:
      ability: ''
      roll:
        min: null
        max: null
        mode: 0
      bonuses:
        save: ''
      limit: 1
    hd:
      spent: 0
    death:
      ability: ''
      roll:
        min: null
        max: null
        mode: 0
      success: 0
      failure: 0
  details:
    biography:
      value: ''
      public: ''
    alignment: Neutral Good Evil(50%) or Neutral Evil(50%)
    race: null
    type:
      value: giant
      subtype: ''
      swarm: ''
      custom: ''
    environment: Mountain
    cr: 9
    spellLevel: 0
    ideal: ''
    bond: ''
    flaw: ''
  traits:
    size: huge
    di:
      value: []
      bypasses: []
      custom: ''
    dr:
      value: []
      bypasses: []
      custom: ''
    dv:
      value: []
      bypasses: []
      custom: ''
    ci:
      value: []
      custom: ''
    languages:
      value:
        - common
        - giant
      custom: ''
    dm:
      amount: {}
      bypasses: []
  currency:
    pp: 0
    gp: 0
    ep: 0
    sp: 0
    cp: 0
  skills:
    acr:
      value: 0
      ability: dex
      bonuses:
        check: ''
        passive: ''
      roll:
        min: null
        max: null
        mode: 0
    ani:
      value: 0
      ability: wis
      bonuses:
        check: ''
        passive: ''
      roll:
        min: null
        max: null
        mode: 0
    arc:
      value: 0
      ability: int
      bonuses:
        check: ''
        passive: ''
      roll:
        min: null
        max: null
        mode: 0
    ath:
      value: 0
      ability: str
      bonuses:
        check: ''
        passive: ''
      roll:
        min: null
        max: null
        mode: 0
    dec:
      value: 0
      ability: cha
      bonuses:
        check: ''
        passive: ''
      roll:
        min: null
        max: null
        mode: 0
    his:
      value: 0
      ability: int
      bonuses:
        check: ''
        passive: ''
      roll:
        min: null
        max: null
        mode: 0
    ins:
      value: 1
      ability: wis
      bonuses:
        check: ''
        passive: ''
      roll:
        min: null
        max: null
        mode: 0
    itm:
      value: 0
      ability: cha
      bonuses:
        check: ''
        passive: ''
      roll:
        min: null
        max: null
        mode: 0
    inv:
      value: 0
      ability: int
      bonuses:
        check: ''
        passive: ''
      roll:
        min: null
        max: null
        mode: 0
    med:
      value: 0
      ability: wis
      bonuses:
        check: ''
        passive: ''
      roll:
        min: null
        max: null
        mode: 0
    nat:
      value: 0
      ability: int
      bonuses:
        check: ''
        passive: ''
      roll:
        min: null
        max: null
        mode: 0
    prc:
      value: 1
      ability: wis
      bonuses:
        check: ''
        passive: ''
      roll:
        min: null
        max: null
        mode: 0
    prf:
      value: 0
      ability: cha
      bonuses:
        check: ''
        passive: ''
      roll:
        min: null
        max: null
        mode: 0
    per:
      value: 0
      ability: cha
      bonuses:
        check: ''
        passive: ''
      roll:
        min: null
        max: null
        mode: 0
    rel:
      value: 0
      ability: int
      bonuses:
        check: ''
        passive: ''
      roll:
        min: null
        max: null
        mode: 0
    slt:
      value: 0
      ability: dex
      bonuses:
        check: ''
        passive: ''
      roll:
        min: null
        max: null
        mode: 0
    ste:
      value: 0
      ability: dex
      bonuses:
        check: ''
        passive: ''
      roll:
        min: null
        max: null
        mode: 0
    sur:
      value: 0
      ability: wis
      bonuses:
        check: ''
        passive: ''
      roll:
        min: null
        max: null
        mode: 0
  spells:
    spell1:
      value: 0
      override: null
    spell2:
      value: 0
      override: null
    spell3:
      value: 0
      override: null
    spell4:
      value: 0
      override: null
    spell5:
      value: 0
      override: null
    spell6:
      value: 0
      override: null
    spell7:
      value: 0
      override: null
    spell8:
      value: 0
      override: null
    spell9:
      value: 0
      override: null
    pact:
      value: 0
      override: null
    spell0:
      value: 0
      override: null
  bonuses:
    mwak:
      attack: ''
      damage: ''
    rwak:
      attack: ''
      damage: ''
    msak:
      attack: ''
      damage: ''
    rsak:
      attack: ''
      damage: ''
    abilities:
      check: ''
      save: ''
      skill: ''
    spell:
      dc: ''
  resources:
    legact:
      value: 0
      max: 0
    legres:
      value: 0
      max: 0
    lair:
      value: false
      initiative: null
  tools: {}
  source:
    custom: ''
    book: ''
    page: ''
    license: CC-BY-4.0
    revision: 1
    rules: '2014'
prototypeToken:
  name: Cloud Giant
  displayName: 20
  actorLink: false
  width: 3
  height: 3
  lockRotation: false
  rotation: 0
  disposition: -1
  displayBars: 40
  bar1:
    attribute: attributes.hp
  bar2:
    attribute: null
  flags: {}
  randomImg: false
  alpha: 1
  light:
    alpha: 1
    angle: 360
    bright: 0
    coloration: 1
    dim: 0
    luminosity: 0.5
    saturation: 0
    contrast: 0
    shadows: 0
    animation:
      speed: 5
      intensity: 5
      type: null
      reverse: false
    darkness:
      min: 0
      max: 1
    attenuation: 0.5
    color: null
    negative: false
    priority: 0
  texture:
    src: null
    tint: '#ffffff'
    scaleX: 1
    scaleY: 1
    offsetX: 0
    offsetY: 0
    rotation: 0
    anchorX: 0.5
    anchorY: 0.5
    fit: contain
    alphaThreshold: 0.75
  sight:
    angle: 360
    enabled: false
    range: 0
    brightness: 1
    visionMode: basic
    color: null
    attenuation: 0.1
    saturation: 0
    contrast: 0
  detectionModes: []
  appendNumber: false
  prependAdjective: false
  occludable:
    radius: 0
  ring:
    enabled: false
    colors:
      ring: null
      background: null
    effects: 1
    subject:
      scale: 1
      texture: null
  turnMarker:
    mode: 1
    animation: null
    src: null
    disposition: false
  movementAction: null
items:
  - _id: 4xg2sYoD5Z4lRmkT
    name: Keen Smell
    type: feat
    img: icons/creatures/mammals/wolf-howl-moon-forest-blue.webp
    system:
      description:
        value: >-
          <p>The giant has advantage on Wisdom (Perception) checks that rely on
          smell.</p>
        chat: ''
      source:
        custom: ''
        book: ''
        page: ''
        license: CC-BY-4.0
        rules: '2014'
        revision: 1
      uses:
        max: ''
        spent: 0
        recovery: []
      type:
        value: ''
        subtype: ''
      requirements: ''
      properties: []
      activities: {}
      enchant: {}
      prerequisites:
        level: null
      identifier: keen-smell
    effects: []
    folder: null
    sort: 0
    ownership:
      default: 0
    flags: {}
    _stats:
      compendiumSource: null
      duplicateSource: null
<<<<<<< HEAD
      coreVersion: '13.344'
=======
      coreVersion: '13.345'
>>>>>>> be4d0a99
      systemId: dnd5e
      systemVersion: 5.1.0
      createdTime: null
<<<<<<< HEAD
      modifiedTime: null
      lastModifiedBy: null
=======
      modifiedTime: 1749402404311
      lastModifiedBy: dnd5ebuilder0000
>>>>>>> be4d0a99
      exportSource: null
    _key: '!actors.items!Aw2wmqGIatxe2ImI.4xg2sYoD5Z4lRmkT'
  - _id: WFfPQjdkfYdIIiZT
    name: Innate Spellcasting
    type: feat
    img: icons/magic/light/projectiles-star-purple.webp
    system:
      description:
        value: >-
          <p>The giant's innate spellcasting ability is Charisma. It can
          innately cast the following spells, requiring no material
          components:</p>

          <p>At will: [[/item .ghXTfe7sgCbgf1Q8]]{detect magic}, [[/item
          .IBJmWjzbQGu7M4UX]]{fog cloud}, [[/item .Bnn9Nzajixvow9xi]]{light}</p>

          <p>3/day each: [[/item .pub0OWVEB71XQx1n]]{feather fall}, [[/item
          .yfbK8gZqESlaoY5t]]{fly}, [[/item .wqfAVANuQonNBgnL]]{misty step},
          [[/item .HQfd7jJyULIoGxrZ]]{telekinesis}</p>

          <p>1/day each: [[/item .ZPd73HtKF3At11jh]]{control weather}, [[/item
          .2IWiZAJtOGDoKjiz]]{gaseous form}</p>
        chat: ''
      source:
        custom: ''
        book: ''
        page: ''
        license: CC-BY-4.0
        rules: '2014'
        revision: 1
      uses:
        max: ''
        spent: 0
        recovery: []
      type:
        value: ''
        subtype: ''
      requirements: ''
      properties: []
      activities: {}
      enchant: {}
      prerequisites:
        level: null
      identifier: innate-spellcasting
    effects: []
    folder: null
    sort: 0
    ownership:
      default: 0
    flags: {}
    _stats:
      compendiumSource: Compendium.dnd5e.monsterfeatures.hkmTEk6klT6QL4K4
      duplicateSource: null
      coreVersion: '13.344'
      systemId: dnd5e
      systemVersion: 4.4.0
      createdTime: null
      modifiedTime: 1745447015587
      lastModifiedBy: dnd5ebuilder0000
      exportSource: null
    _key: '!actors.items!Aw2wmqGIatxe2ImI.WFfPQjdkfYdIIiZT'
  - _id: pH1i4SwsZRV3rq3v
    name: Multiattack
    type: feat
    img: icons/skills/melee/blade-tips-triple-steel.webp
    system:
      description:
        value: >-
          <p>The giant makes two [[/item .Jr0CfxY8xuFT6hoa]]{morningstar}
          attacks.</p>
        chat: ''
      source:
        custom: ''
        book: ''
        page: ''
        license: CC-BY-4.0
        rules: '2014'
        revision: 1
      uses:
        max: ''
        recovery: []
        spent: 0
      type:
        value: ''
        subtype: ''
      requirements: ''
      properties: []
      activities:
        dnd5eactivity000:
          _id: dnd5eactivity000
          type: utility
          activation:
            type: action
            value: 1
            condition: ''
            override: false
          consumption:
            targets: []
            scaling:
              allowed: false
              max: ''
            spellSlot: true
          description:
            chatFlavor: ''
          duration:
            concentration: false
            value: ''
            units: ''
            special: ''
            override: false
          effects: []
          range:
            units: ''
            special: ''
            override: false
          target:
            template:
              count: ''
              contiguous: false
              type: ''
              size: ''
              width: ''
              height: ''
              units: ''
            affects:
              count: ''
              type: ''
              choice: false
              special: ''
            prompt: true
            override: false
          uses:
            spent: 0
            max: ''
            recovery: []
          roll:
            formula: ''
            name: ''
            prompt: false
            visible: false
          sort: 0
      enchant: {}
      prerequisites:
        level: null
      identifier: multiattack
    effects: []
    folder: null
    sort: 0
    ownership:
      default: 0
    flags: {}
    _stats:
      compendiumSource: Compendium.dnd5e.monsterfeatures.EqoLg8T8EHvhJgKE
      duplicateSource: null
      coreVersion: '13.344'
      systemId: dnd5e
      systemVersion: 4.4.0
      createdTime: null
      modifiedTime: 1745273655466
      lastModifiedBy: dnd5ebuilder0000
      exportSource: null
    _key: '!actors.items!Aw2wmqGIatxe2ImI.pH1i4SwsZRV3rq3v'
  - _id: Jr0CfxY8xuFT6hoa
    name: Morningstar
    type: weapon
    img: icons/weapons/maces/mace-round-spiked-black.webp
    system:
      description:
        value: <p>[[/attack extended]]. [[/damage extended]].</p>
        chat: <p>The Cloud Giant attacks with its Morningstar.</p>
      source:
        custom: ''
        book: ''
        page: ''
        license: CC-BY-4.0
        rules: '2014'
        revision: 1
      quantity: 1
      weight:
        value: 40
        units: lb
      price:
        value: 15
        denomination: gp
      attunement: ''
      equipped: true
      rarity: ''
      identified: true
      cover: null
      range:
        value: null
        long: null
        units: ft
        reach: null
      uses:
        max: ''
        recovery: []
        spent: 0
      damage:
        versatile:
          number: null
          denomination: null
          bonus: ''
          types: []
          custom:
            enabled: false
            formula: ''
          scaling:
            mode: ''
            number: null
            formula: ''
        base:
          number: 3
          denomination: 8
          bonus: ''
          types:
            - piercing
          custom:
            enabled: false
            formula: ''
          scaling:
            mode: ''
            number: null
            formula: ''
      armor:
        value: 10
      hp:
        value: 0
        max: 0
        dt: null
        conditions: ''
      properties:
        - rch
      proficient: 1
      unidentified:
        description: ''
      type:
        value: martialM
        baseItem: morningstar
      container: null
      crewed: false
      activities:
        dnd5eactivity000:
          _id: dnd5eactivity000
          type: attack
          activation:
            type: action
            value: 1
            condition: ''
            override: false
          consumption:
            targets: []
            scaling:
              allowed: false
              max: ''
            spellSlot: true
          description:
            chatFlavor: ''
          duration:
            concentration: false
            value: ''
            units: ''
            special: ''
            override: false
          effects: []
          range:
            value: '10'
            units: ft
            special: ''
            override: false
          target:
            template:
              count: ''
              contiguous: false
              type: ''
              size: ''
              width: ''
              height: ''
              units: ''
            affects:
              count: ''
              type: ''
              choice: false
              special: ''
            prompt: true
            override: false
          uses:
            spent: 0
            max: ''
            recovery: []
          attack:
            ability: str
            bonus: ''
            critical:
              threshold: null
            flat: false
            type:
              value: melee
              classification: weapon
          damage:
            critical:
              bonus: ''
            includeBase: true
            parts: []
          sort: 0
      attuned: false
      ammunition: {}
      magicalBonus: null
      identifier: morningstar
    effects: []
    folder: null
    sort: 0
    ownership:
      default: 0
    flags: {}
    _stats:
      compendiumSource: Compendium.dnd5e.items.dX8AxCh9o0A9CkT3
      duplicateSource: null
      coreVersion: '13.344'
      systemId: dnd5e
      systemVersion: 4.4.0
      createdTime: null
      modifiedTime: 1745107550546
      lastModifiedBy: dnd5ebuilder0000
      exportSource: null
    _key: '!actors.items!Aw2wmqGIatxe2ImI.Jr0CfxY8xuFT6hoa'
  - _id: NXgSHbDNtVbxsItU
    name: Rock
    type: weapon
    img: icons/magic/earth/projectile-stone-ball-brown.webp
    system:
      description:
        value: <p>[[/attack extended]]. [[/damage extended]].</p>
        chat: <p>The Cloud Giant attacks with its Rock.</p>
      source:
        custom: ''
        book: ''
        page: ''
        license: CC-BY-4.0
        rules: '2014'
        revision: 1
      quantity: 1
      weight:
        value: 0
        units: lb
      price:
        value: 0
        denomination: gp
      attunement: ''
      equipped: true
      rarity: ''
      identified: true
      cover: null
      range:
        value: 60
        long: 240
        units: ft
        reach: null
      uses:
        max: ''
        recovery: []
        spent: 0
      damage:
        versatile:
          number: null
          denomination: null
          bonus: ''
          types: []
          custom:
            enabled: false
            formula: ''
          scaling:
            mode: ''
            number: null
            formula: ''
        base:
          number: 4
          denomination: 10
          bonus: ''
          types:
            - bludgeoning
          custom:
            enabled: false
            formula: ''
          scaling:
            mode: ''
            number: null
            formula: ''
      armor:
        value: 10
      hp:
        value: 0
        max: 0
        dt: null
        conditions: ''
      properties:
        - amm
        - thr
      proficient: 1
      unidentified:
        description: ''
      type:
        value: improv
        baseItem: ''
      container: null
      crewed: false
      activities:
        dnd5eactivity000:
          _id: dnd5eactivity000
          type: attack
          activation:
            type: action
            value: 1
            condition: ''
            override: false
          consumption:
            targets: []
            scaling:
              allowed: false
              max: ''
            spellSlot: true
          description:
            chatFlavor: ''
          duration:
            concentration: false
            value: ''
            units: ''
            special: ''
            override: false
          effects: []
          range:
            value: '60'
            units: ft
            special: ''
            override: false
          target:
            template:
              count: ''
              contiguous: false
              type: ''
              size: ''
              width: ''
              height: ''
              units: ''
            affects:
              count: ''
              type: ''
              choice: false
              special: ''
            prompt: true
            override: false
          uses:
            spent: 0
            max: ''
            recovery: []
          attack:
            ability: str
            bonus: ''
            critical:
              threshold: null
            flat: false
            type:
              value: ranged
              classification: weapon
          damage:
            critical:
              bonus: ''
            includeBase: true
            parts: []
          sort: 0
      attuned: false
      ammunition: {}
      magicalBonus: null
      identifier: rock
    effects: []
    folder: null
    sort: 0
    ownership:
      default: 0
    flags: {}
    _stats:
      compendiumSource: null
      duplicateSource: null
      coreVersion: '13.344'
      systemId: dnd5e
      systemVersion: 4.4.0
      createdTime: null
      modifiedTime: 1745173385099
      lastModifiedBy: dnd5ebuilder0000
      exportSource: null
    _key: '!actors.items!Aw2wmqGIatxe2ImI.NXgSHbDNtVbxsItU'
  - _id: ghXTfe7sgCbgf1Q8
    name: Detect Magic
    ownership:
      default: 0
    type: spell
    system:
      description:
        value: >-
          <p>For the duration, you sense the presence of magic within 30 feet of
          you. If you sense magic in this way, you can use your action to see a
          faint aura around any visible creature or object in the area that
          bears magic, and you learn its school of magic, if any.</p><p>The
          spell can penetrate most barriers, but it is blocked by 1 foot of
          stone, 1 inch of common metal, a thin sheet of lead, or 3 feet of wood
          or dirt.</p>
        chat: ''
      source:
        custom: ''
        book: ''
        page: ''
        license: CC-BY-4.0
        rules: '2014'
        revision: 1
      activation:
        type: action
        condition: ''
        value: 1
      duration:
        value: '10'
        units: minute
      target:
        affects:
          choice: false
        template:
          units: ft
          type: radius
          size: '30'
          contiguous: false
      range:
        units: self
      uses:
        max: ''
        recovery: []
        spent: 0
      level: 1
      school: div
      materials:
        value: ''
        consumed: false
        cost: 0
        supply: 0
      preparation:
        mode: atwill
        prepared: true
      properties:
        - vocal
        - somatic
        - ritual
        - concentration
      activities:
        dnd5eactivity000:
          _id: dnd5eactivity000
          type: utility
          activation:
            type: action
            value: null
            override: false
          consumption:
            targets: []
            scaling:
              allowed: false
              max: ''
            spellSlot: true
          description:
            chatFlavor: ''
          duration:
            units: inst
            concentration: false
            override: false
          effects: []
          range:
            override: false
          target:
            prompt: true
            template:
              contiguous: false
              units: ft
            affects:
              choice: false
            override: false
          uses:
            spent: 0
            max: ''
            recovery: []
          roll:
            formula: ''
            name: ''
            prompt: false
            visible: false
          sort: 0
      identifier: detect-magic
    sort: 0
    flags: {}
    img: icons/magic/light/explosion-star-blue.webp
    effects: []
    folder: null
    _stats:
      compendiumSource: Compendium.dnd5e.spells.ghXTfe7sgCbgf1Q8
      duplicateSource: null
      coreVersion: '13.344'
      systemId: dnd5e
      systemVersion: 4.0.0
      createdTime: null
      modifiedTime: null
      lastModifiedBy: null
      exportSource: null
    _key: '!actors.items!Aw2wmqGIatxe2ImI.ghXTfe7sgCbgf1Q8'
  - _id: IBJmWjzbQGu7M4UX
    name: Fog Cloud
    ownership:
      default: 0
    type: spell
    system:
      description:
        value: >-
          <p>You create a 20-foot-radius Sphere of fog centered on a point
          within range. The sphere spreads around corners, and its area is
          heavily obscured. It lasts for the Duration or until a wind of
          moderate or greater speed (at least 10 miles per hour) disperses
          it.</p><p><strong>At Higher Levels.</strong> When you cast this spell
          using a spell slot of 2nd level or higher, the radius of the fog
          increases by 20 feet for each slot level above 1st.</p>
        chat: ''
      source:
        custom: ''
        book: ''
        page: ''
        license: CC-BY-4.0
        rules: '2014'
        revision: 1
      activation:
        type: action
        condition: ''
        value: 1
      duration:
        value: '1'
        units: hour
      target:
        affects:
          choice: false
        template:
          units: ft
          type: sphere
          size: '20'
          contiguous: false
      range:
        value: '120'
        units: ft
      uses:
        max: ''
        recovery: []
        spent: 0
      level: 1
      school: con
      materials:
        value: ''
        consumed: false
        cost: 0
        supply: 0
      preparation:
        mode: atwill
        prepared: true
      properties:
        - vocal
        - somatic
        - concentration
      activities:
        dnd5eactivity000:
          _id: dnd5eactivity000
          type: utility
          activation:
            type: action
            value: null
            override: false
          consumption:
            targets: []
            scaling:
              allowed: false
              max: ''
            spellSlot: true
          description:
            chatFlavor: ''
          duration:
            units: inst
            concentration: false
            override: false
          effects: []
          range:
            override: false
          target:
            prompt: true
            template:
              contiguous: false
              units: ft
            affects:
              choice: false
            override: false
          uses:
            spent: 0
            max: ''
            recovery: []
          roll:
            formula: ''
            name: ''
            prompt: false
            visible: false
          sort: 0
      identifier: fog-cloud
    sort: 0
    flags: {}
    img: icons/magic/air/fog-gas-smoke-dense-gray.webp
    effects: []
    folder: null
    _stats:
      compendiumSource: Compendium.dnd5e.spells.IBJmWjzbQGu7M4UX
      duplicateSource: null
      coreVersion: '13.344'
      systemId: dnd5e
      systemVersion: 4.0.0
      createdTime: null
      modifiedTime: null
      lastModifiedBy: null
      exportSource: null
    _key: '!actors.items!Aw2wmqGIatxe2ImI.IBJmWjzbQGu7M4UX'
  - _id: Bnn9Nzajixvow9xi
    name: Light
    ownership:
      default: 0
    type: spell
    system:
      description:
        value: >-
          <p>You touch one object that is no larger than 10 feet in any
          dimension. Until the spell ends, the object sheds bright light in a
          20-foot radius and dim light for an additional 20 feet. The light can
          be colored as you like. Completely covering the object with something
          opaque blocks the light. The spell ends if you cast it again or
          dismiss it as an action.</p><p>If you target an object held or worn by
          a hostile creature, that creature must succeed on a Dexterity saving
          throw to avoid the spell.</p>
        chat: ''
      source:
        custom: ''
        book: ''
        page: ''
        license: CC-BY-4.0
        rules: '2014'
        revision: 1
      activation:
        type: action
        condition: ''
        value: 1
      duration:
        value: '1'
        units: hour
      target:
        affects:
          type: object
          count: '1'
          choice: false
        template:
          units: ''
          contiguous: false
      range:
        units: touch
      uses:
        max: ''
        recovery: []
        spent: 0
      level: 0
      school: evo
      materials:
        value: A firefly or phosphorescent moss.
        consumed: false
        cost: 0
        supply: 0
      preparation:
        mode: atwill
        prepared: true
      properties:
        - vocal
        - material
      activities:
        dnd5eactivity000:
          _id: dnd5eactivity000
          type: save
          activation:
            type: action
            value: null
            override: false
          consumption:
            targets: []
            scaling:
              allowed: false
              max: ''
            spellSlot: true
          description:
            chatFlavor: ''
          duration:
            units: inst
            concentration: false
            override: false
          effects: []
          range:
            override: false
          target:
            prompt: true
            template:
              contiguous: false
              units: ft
            affects:
              choice: false
            override: false
          uses:
            spent: 0
            max: ''
            recovery: []
          damage:
            onSave: none
            parts: []
          save:
            ability: dex
            dc:
              calculation: spellcasting
              formula: '15'
          sort: 0
      identifier: light
    sort: 0
    flags: {}
    img: icons/magic/light/explosion-star-small-blue-yellow.webp
    effects: []
    folder: null
    _stats:
      compendiumSource: Compendium.dnd5e.spells.Bnn9Nzajixvow9xi
      duplicateSource: null
      coreVersion: '13.344'
      systemId: dnd5e
      systemVersion: 4.0.0
      createdTime: null
      modifiedTime: null
      lastModifiedBy: null
      exportSource: null
    _key: '!actors.items!Aw2wmqGIatxe2ImI.Bnn9Nzajixvow9xi'
  - _id: pub0OWVEB71XQx1n
    name: Feather Fall
    ownership:
      default: 0
    type: spell
    system:
      description:
        value: >-
          <p>Choose up to five falling creatures within range. A falling
          creature's rate of descent slows to 60 feet per round until the spell
          ends. If the creature lands before the spell ends, it takes no falling
          damage and can land on its feet, and the spell ends for that
          creature.</p>
        chat: ''
      source:
        custom: ''
        book: ''
        page: ''
        license: CC-BY-4.0
        rules: '2014'
        revision: 1
      activation:
        type: reaction
        condition: which you take when you or a creature within 60 feet of you falls
        value: 1
      duration:
        value: '1'
        units: minute
      target:
        affects:
          type: creature
          count: '5'
          choice: false
        template:
          units: ''
          contiguous: false
      range:
        value: '60'
        units: ft
      uses:
        max: '3'
        recovery:
          - period: day
            type: recoverAll
        spent: 0
      level: 1
      school: trs
      materials:
        value: A small feather or piece of down
        consumed: false
        cost: 0
        supply: 0
      preparation:
        mode: innate
        prepared: true
      properties:
        - vocal
        - material
      activities:
        dnd5eactivity000:
          _id: dnd5eactivity000
          type: utility
          activation:
            type: action
            value: null
            override: false
          consumption:
            targets:
              - type: itemUses
                target: ''
                value: '1'
                scaling:
                  mode: ''
                  formula: ''
            scaling:
              allowed: false
              max: ''
            spellSlot: true
          description:
            chatFlavor: ''
          duration:
            units: inst
            concentration: false
            override: false
          effects: []
          range:
            override: false
          target:
            prompt: true
            template:
              contiguous: false
              units: ft
            affects:
              choice: false
            override: false
          uses:
            spent: 0
            max: ''
            recovery: []
          roll:
            formula: ''
            name: ''
            prompt: false
            visible: false
          sort: 0
      identifier: feather-fall
    sort: 0
    flags: {}
    img: icons/magic/air/wind-swirl-pink-purple.webp
    effects: []
    folder: null
    _stats:
      compendiumSource: Compendium.dnd5e.spells.pub0OWVEB71XQx1n
      duplicateSource: null
      coreVersion: '13.344'
      systemId: dnd5e
      systemVersion: 4.0.0
      createdTime: null
      modifiedTime: null
      lastModifiedBy: null
      exportSource: null
    _key: '!actors.items!Aw2wmqGIatxe2ImI.pub0OWVEB71XQx1n'
  - _id: yfbK8gZqESlaoY5t
    name: Fly
    ownership:
      default: 0
    type: spell
    system:
      description:
        value: >-
          <p>You touch a willing creature. The target gains a flying speed of 60
          feet for the Duration. When the spell ends, the target falls if it is
          still aloft, unless it can stop the fall.</p><p><strong>At Higher
          Levels.</strong> When you cast this spell using a spell slot of 4th
          level or higher, you can target one additional creature for each slot
          level above 3rd.</p>
        chat: ''
      source:
        custom: ''
        book: ''
        page: ''
        license: CC-BY-4.0
        rules: '2014'
        revision: 1
      activation:
        type: action
        condition: ''
        value: 1
      duration:
        value: '10'
        units: minute
      target:
        affects:
          type: creature
          count: '1'
          choice: false
        template:
          units: ''
          contiguous: false
      range:
        units: touch
      uses:
        max: '3'
        recovery:
          - period: day
            type: recoverAll
        spent: 0
      level: 3
      school: trs
      materials:
        value: A wing feather from any bird
        consumed: false
        cost: 0
        supply: 0
      preparation:
        mode: innate
        prepared: true
      properties:
        - vocal
        - somatic
        - material
        - concentration
      activities:
        dnd5eactivity000:
          _id: dnd5eactivity000
          type: utility
          activation:
            type: action
            value: null
            override: false
          consumption:
            targets:
              - type: itemUses
                target: ''
                value: '1'
                scaling:
                  mode: ''
                  formula: ''
            scaling:
              allowed: false
              max: ''
            spellSlot: true
          description:
            chatFlavor: ''
          duration:
            units: inst
            concentration: false
            override: false
          effects: []
          range:
            override: false
          target:
            prompt: true
            template:
              contiguous: false
              units: ft
            affects:
              choice: false
            override: false
          uses:
            spent: 0
            max: ''
            recovery: []
          roll:
            formula: ''
            name: ''
            prompt: false
            visible: false
          sort: 0
      identifier: fly
    sort: 0
    flags: {}
    img: icons/magic/control/energy-stream-link-white.webp
    effects: []
    folder: null
    _stats:
      compendiumSource: Compendium.dnd5e.spells.yfbK8gZqESlaoY5t
      duplicateSource: null
      coreVersion: '13.344'
      systemId: dnd5e
      systemVersion: 4.0.0
      createdTime: null
      modifiedTime: null
      lastModifiedBy: null
      exportSource: null
    _key: '!actors.items!Aw2wmqGIatxe2ImI.yfbK8gZqESlaoY5t'
  - _id: wqfAVANuQonNBgnL
    name: Misty Step
    ownership:
      default: 0
    type: spell
    system:
      description:
        value: >-
          <p>Briefly surrounded by silvery mist, you teleport up to 30 feet to
          an unoccupied space that you can see.</p>
        chat: ''
      source:
        custom: ''
        book: ''
        page: ''
        license: CC-BY-4.0
        rules: '2014'
        revision: 1
      activation:
        type: bonus
        condition: ''
        value: 1
      duration:
        value: ''
        units: inst
      target:
        affects:
          type: space
          count: '30'
          choice: false
        template:
          units: ft
          contiguous: false
      range:
        units: self
      uses:
        max: '3'
        recovery:
          - period: day
            type: recoverAll
        spent: 0
      level: 2
      school: con
      materials:
        value: ''
        consumed: false
        cost: 0
        supply: 0
      preparation:
        mode: innate
        prepared: true
      properties:
        - vocal
      activities:
        dnd5eactivity000:
          _id: dnd5eactivity000
          type: utility
          activation:
            type: action
            value: null
            override: false
          consumption:
            targets:
              - type: itemUses
                target: ''
                value: '1'
                scaling:
                  mode: ''
                  formula: ''
            scaling:
              allowed: false
              max: ''
            spellSlot: true
          description:
            chatFlavor: ''
          duration:
            units: inst
            concentration: false
            override: false
          effects: []
          range:
            override: false
          target:
            prompt: true
            template:
              contiguous: false
              units: ft
            affects:
              choice: false
            override: false
          uses:
            spent: 0
            max: ''
            recovery: []
          roll:
            formula: ''
            name: ''
            prompt: false
            visible: false
          sort: 0
      identifier: misty-step
    sort: 0
    flags: {}
    img: icons/magic/control/debuff-energy-snare-brown.webp
    effects: []
    folder: null
    _stats:
      compendiumSource: Compendium.dnd5e.spells.wqfAVANuQonNBgnL
      duplicateSource: null
      coreVersion: '13.344'
      systemId: dnd5e
      systemVersion: 4.0.0
      createdTime: null
      modifiedTime: null
      lastModifiedBy: null
      exportSource: null
    _key: '!actors.items!Aw2wmqGIatxe2ImI.wqfAVANuQonNBgnL'
  - _id: HQfd7jJyULIoGxrZ
    name: Telekinesis
    ownership:
      default: 0
    type: spell
    system:
      description:
        value: >-
          <p>You gain the ability to move or manipulate creatures or objects by
          thought. When you cast the spell, and as your action each round for
          the Duration, you can exert your will on one creature or object that
          you can see within range, causing the appropriate effect below. You
          can affect the same target round after round, or choose a new one at
          any time. If you switch targets, the prior target is no longer
          affected by the spell.</p><p><strong>Creature</strong>. You can try to
          move a Huge or smaller creature. Make an ability check with your
          spellcasting ability contested by the creature's Strength check. If
          you win the contest, you move the creature up to 30 feet in any
          direction, including upward but not beyond the range of this spell.
          Until the end of your next turn, the creature is Restrained in your
          telekinetic grip. A creature lifted upward is suspended in
          mid-air.</p><p>On subsequent rounds, you can use your action to
          attempt to maintain your telekinetic grip on the creature by repeating
          the contest.</p><p><strong>Object</strong>. You can try to move an
          object that weighs up to 1,000 pounds. If the object isn't being worn
          or carried, you automatically move it up to 30 feet in any direction,
          but not beyond the range of this spell.</p><p>If the object is worn or
          carried by a creature, you must make an ability check with your
          Spellcasting ability contested by that creature's Strength check. If
          you succeed, you pull the object away from that creature and can move
          it up to 30 feet in any direction but not beyond the range of this
          spell.</p><p>You can exert fine control on Objects with your
          telekinetic grip, such as manipulating a simple tool, opening a door
          or a container, stowing or retrieving an item from an open container,
          or pouring the contents from a vial.</p>
        chat: ''
      source:
        custom: ''
        book: ''
        page: ''
        license: CC-BY-4.0
        rules: '2014'
        revision: 1
      activation:
        type: action
        condition: ''
        value: 1
      duration:
        value: '10'
        units: minute
      target:
        affects:
          type: creature
          count: '1'
          choice: false
        template:
          units: ''
          contiguous: false
      range:
        value: '60'
        units: ft
      uses:
        max: '3'
        recovery:
          - period: day
            type: recoverAll
        spent: 0
      level: 5
      school: trs
      materials:
        value: ''
        consumed: false
        cost: 0
        supply: 0
      preparation:
        mode: innate
        prepared: true
      properties:
        - vocal
        - somatic
        - concentration
      activities:
        dnd5eactivity000:
          _id: dnd5eactivity000
          type: utility
          activation:
            type: action
            value: null
            override: false
          consumption:
            targets:
              - type: itemUses
                target: ''
                value: '1'
                scaling:
                  mode: ''
                  formula: ''
            scaling:
              allowed: false
              max: ''
            spellSlot: true
          description:
            chatFlavor: ''
          duration:
            units: inst
            concentration: false
            override: false
          effects: []
          range:
            override: false
          target:
            prompt: true
            template:
              contiguous: false
              units: ft
            affects:
              choice: false
            override: false
          uses:
            spent: 0
            max: ''
            recovery: []
          roll:
            formula: ''
            name: ''
            prompt: false
            visible: false
          sort: 0
      identifier: telekinesis
    sort: 0
    flags: {}
    img: icons/magic/control/debuff-energy-hold-levitate-yellow.webp
    effects: []
    folder: null
    _stats:
      compendiumSource: Compendium.dnd5e.spells.HQfd7jJyULIoGxrZ
      duplicateSource: null
      coreVersion: '13.344'
      systemId: dnd5e
      systemVersion: 4.0.0
      createdTime: null
      modifiedTime: null
      lastModifiedBy: null
      exportSource: null
    _key: '!actors.items!Aw2wmqGIatxe2ImI.HQfd7jJyULIoGxrZ'
  - _id: ZPd73HtKF3At11jh
    name: Control Weather
    ownership:
      default: 0
    type: spell
    system:
      description:
        value: >-
          <p>You take control of the weather within 5 miles of you for the
          duration. You must be outdoors to cast this spell. Moving to a place
          where you don't have a clear path to the sky ends the spell
          early.</p><p>When you cast the spell, you change the current weather
          conditions, which are determined by the DM based on the climate and
          season. You can change precipitation, temperature, and wind. It takes
          1d4 x 10 minutes for the new conditions to take effect. Once they do
          so, you can change the conditions again. When the spell ends, the
          weather gradually returns to normal.</p><p>When you change the weather
          conditions, find a current condition on the following tables and
          change its stage by one, up or down. When changing the wind, you can
          change its direction.</p><p><strong>Conditions</strong></p>

          <ol>

          <li>Clear</li>

          <li>Light clouds</li>

          <li>Overcast or ground fog</li>

          <li>Rain, hail, or snow</li>

          <li>Torrential rain, driving hail, or blizzard</li>

          </ol>

          <p><strong>Temperature</strong></p>

          <ol>

          <li>Unbearable heat</li>

          <li>Hot</li>

          <li>Warm</li>

          <li>Cool</li>

          <li>Cold</li>

          <li>Arctic cold</li>

          </ol>

          <p><strong>Wind</strong></p>

          <ol>

          <li>Calm</li>

          <li>Moderate wind</li>

          <li>Strong wind</li>

          <li>Gale</li>

          <li>Storm</li>

          </ol>
        chat: ''
      source:
        custom: ''
        book: ''
        page: ''
        license: CC-BY-4.0
        rules: '2014'
        revision: 1
      activation:
        type: minute
        condition: ''
        value: 10
      duration:
        value: '8'
        units: hour
      target:
        affects:
          choice: false
        template:
          units: mi
          type: radius
          size: '5'
          contiguous: false
      range:
        units: self
      uses:
        max: '1'
        recovery:
          - period: day
            type: recoverAll
        spent: 0
      level: 8
      school: trs
      materials:
        value: Burning incense and bits of earth and wood mixed in water.
        consumed: false
        cost: 0
        supply: 0
      preparation:
        mode: innate
        prepared: true
      properties:
        - vocal
        - somatic
        - material
        - concentration
      activities:
        dnd5eactivity000:
          _id: dnd5eactivity000
          type: utility
          activation:
            type: action
            value: null
            override: false
          consumption:
            targets:
              - type: itemUses
                target: ''
                value: '1'
                scaling:
                  mode: ''
                  formula: ''
            scaling:
              allowed: false
              max: ''
            spellSlot: true
          description:
            chatFlavor: ''
          duration:
            units: inst
            concentration: false
            override: false
          effects: []
          range:
            override: false
          target:
            prompt: true
            template:
              contiguous: false
              units: ft
            affects:
              choice: false
            override: false
          uses:
            spent: 0
            max: ''
            recovery: []
          roll:
            formula: ''
            name: ''
            prompt: false
            visible: false
          sort: 0
      identifier: control-weather
    sort: 0
    flags: {}
    img: icons/magic/air/wind-tornado-cyclone-white.webp
    effects: []
    folder: null
    _stats:
      compendiumSource: Compendium.dnd5e.spells.ZPd73HtKF3At11jh
      duplicateSource: null
      coreVersion: '13.344'
      systemId: dnd5e
      systemVersion: 4.0.0
      createdTime: null
      modifiedTime: null
      lastModifiedBy: null
      exportSource: null
    _key: '!actors.items!Aw2wmqGIatxe2ImI.ZPd73HtKF3At11jh'
  - _id: 2IWiZAJtOGDoKjiz
    name: Gaseous Form
    ownership:
      default: 0
    type: spell
    system:
      description:
        value: >-
          <p>You transform a willing creature you touch, along with everything
          it's wearing and carrying, into a misty cloud for the duration. The
          spell ends if the creature drops to 0 hit points. An incorporeal
          creature isn't affected.</p><p>While in this form, the target's only
          method of movement is a flying speed of 10 feet. The target can enter
          and occupy the space of another creature. The target has resistance to
          nonmagical damage, and it has advantage on Strength, Dexterity, and
          Constitution saving throws. The target can pass through small holes,
          narrow openings, and even mere cracks, though it treats liquids as
          though they were solid surfaces. The target can't fall and remains
          hovering in the air even when stunned or otherwise
          incapacitated.</p><p>While in the form of a misty cloud, the target
          can't talk or manipulate objects, and any objects it was carrying or
          holding can't be dropped, used, or otherwise interacted with. The
          target can't attack or cast spells.</p>
        chat: ''
      source:
        custom: ''
        book: ''
        page: ''
        license: CC-BY-4.0
        rules: '2014'
        revision: 1
      activation:
        type: action
        condition: ''
        value: 1
      duration:
        value: '1'
        units: hour
      target:
        affects:
          type: creature
          count: '1'
          choice: false
        template:
          units: ''
          contiguous: false
      range:
        units: touch
      uses:
        max: '1'
        recovery:
          - period: day
            type: recoverAll
        spent: 0
      level: 3
      school: trs
      materials:
        value: A bit of gauze and a wisp of smoke
        consumed: false
        cost: 0
        supply: 0
      preparation:
        mode: innate
        prepared: true
      properties:
        - vocal
        - somatic
        - material
        - concentration
      activities:
        dnd5eactivity000:
          _id: dnd5eactivity000
          type: utility
          activation:
            type: action
            value: null
            override: false
          consumption:
            targets:
              - type: itemUses
                target: ''
                value: '1'
                scaling:
                  mode: ''
                  formula: ''
            scaling:
              allowed: false
              max: ''
            spellSlot: true
          description:
            chatFlavor: ''
          duration:
            units: inst
            concentration: false
            override: false
          effects: []
          range:
            override: false
          target:
            prompt: true
            template:
              contiguous: false
              units: ft
            affects:
              choice: false
            override: false
          uses:
            spent: 0
            max: ''
            recovery: []
          roll:
            formula: ''
            name: ''
            prompt: false
            visible: false
          sort: 0
      identifier: gaseous-form
    sort: 0
    flags: {}
    img: icons/magic/air/fog-gas-smoke-dense-green.webp
    effects: []
    folder: null
    _stats:
      compendiumSource: Compendium.dnd5e.spells.2IWiZAJtOGDoKjiz
      duplicateSource: null
      coreVersion: '13.344'
      systemId: dnd5e
      systemVersion: 4.0.0
      createdTime: null
      modifiedTime: null
      lastModifiedBy: null
      exportSource: null
    _key: '!actors.items!Aw2wmqGIatxe2ImI.2IWiZAJtOGDoKjiz'
effects: []
folder: v8gFGdEluEFQdRQg
sort: 0
ownership:
  default: 0
flags: {}
_stats:
  duplicateSource: null
  coreVersion: '13.344'
  systemId: dnd5e
  systemVersion: 4.0.0
  createdTime: 1726171210419
  modifiedTime: 1726171440941
  lastModifiedBy: dnd5ebuilder0000
  exportSource: null
_key: '!actors!Aw2wmqGIatxe2ImI'<|MERGE_RESOLUTION|>--- conflicted
+++ resolved
@@ -524,21 +524,12 @@
     _stats:
       compendiumSource: null
       duplicateSource: null
-<<<<<<< HEAD
-      coreVersion: '13.344'
-=======
       coreVersion: '13.345'
->>>>>>> be4d0a99
       systemId: dnd5e
       systemVersion: 5.1.0
       createdTime: null
-<<<<<<< HEAD
-      modifiedTime: null
-      lastModifiedBy: null
-=======
       modifiedTime: 1749402404311
       lastModifiedBy: dnd5ebuilder0000
->>>>>>> be4d0a99
       exportSource: null
     _key: '!actors.items!Aw2wmqGIatxe2ImI.4xg2sYoD5Z4lRmkT'
   - _id: WFfPQjdkfYdIIiZT
