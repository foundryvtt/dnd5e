_id: Buxe6dDK5Mw7kxe6
name: Frost Giant
type: npc
img: null
system:
  abilities:
    str:
      value: 23
      proficient: 0
      bonuses:
        check: ''
        save: ''
      max: null
    dex:
      value: 9
      proficient: 0
      bonuses:
        check: ''
        save: ''
      max: null
    con:
      value: 21
      proficient: 1
      bonuses:
        check: ''
        save: ''
      max: null
    int:
      value: 9
      proficient: 0
      bonuses:
        check: ''
        save: ''
      max: null
    wis:
      value: 10
      proficient: 1
      bonuses:
        check: ''
        save: ''
      max: null
    cha:
      value: 12
      proficient: 1
      bonuses:
        check: ''
        save: ''
      max: null
  attributes:
    ac:
      flat: null
      calc: default
      formula: ''
    hp:
      value: 138
      max: 138
      temp: null
      tempmax: 0
      formula: 12d12 + 60
    init:
      ability: ''
      bonus: '0'
      roll:
        min: null
        max: null
        mode: 0
    movement:
      burrow: 0
      climb: 0
      fly: 0
      swim: 0
      walk: 40
      units: ft
      hover: false
    attunement:
      max: 3
    senses:
      darkvision: 0
      blindsight: 0
      tremorsense: 0
      truesight: 0
      units: ft
      special: ''
    spellcasting: ''
    exhaustion: 0
    concentration:
      ability: ''
      roll:
        min: null
        max: null
        mode: 0
      bonuses:
        save: ''
      limit: 1
    hd:
      spent: 0
    death:
      ability: ''
      roll:
        min: null
        max: null
        mode: 0
      success: 0
      failure: 0
  details:
    biography:
      value: ''
      public: ''
    alignment: Neutral Evil
    race: null
    type:
      value: giant
      subtype: ''
      swarm: ''
      custom: ''
    environment: Mountain
    cr: 8
    spellLevel: 0
    ideal: ''
    bond: ''
    flaw: ''
  traits:
    size: huge
    di:
      value:
        - cold
      bypasses: []
      custom: ''
    dr:
      value: []
      bypasses: []
      custom: ''
    dv:
      value: []
      bypasses: []
      custom: ''
    ci:
      value: []
      custom: ''
    languages:
      value:
        - giant
      custom: ''
    dm:
      amount: {}
      bypasses: []
  currency:
    pp: 0
    gp: 0
    ep: 0
    sp: 0
    cp: 0
  skills:
    acr:
      value: 0
      ability: dex
      bonuses:
        check: ''
        passive: ''
      roll:
        min: null
        max: null
        mode: 0
    ani:
      value: 0
      ability: wis
      bonuses:
        check: ''
        passive: ''
      roll:
        min: null
        max: null
        mode: 0
    arc:
      value: 0
      ability: int
      bonuses:
        check: ''
        passive: ''
      roll:
        min: null
        max: null
        mode: 0
    ath:
      value: 1
      ability: str
      bonuses:
        check: ''
        passive: ''
      roll:
        min: null
        max: null
        mode: 0
    dec:
      value: 0
      ability: cha
      bonuses:
        check: ''
        passive: ''
      roll:
        min: null
        max: null
        mode: 0
    his:
      value: 0
      ability: int
      bonuses:
        check: ''
        passive: ''
      roll:
        min: null
        max: null
        mode: 0
    ins:
      value: 0
      ability: wis
      bonuses:
        check: ''
        passive: ''
      roll:
        min: null
        max: null
        mode: 0
    itm:
      value: 0
      ability: cha
      bonuses:
        check: ''
        passive: ''
      roll:
        min: null
        max: null
        mode: 0
    inv:
      value: 0
      ability: int
      bonuses:
        check: ''
        passive: ''
      roll:
        min: null
        max: null
        mode: 0
    med:
      value: 0
      ability: wis
      bonuses:
        check: ''
        passive: ''
      roll:
        min: null
        max: null
        mode: 0
    nat:
      value: 0
      ability: int
      bonuses:
        check: ''
        passive: ''
      roll:
        min: null
        max: null
        mode: 0
    prc:
      value: 1
      ability: wis
      bonuses:
        check: ''
        passive: ''
      roll:
        min: null
        max: null
        mode: 0
    prf:
      value: 0
      ability: cha
      bonuses:
        check: ''
        passive: ''
      roll:
        min: null
        max: null
        mode: 0
    per:
      value: 0
      ability: cha
      bonuses:
        check: ''
        passive: ''
      roll:
        min: null
        max: null
        mode: 0
    rel:
      value: 0
      ability: int
      bonuses:
        check: ''
        passive: ''
      roll:
        min: null
        max: null
        mode: 0
    slt:
      value: 0
      ability: dex
      bonuses:
        check: ''
        passive: ''
      roll:
        min: null
        max: null
        mode: 0
    ste:
      value: 0
      ability: dex
      bonuses:
        check: ''
        passive: ''
      roll:
        min: null
        max: null
        mode: 0
    sur:
      value: 0
      ability: wis
      bonuses:
        check: ''
        passive: ''
      roll:
        min: null
        max: null
        mode: 0
  spells:
    spell1:
      value: 0
      override: null
    spell2:
      value: 0
      override: null
    spell3:
      value: 0
      override: null
    spell4:
      value: 0
      override: null
    spell5:
      value: 0
      override: null
    spell6:
      value: 0
      override: null
    spell7:
      value: 0
      override: null
    spell8:
      value: 0
      override: null
    spell9:
      value: 0
      override: null
    pact:
      value: 0
      override: null
    spell0:
      value: 0
      override: null
  bonuses:
    mwak:
      attack: ''
      damage: ''
    rwak:
      attack: ''
      damage: ''
    msak:
      attack: ''
      damage: ''
    rsak:
      attack: ''
      damage: ''
    abilities:
      check: ''
      save: ''
      skill: ''
    spell:
      dc: ''
  resources:
    legact:
      value: 0
      max: 0
    legres:
      value: 0
      max: 0
    lair:
      value: false
      initiative: null
  tools: {}
  source:
    custom: ''
    book: ''
    page: ''
    license: CC-BY-4.0
    revision: 1
    rules: '2014'
prototypeToken:
  name: Frost Giant
  displayName: 20
  actorLink: false
  width: 3
  height: 3
  lockRotation: false
  rotation: 0
  disposition: -1
  displayBars: 40
  bar1:
    attribute: attributes.hp
  bar2:
    attribute: null
  flags: {}
  randomImg: false
  alpha: 1
  light:
    alpha: 1
    angle: 360
    bright: 0
    coloration: 1
    dim: 0
    luminosity: 0.5
    saturation: 0
    contrast: 0
    shadows: 0
    animation:
      speed: 5
      intensity: 5
      type: null
      reverse: false
    darkness:
      min: 0
      max: 1
    attenuation: 0.5
    color: null
    negative: false
    priority: 0
  texture:
    src: null
    tint: '#ffffff'
    scaleX: 1
    scaleY: 1
    offsetX: 0
    offsetY: 0
    rotation: 0
    anchorX: 0.5
    anchorY: 0.5
    fit: contain
    alphaThreshold: 0.75
  sight:
    angle: 360
    enabled: false
    range: 0
    brightness: 1
    visionMode: basic
    color: null
    attenuation: 0.1
    saturation: 0
    contrast: 0
  detectionModes: []
  appendNumber: false
  prependAdjective: false
  occludable:
    radius: 0
  ring:
    enabled: false
    colors:
      ring: null
      background: null
    effects: 1
    subject:
      scale: 1
      texture: null
  turnMarker:
    mode: 1
    animation: null
    src: null
    disposition: false
  movementAction: null
items:
  - _id: gCi538awNcOfcZf7
    name: Rock
    type: weapon
    img: icons/magic/earth/projectile-stone-ball-brown.webp
    system:
      description:
        value: <p>[[/attack extended]]. [[/damage extended]].</p>
        chat: <p>The Frost Giant attacks with its Rock.</p>
      source:
        custom: ''
        book: ''
        page: ''
        license: CC-BY-4.0
        rules: '2014'
        revision: 1
      quantity: 1
      weight:
        value: 0
        units: lb
      price:
        value: 0
        denomination: gp
      attunement: ''
      equipped: true
      rarity: ''
      identified: true
      cover: null
      range:
        value: 60
        long: 240
        units: ft
        reach: null
      uses:
        max: ''
        recovery: []
        spent: 0
      damage:
        versatile:
          number: null
          denomination: null
          bonus: ''
          types: []
          custom:
            enabled: false
            formula: ''
          scaling:
            mode: ''
            number: null
            formula: ''
        base:
          number: 4
          denomination: 10
          bonus: ''
          types:
            - bludgeoning
          custom:
            enabled: false
            formula: ''
          scaling:
            mode: ''
            number: null
            formula: ''
      armor:
        value: 10
      hp:
        value: 0
        max: 0
        dt: null
        conditions: ''
      properties:
        - hvy
        - thr
      proficient: 1
      unidentified:
        description: ''
      type:
        value: simpleR
        baseItem: ''
      container: null
      crewed: false
      activities:
        dnd5eactivity000:
          _id: dnd5eactivity000
          type: attack
          activation:
            type: action
            value: 1
            condition: ''
            override: false
          consumption:
            targets: []
            scaling:
              allowed: false
              max: ''
            spellSlot: true
          description:
            chatFlavor: ''
          duration:
            concentration: false
            value: ''
            units: ''
            special: ''
            override: false
          effects: []
          range:
            value: '60'
            units: ft
            special: ''
            override: false
          target:
            template:
              count: ''
              contiguous: false
              type: ''
              size: ''
              width: ''
              height: ''
              units: ''
            affects:
              count: ''
              type: ''
              choice: false
              special: ''
            prompt: true
            override: false
          uses:
            spent: 0
            max: ''
            recovery: []
          attack:
            ability: str
            bonus: ''
            critical:
              threshold: null
            flat: false
            type:
              value: ranged
              classification: weapon
          damage:
            critical:
              bonus: ''
            includeBase: true
            parts: []
          sort: 0
      attuned: false
      ammunition: {}
      magicalBonus: null
      identifier: rock
    effects: []
    folder: null
    sort: 100000
    ownership:
      default: 0
    flags: {}
    _stats:
      compendiumSource: null
      duplicateSource: null
<<<<<<< HEAD
      coreVersion: '13.344'
=======
      coreVersion: '13.345'
>>>>>>> be4d0a99
      systemId: dnd5e
      systemVersion: 4.4.0
      createdTime: null
      modifiedTime: 1749402445168
      lastModifiedBy: dnd5ebuilder0000
      exportSource: null
    _key: '!actors.items!Buxe6dDK5Mw7kxe6.gCi538awNcOfcZf7'
  - _id: 9LXx1CaY98oYrwWK
    name: Patchwork Armor
    type: equipment
    img: icons/equipment/chest/breastplate-scale-leather.webp
    system:
      description:
        value: >-
          <p>This crude armor consists of thick furs and pelts. It is commonly
          worn by barbarian tribes, evil humanoids, and other folk who lack
          access to the tools and materials needed to create better armor.</p>
        chat: ''
      source:
        custom: ''
        book: ''
        page: ''
        license: CC-BY-4.0
        rules: '2014'
        revision: 1
      quantity: 1
      weight:
        value: 12
        units: lb
      price:
        value: 10
        denomination: gp
      attunement: ''
      equipped: true
      rarity: ''
      identified: true
      cover: null
      uses:
        max: ''
        spent: 0
        recovery: []
      armor:
        value: 15
        dex: 0
        magicalBonus: null
      hp:
        value: 0
        max: 0
        dt: null
        conditions: ''
      speed:
        value: null
        conditions: ''
      strength: null
      proficient: 1
      unidentified:
        description: ''
      type:
        value: heavy
        baseItem: ''
      container: null
      crewed: false
      properties: []
      activities: {}
      attuned: false
      identifier: patchwork-armor
    effects: []
    folder: null
    sort: 0
    ownership:
      default: 0
    flags: {}
    _stats:
      compendiumSource: null
      duplicateSource: null
      coreVersion: '13.344'
      systemId: dnd5e
      systemVersion: 4.0.0
      createdTime: null
      modifiedTime: null
      lastModifiedBy: null
      exportSource: null
    _key: '!actors.items!Buxe6dDK5Mw7kxe6.9LXx1CaY98oYrwWK'
  - _id: LVOGKiIm4UTD4fpj
    name: Greataxe
    type: weapon
    img: icons/weapons/axes/axe-double.webp
    system:
      description:
        value: <p>[[/attack extended]]. [[/damage extended]].</p>
        chat: <p>The Frost Giant attacks with its Greataxe.</p>
      source:
        custom: ''
        book: ''
        page: ''
        license: CC-BY-4.0
        rules: '2014'
        revision: 1
      quantity: 1
      weight:
        value: 7
        units: lb
      price:
        value: 0
        denomination: gp
      attunement: ''
      equipped: true
      rarity: ''
      identified: true
      cover: null
      range:
        value: null
        long: null
        units: ft
        reach: 10
      uses:
        max: ''
        recovery: []
        spent: 0
      damage:
        versatile:
          number: null
          denomination: null
          bonus: ''
          types: []
          custom:
            enabled: false
            formula: ''
          scaling:
            mode: ''
            number: null
            formula: ''
        base:
          number: 3
          denomination: 12
          bonus: ''
          types:
            - slashing
          custom:
            enabled: false
            formula: ''
          scaling:
            mode: ''
            number: null
            formula: ''
      armor:
        value: 10
      hp:
        value: 0
        max: 0
        dt: null
        conditions: ''
      properties:
        - hvy
        - two
      proficient: 1
      unidentified:
        description: ''
      type:
        value: martialM
        baseItem: greataxe
      container: null
      crewed: false
      activities:
        dnd5eactivity000:
          _id: dnd5eactivity000
          type: attack
          activation:
            type: action
            value: 1
            condition: ''
            override: false
          consumption:
            targets: []
            scaling:
              allowed: false
              max: ''
            spellSlot: true
          description:
            chatFlavor: ''
          duration:
            concentration: false
            value: ''
            units: ''
            special: ''
            override: false
          effects: []
          range:
            value: '10'
            units: ft
            special: ''
            override: false
          target:
            template:
              count: ''
              contiguous: false
              type: ''
              size: ''
              width: ''
              height: ''
              units: ''
            affects:
              count: ''
              type: ''
              choice: false
              special: ''
            prompt: true
            override: false
          uses:
            spent: 0
            max: ''
            recovery: []
          attack:
            ability: str
            bonus: ''
            critical:
              threshold: null
            flat: false
            type:
              value: melee
              classification: weapon
          damage:
            critical:
              bonus: ''
            includeBase: true
            parts: []
          sort: 0
      attuned: false
      ammunition: {}
      magicalBonus: null
      identifier: greataxe
    effects: []
    folder: null
    sort: 300000
    ownership:
      default: 0
    flags: {}
    _stats:
      compendiumSource: Compendium.dnd5e.items.1Lxk6kmoRhG8qQ0u
      duplicateSource: null
<<<<<<< HEAD
      coreVersion: '13.344'
=======
      coreVersion: '13.345'
>>>>>>> be4d0a99
      systemId: dnd5e
      systemVersion: 4.4.0
      createdTime: null
      modifiedTime: 1749402445168
      lastModifiedBy: dnd5ebuilder0000
      exportSource: null
    _key: '!actors.items!Buxe6dDK5Mw7kxe6.LVOGKiIm4UTD4fpj'
  - _id: i49lwJ84vB720EPW
    name: Multiattack
    type: feat
    img: icons/skills/melee/blade-tips-triple-steel.webp
    system:
      description:
        value: >-
          <p>The giant makes two [[/item .LVOGKiIm4UTD4fpj]]{greataxe}
          attacks.</p>
        chat: ''
      source:
        custom: ''
        book: ''
        page: ''
        license: CC-BY-4.0
        rules: '2014'
        revision: 1
      uses:
        max: ''
        recovery: []
        spent: 0
      type:
        value: ''
        subtype: ''
      requirements: ''
      properties: []
      activities:
        dnd5eactivity000:
          _id: dnd5eactivity000
          type: utility
          activation:
            type: action
            value: 1
            condition: ''
            override: false
          consumption:
            targets: []
            scaling:
              allowed: false
              max: ''
            spellSlot: true
          description:
            chatFlavor: ''
          duration:
            concentration: false
            value: ''
            units: ''
            special: ''
            override: false
          effects: []
          range:
            units: ''
            special: ''
            override: false
          target:
            template:
              count: ''
              contiguous: false
              type: ''
              size: ''
              width: ''
              height: ''
              units: ''
            affects:
              count: ''
              type: ''
              choice: false
              special: ''
            prompt: true
            override: false
          uses:
            spent: 0
            max: ''
            recovery: []
          roll:
            formula: ''
            name: ''
            prompt: false
            visible: false
          sort: 0
      enchant: {}
      prerequisites:
        level: null
      identifier: multiattack
    effects: []
    folder: null
    sort: 0
    ownership:
      default: 0
    flags: {}
    _stats:
      compendiumSource: Compendium.dnd5e.monsterfeatures.EqoLg8T8EHvhJgKE
      duplicateSource: null
<<<<<<< HEAD
      coreVersion: '13.344'
=======
      coreVersion: '13.345'
>>>>>>> be4d0a99
      systemId: dnd5e
      systemVersion: 4.4.0
      createdTime: null
      modifiedTime: 1749402446134
      lastModifiedBy: dnd5ebuilder0000
      exportSource: null
    _key: '!actors.items!Buxe6dDK5Mw7kxe6.i49lwJ84vB720EPW'
effects: []
folder: v8gFGdEluEFQdRQg
sort: 0
ownership:
  default: 0
flags: {}
_stats:
  duplicateSource: null
  coreVersion: '13.344'
  systemId: dnd5e
  systemVersion: 4.0.0
  createdTime: 1726171212380
  modifiedTime: 1726171441223
  lastModifiedBy: dnd5ebuilder0000
  exportSource: null
_key: '!actors!Buxe6dDK5Mw7kxe6'<|MERGE_RESOLUTION|>--- conflicted
+++ resolved
@@ -641,11 +641,7 @@
     _stats:
       compendiumSource: null
       duplicateSource: null
-<<<<<<< HEAD
-      coreVersion: '13.344'
-=======
       coreVersion: '13.345'
->>>>>>> be4d0a99
       systemId: dnd5e
       systemVersion: 4.4.0
       createdTime: null
@@ -886,11 +882,7 @@
     _stats:
       compendiumSource: Compendium.dnd5e.items.1Lxk6kmoRhG8qQ0u
       duplicateSource: null
-<<<<<<< HEAD
-      coreVersion: '13.344'
-=======
       coreVersion: '13.345'
->>>>>>> be4d0a99
       systemId: dnd5e
       systemVersion: 4.4.0
       createdTime: null
@@ -991,11 +983,7 @@
     _stats:
       compendiumSource: Compendium.dnd5e.monsterfeatures.EqoLg8T8EHvhJgKE
       duplicateSource: null
-<<<<<<< HEAD
-      coreVersion: '13.344'
-=======
       coreVersion: '13.345'
->>>>>>> be4d0a99
       systemId: dnd5e
       systemVersion: 4.4.0
       createdTime: null
