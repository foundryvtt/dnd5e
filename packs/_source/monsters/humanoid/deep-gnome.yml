--- conflicted
+++ resolved
@@ -602,21 +602,12 @@
     _stats:
       compendiumSource: Compendium.dnd5e.monsterfeatures.j1cPfWFNvxGoex9Z
       duplicateSource: null
-<<<<<<< HEAD
-      coreVersion: '13.344'
-=======
       coreVersion: '13.345'
->>>>>>> be4d0a99
       systemId: dnd5e
       systemVersion: 5.1.0
       createdTime: null
-<<<<<<< HEAD
-      modifiedTime: null
-      lastModifiedBy: null
-=======
       modifiedTime: 1749403058335
       lastModifiedBy: dnd5ebuilder0000
->>>>>>> be4d0a99
       exportSource: null
     _key: '!actors.items!ZM1P6LoYSwMiIJN9.8Yo6JM2NfjkpC8Hz'
   - _id: JCSej95QR8svWsYz
@@ -659,21 +650,12 @@
     _stats:
       compendiumSource: Compendium.dnd5e.monsterfeatures.0gl43AC57cvJaW7D
       duplicateSource: null
-<<<<<<< HEAD
-      coreVersion: '13.344'
-=======
       coreVersion: '13.345'
->>>>>>> be4d0a99
       systemId: dnd5e
       systemVersion: 5.1.0
       createdTime: null
-<<<<<<< HEAD
-      modifiedTime: null
-      lastModifiedBy: null
-=======
       modifiedTime: 1749403063377
       lastModifiedBy: dnd5ebuilder0000
->>>>>>> be4d0a99
       exportSource: null
     _key: '!actors.items!ZM1P6LoYSwMiIJN9.JCSej95QR8svWsYz'
   - _id: AqLTSMp6MlcNK666
@@ -1121,11 +1103,7 @@
     _stats:
       compendiumSource: null
       duplicateSource: null
-<<<<<<< HEAD
-      coreVersion: '13.344'
-=======
       coreVersion: '13.345'
->>>>>>> be4d0a99
       systemId: dnd5e
       systemVersion: 5.1.0
       createdTime: null
