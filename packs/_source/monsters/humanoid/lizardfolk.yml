--- conflicted
+++ resolved
@@ -521,21 +521,12 @@
     _stats:
       compendiumSource: Compendium.dnd5e.monsterfeatures.lwC6jwy9bXberyWo
       duplicateSource: null
-<<<<<<< HEAD
-      coreVersion: '13.344'
-=======
       coreVersion: '13.345'
->>>>>>> be4d0a99
       systemId: dnd5e
       systemVersion: 5.1.0
       createdTime: null
-<<<<<<< HEAD
-      modifiedTime: null
-      lastModifiedBy: null
-=======
       modifiedTime: 1749403527187
       lastModifiedBy: dnd5ebuilder0000
->>>>>>> be4d0a99
       exportSource: null
     _key: '!actors.items!57DofLgRQx16ARoc.14epJr1iwk3pnPVs'
   - _id: s88qLjZemkFRnB8Y
