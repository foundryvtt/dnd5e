--- conflicted
+++ resolved
@@ -653,11 +653,7 @@
     _stats:
       compendiumSource: Compendium.dnd5e.monsterfeatures.xOgrn5QXzSP4QN6V
       duplicateSource: null
-<<<<<<< HEAD
-      coreVersion: '13.344'
-=======
       coreVersion: '13.345'
->>>>>>> be4d0a99
       systemId: dnd5e
       systemVersion: 5.1.0
       createdTime: null
@@ -777,11 +773,7 @@
     _stats:
       compendiumSource: Compendium.dnd5e.monsterfeatures.9uKShqfuA73duQsT
       duplicateSource: null
-<<<<<<< HEAD
-      coreVersion: '13.344'
-=======
       coreVersion: '13.345'
->>>>>>> be4d0a99
       systemId: dnd5e
       systemVersion: 5.1.0
       createdTime: null
