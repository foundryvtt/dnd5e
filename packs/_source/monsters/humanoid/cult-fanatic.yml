_id: tYfQIxCJT0WaaKmc
name: Cult Fanatic
type: npc
img: null
system:
  abilities:
    str:
      value: 11
      proficient: 0
      bonuses:
        check: ''
        save: ''
      max: null
    dex:
      value: 14
      proficient: 0
      bonuses:
        check: ''
        save: ''
      max: null
    con:
      value: 12
      proficient: 0
      bonuses:
        check: ''
        save: ''
      max: null
    int:
      value: 10
      proficient: 0
      bonuses:
        check: ''
        save: ''
      max: null
    wis:
      value: 13
      proficient: 0
      bonuses:
        check: ''
        save: ''
      max: null
    cha:
      value: 14
      proficient: 0
      bonuses:
        check: ''
        save: ''
      max: null
  attributes:
    ac:
      flat: null
      calc: default
      formula: ''
    hp:
      value: 33
      max: 33
      temp: 0
      tempmax: 0
      formula: 6d8 + 6
    init:
      ability: ''
      bonus: '0'
      roll:
        min: null
        max: null
        mode: 0
    movement:
      burrow: 0
      climb: 0
      fly: 0
      swim: 0
      walk: 30
      units: ft
      hover: false
    attunement:
      max: 3
    senses:
      darkvision: 0
      blindsight: 0
      tremorsense: 0
      truesight: 0
      units: ft
      special: ''
    spellcasting: wis
    exhaustion: 0
    concentration:
      ability: ''
      roll:
        min: null
        max: null
        mode: 0
      bonuses:
        save: ''
      limit: 1
    hd:
      spent: 0
    death:
      ability: ''
      roll:
        min: null
        max: null
        mode: 0
      success: 0
      failure: 0
  details:
    biography:
      value: ''
      public: ''
    alignment: Any Non-Good
    race: null
    type:
      value: humanoid
      subtype: Any Race
      swarm: ''
      custom: ''
    environment: ''
    cr: 2
    spellLevel: 4
    ideal: ''
    bond: ''
    flaw: ''
  traits:
    size: med
    di:
      value: []
      bypasses: []
      custom: ''
    dr:
      value: []
      bypasses: []
      custom: ''
    dv:
      value: []
      bypasses: []
      custom: ''
    ci:
      value: []
      custom: ''
    languages:
      value: []
      custom: any one language (usually Common)
    dm:
      amount: {}
      bypasses: []
  currency:
    pp: 0
    gp: 0
    ep: 0
    sp: 0
    cp: 0
  skills:
    acr:
      value: 0
      ability: dex
      bonuses:
        check: ''
        passive: ''
      roll:
        min: null
        max: null
        mode: 0
    ani:
      value: 0
      ability: wis
      bonuses:
        check: ''
        passive: ''
      roll:
        min: null
        max: null
        mode: 0
    arc:
      value: 0
      ability: int
      bonuses:
        check: ''
        passive: ''
      roll:
        min: null
        max: null
        mode: 0
    ath:
      value: 0
      ability: str
      bonuses:
        check: ''
        passive: ''
      roll:
        min: null
        max: null
        mode: 0
    dec:
      value: 1
      ability: cha
      bonuses:
        check: ''
        passive: ''
      roll:
        min: null
        max: null
        mode: 0
    his:
      value: 0
      ability: int
      bonuses:
        check: ''
        passive: ''
      roll:
        min: null
        max: null
        mode: 0
    ins:
      value: 0
      ability: wis
      bonuses:
        check: ''
        passive: ''
      roll:
        min: null
        max: null
        mode: 0
    itm:
      value: 0
      ability: cha
      bonuses:
        check: ''
        passive: ''
      roll:
        min: null
        max: null
        mode: 0
    inv:
      value: 0
      ability: int
      bonuses:
        check: ''
        passive: ''
      roll:
        min: null
        max: null
        mode: 0
    med:
      value: 0
      ability: wis
      bonuses:
        check: ''
        passive: ''
      roll:
        min: null
        max: null
        mode: 0
    nat:
      value: 0
      ability: int
      bonuses:
        check: ''
        passive: ''
      roll:
        min: null
        max: null
        mode: 0
    prc:
      value: 0
      ability: wis
      bonuses:
        check: ''
        passive: ''
      roll:
        min: null
        max: null
        mode: 0
    prf:
      value: 0
      ability: cha
      bonuses:
        check: ''
        passive: ''
      roll:
        min: null
        max: null
        mode: 0
    per:
      value: 1
      ability: cha
      bonuses:
        check: ''
        passive: ''
      roll:
        min: null
        max: null
        mode: 0
    rel:
      value: 1
      ability: int
      bonuses:
        check: ''
        passive: ''
      roll:
        min: null
        max: null
        mode: 0
    slt:
      value: 0
      ability: dex
      bonuses:
        check: ''
        passive: ''
      roll:
        min: null
        max: null
        mode: 0
    ste:
      value: 0
      ability: dex
      bonuses:
        check: ''
        passive: ''
      roll:
        min: null
        max: null
        mode: 0
    sur:
      value: 0
      ability: wis
      bonuses:
        check: ''
        passive: ''
      roll:
        min: null
        max: null
        mode: 0
  spells:
    spell1:
      value: 4
      override: 4
    spell2:
      value: 3
      override: 3
    spell3:
      value: 0
      override: null
    spell4:
      value: 0
      override: null
    spell5:
      value: 0
      override: null
    spell6:
      value: 0
      override: null
    spell7:
      value: 0
      override: null
    spell8:
      value: 0
      override: null
    spell9:
      value: 0
      override: null
    pact:
      value: 0
      override: null
    spell0:
      value: 0
      override: null
  bonuses:
    mwak:
      attack: ''
      damage: ''
    rwak:
      attack: ''
      damage: ''
    msak:
      attack: ''
      damage: ''
    rsak:
      attack: ''
      damage: ''
    abilities:
      check: ''
      save: ''
      skill: ''
    spell:
      dc: ''
  resources:
    legact:
      value: 0
      max: 0
    legres:
      value: 0
      max: 0
    lair:
      value: false
      initiative: null
  tools: {}
  source:
    custom: ''
    book: ''
    page: ''
    license: CC-BY-4.0
    revision: 1
    rules: '2014'
prototypeToken:
  name: Cult Fanatic
  displayName: 20
  actorLink: false
  width: 1
  height: 1
  lockRotation: false
  rotation: 0
  disposition: -1
  displayBars: 40
  bar1:
    attribute: attributes.hp
  bar2:
    attribute: null
  flags: {}
  randomImg: false
  alpha: 1
  light:
    alpha: 1
    angle: 360
    bright: 0
    coloration: 1
    dim: 0
    luminosity: 0.5
    saturation: 0
    contrast: 0
    shadows: 0
    animation:
      speed: 5
      intensity: 5
      type: null
      reverse: false
    darkness:
      min: 0
      max: 1
    attenuation: 0.5
    color: null
    negative: false
    priority: 0
  texture:
    src: null
    tint: '#ffffff'
    scaleX: 1
    scaleY: 1
    offsetX: 0
    offsetY: 0
    rotation: 0
    anchorX: 0.5
    anchorY: 0.5
    fit: contain
    alphaThreshold: 0.75
  sight:
    angle: 360
    enabled: false
    range: 0
    brightness: 1
    visionMode: basic
    color: null
    attenuation: 0.1
    saturation: 0
    contrast: 0
  detectionModes: []
  appendNumber: false
  prependAdjective: false
  occludable:
    radius: 0
  ring:
    enabled: false
    colors:
      ring: null
      background: null
    effects: 1
    subject:
      scale: 1
      texture: null
  turnMarker:
    mode: 1
    animation: null
    src: null
    disposition: false
  movementAction: null
items:
  - _id: vTb2KSllrajm88Ni
    name: Leather Armor
    type: equipment
    img: icons/equipment/chest/breastplate-quilted-brown.webp
    system:
      description:
        value: >-
          <p>The breastplate and shoulder protectors of this armor are made of
          leather that has been stiffened by being boiled in oil. The rest of
          the armor is made of softer and more flexible materials.</p>
        chat: ''
      source:
        custom: ''
        book: ''
        page: ''
        license: CC-BY-4.0
        rules: '2014'
        revision: 1
      quantity: 1
      weight:
        value: 10
        units: lb
      price:
        value: 10
        denomination: gp
      attunement: ''
      equipped: true
      rarity: ''
      identified: true
      cover: null
      uses:
        max: ''
        spent: 0
        recovery: []
      armor:
        value: 11
        dex: null
        magicalBonus: null
      hp:
        value: 0
        max: 0
        dt: null
        conditions: ''
      speed:
        value: null
        conditions: ''
      strength: null
      proficient: 1
      unidentified:
        description: ''
      type:
        value: light
        baseItem: leather
      container: null
      crewed: false
      properties: []
      activities: {}
      attuned: false
      identifier: leather-armor
    effects: []
    folder: null
    sort: 0
    ownership:
      default: 0
    flags: {}
    _stats:
      compendiumSource: Compendium.dnd5e.items.WwdpHLXGX5r8uZu5
      duplicateSource: null
      coreVersion: '13.344'
      systemId: dnd5e
      systemVersion: 4.0.0
      createdTime: null
      modifiedTime: null
      lastModifiedBy: null
      exportSource: null
    _key: '!actors.items!tYfQIxCJT0WaaKmc.vTb2KSllrajm88Ni'
  - _id: lSteE7vBmM70Jy3Z
    name: Dark Devotion
    type: feat
    img: icons/magic/control/control-influence-rally-purple.webp
    system:
      description:
        value: >-
          <p>The fanatic has advantage on saving throws against being charmed or
          frightened.</p>
        chat: ''
      source:
        custom: ''
        book: ''
        page: ''
        license: CC-BY-4.0
        rules: '2014'
        revision: 1
      uses:
        max: ''
        spent: 0
        recovery: []
      type:
        value: ''
        subtype: ''
      requirements: ''
      properties: []
      activities: {}
      enchant: {}
      prerequisites:
        level: null
      identifier: dark-devotion
    effects: []
    folder: null
    sort: 0
    ownership:
      default: 0
    flags: {}
    _stats:
      compendiumSource: Compendium.dnd5e.monsterfeatures.XFvk6ywwZWTkMmQR
      duplicateSource: null
<<<<<<< HEAD
      coreVersion: '13.344'
=======
      coreVersion: '13.345'
>>>>>>> be4d0a99
      systemId: dnd5e
      systemVersion: 5.1.0
      createdTime: null
<<<<<<< HEAD
      modifiedTime: null
      lastModifiedBy: null
=======
      modifiedTime: 1749403039590
      lastModifiedBy: dnd5ebuilder0000
>>>>>>> be4d0a99
      exportSource: null
    _key: '!actors.items!tYfQIxCJT0WaaKmc.lSteE7vBmM70Jy3Z'
  - _id: KRbUbk5AkQOabBhO
    name: Spellcasting
    type: feat
    img: icons/magic/light/projectiles-star-purple.webp
    system:
      description:
        value: >-
          <p>The fanatic is a 4th-level spellcaster. Its spell casting ability
          is Wisdom (spell save DC 11, +3 to hit with spell attacks).</p><p>The
          fanatic has the following cleric spells
          prepared:</p><p><strong>Cantrips</strong> (at will): [[/item
          .Bnn9Nzajixvow9xi]]{light}, [[/item .n9pJzTDsAwQxJVRl]]{sacred flame},
          [[/item .MUO1uYN7JR1hm4dR]]{thaumaturgy}</p><p><strong>1st level
          </strong>(4 slots): [[/item .arzCrMRgcNiQuh43]]{command}, [[/item
          .ksaaTxIbKx2sJfia]]{inflict wounds}, [[/item
          .jZ6JNykRtdQ90MOo]]{shield of faith}</p><p><strong> 2nd level
          </strong>(3 slots): [[/item .3Lo9boi7P2ro6QV4]]{hold person}, [[/item
          .JbxsYXxSOTZbf9I0]]{spiritual weapon}</p>
        chat: >-
          <p>The fanatic is a spellcaster. Its spell casting ability is
          Wisdom.</p>
      source:
        custom: ''
        book: ''
        page: ''
        license: CC-BY-4.0
        rules: '2014'
        revision: 1
      uses:
        max: ''
        spent: 0
        recovery: []
      type:
        value: ''
        subtype: ''
      requirements: ''
      properties: []
      activities: {}
      enchant: {}
      prerequisites:
        level: null
      identifier: spellcasting
    effects: []
    folder: null
    sort: 0
    ownership:
      default: 0
    flags: {}
    _stats:
      compendiumSource: Compendium.dnd5e.monsterfeatures.fdmzHw875EzpXM2a
      duplicateSource: null
      coreVersion: '13.344'
      systemId: dnd5e
      systemVersion: 4.4.0
      createdTime: null
      modifiedTime: 1745447015990
      lastModifiedBy: dnd5ebuilder0000
      exportSource: null
    _key: '!actors.items!tYfQIxCJT0WaaKmc.KRbUbk5AkQOabBhO'
  - _id: WfqCnxOUS8aXxd7O
    name: Multiattack
    type: feat
    img: icons/skills/melee/blade-tips-triple-steel.webp
    system:
      description:
        value: <p>The fanatic makes two melee attacks.</p>
        chat: ''
      source:
        custom: ''
        book: ''
        page: ''
        license: CC-BY-4.0
        rules: '2014'
        revision: 1
      uses:
        max: ''
        recovery: []
        spent: 0
      type:
        value: ''
        subtype: ''
      requirements: ''
      properties: []
      activities:
        dnd5eactivity000:
          _id: dnd5eactivity000
          type: utility
          activation:
            type: action
            value: 1
            condition: ''
            override: false
          consumption:
            targets: []
            scaling:
              allowed: false
              max: ''
            spellSlot: true
          description:
            chatFlavor: ''
          duration:
            concentration: false
            value: ''
            units: ''
            special: ''
            override: false
          effects: []
          range:
            units: ''
            special: ''
            override: false
          target:
            template:
              count: ''
              contiguous: false
              type: ''
              size: ''
              width: ''
              height: ''
              units: ''
            affects:
              count: ''
              type: ''
              choice: false
              special: ''
            prompt: true
            override: false
          uses:
            spent: 0
            max: ''
            recovery: []
          roll:
            formula: ''
            name: ''
            prompt: false
            visible: false
          sort: 0
      enchant: {}
      prerequisites:
        level: null
      identifier: multiattack
    effects: []
    folder: null
    sort: 0
    ownership:
      default: 0
    flags: {}
    _stats:
      compendiumSource: Compendium.dnd5e.monsterfeatures.EqoLg8T8EHvhJgKE
      duplicateSource: null
      coreVersion: '13.344'
      systemId: dnd5e
      systemVersion: 4.0.0
      createdTime: null
      modifiedTime: null
      lastModifiedBy: null
      exportSource: null
    _key: '!actors.items!tYfQIxCJT0WaaKmc.WfqCnxOUS8aXxd7O'
  - _id: zTX7ZTUkqUMSbGII
    name: Dagger
    type: weapon
    img: icons/weapons/daggers/dagger-jeweled-purple.webp
    system:
      description:
        value: <p>[[/attack extended]]. [[/damage extended]].</p>
        chat: <p>The Cult Fanatic attacks with their Dagger.</p>
      source:
        custom: ''
        book: ''
        page: ''
        license: CC-BY-4.0
        rules: '2014'
        revision: 1
      quantity: 1
      weight:
        value: 1
        units: lb
      price:
        value: 2
        denomination: gp
      attunement: ''
      equipped: true
      rarity: ''
      identified: true
      cover: null
      range:
        value: 20
        long: 60
        units: ft
        reach: null
      uses:
        max: ''
        recovery: []
        spent: 0
      damage:
        versatile:
          number: null
          denomination: null
          bonus: ''
          types: []
          custom:
            enabled: false
            formula: ''
          scaling:
            mode: ''
            number: null
            formula: ''
        base:
          number: 1
          denomination: 4
          bonus: ''
          types:
            - piercing
          custom:
            enabled: false
            formula: ''
          scaling:
            mode: ''
            number: null
            formula: ''
      armor:
        value: 10
      hp:
        value: 0
        max: 0
        dt: null
        conditions: ''
      properties:
        - fin
        - lgt
        - thr
      proficient: 1
      unidentified:
        description: ''
      type:
        value: simpleM
        baseItem: dagger
      container: null
      crewed: false
      activities:
        dnd5eactivity000:
          _id: dnd5eactivity000
          type: attack
          activation:
            type: action
            value: 1
            condition: ''
            override: false
          consumption:
            targets: []
            scaling:
              allowed: false
              max: ''
            spellSlot: true
          description:
            chatFlavor: ''
          duration:
            concentration: false
            value: ''
            units: ''
            special: ''
            override: false
          effects: []
          range:
            value: '20'
            units: ft
            special: ''
            override: false
          target:
            template:
              count: ''
              contiguous: false
              type: ''
              size: ''
              width: ''
              height: ''
              units: ''
            affects:
              count: ''
              type: ''
              choice: false
              special: ''
            prompt: true
            override: false
          uses:
            spent: 0
            max: ''
            recovery: []
          attack:
            ability: dex
            bonus: ''
            critical:
              threshold: null
            flat: false
            type:
              value: melee
              classification: weapon
          damage:
            critical:
              bonus: ''
            includeBase: true
            parts: []
          sort: 0
      attuned: false
      ammunition: {}
      magicalBonus: null
      identifier: dagger
    effects: []
    folder: null
    sort: 0
    ownership:
      default: 0
    flags: {}
    _stats:
      compendiumSource: Compendium.dnd5e.items.0E565kQUBmndJ1a2
      duplicateSource: null
      coreVersion: '13.344'
      systemId: dnd5e
      systemVersion: 4.4.0
      createdTime: null
      modifiedTime: 1745173385801
      lastModifiedBy: dnd5ebuilder0000
      exportSource: null
    _key: '!actors.items!tYfQIxCJT0WaaKmc.zTX7ZTUkqUMSbGII'
  - _id: Bnn9Nzajixvow9xi
    name: Light
    ownership:
      default: 0
    type: spell
    system:
      description:
        value: >-
          <p>You touch one object that is no larger than 10 feet in any
          dimension. Until the spell ends, the object sheds bright light in a
          20-foot radius and dim light for an additional 20 feet. The light can
          be colored as you like. Completely covering the object with something
          opaque blocks the light. The spell ends if you cast it again or
          dismiss it as an action.</p><p>If you target an object held or worn by
          a hostile creature, that creature must succeed on a Dexterity saving
          throw to avoid the spell.</p>
        chat: ''
      source:
        custom: ''
        book: ''
        page: ''
        license: CC-BY-4.0
        rules: '2014'
        revision: 1
      activation:
        type: action
        condition: ''
        value: 1
      duration:
        value: '1'
        units: hour
      target:
        affects:
          type: object
          count: '1'
          choice: false
        template:
          units: ''
          contiguous: false
      range:
        units: touch
      uses:
        max: ''
        recovery: []
        spent: 0
      level: 0
      school: evo
      materials:
        value: A firefly or phosphorescent moss.
        consumed: false
        cost: 0
        supply: 0
      preparation:
        mode: prepared
        prepared: true
      properties:
        - vocal
        - material
      activities:
        dnd5eactivity000:
          _id: dnd5eactivity000
          type: save
          activation:
            type: action
            value: null
            override: false
          consumption:
            targets: []
            scaling:
              allowed: false
              max: ''
            spellSlot: true
          description:
            chatFlavor: ''
          duration:
            units: inst
            concentration: false
            override: false
          effects: []
          range:
            override: false
          target:
            prompt: true
            template:
              contiguous: false
              units: ft
            affects:
              choice: false
            override: false
          uses:
            spent: 0
            max: ''
            recovery: []
          damage:
            onSave: none
            parts: []
          save:
            ability: dex
            dc:
              calculation: spellcasting
              formula: '11'
          sort: 0
      identifier: light
    sort: 0
    flags: {}
    img: icons/magic/light/explosion-star-small-blue-yellow.webp
    effects: []
    folder: null
    _stats:
      compendiumSource: Compendium.dnd5e.spells.Bnn9Nzajixvow9xi
      duplicateSource: null
      coreVersion: '13.344'
      systemId: dnd5e
      systemVersion: 4.0.0
      createdTime: null
      modifiedTime: null
      lastModifiedBy: null
      exportSource: null
    _key: '!actors.items!tYfQIxCJT0WaaKmc.Bnn9Nzajixvow9xi'
  - _id: n9pJzTDsAwQxJVRl
    name: Sacred Flame
    ownership:
      default: 0
    type: spell
    system:
      description:
        value: >-
          <p>Flame-like radiance descends on a creature that you can see within
          range. The target must succeed on a Dexterity saving throw or take 1d8
          radiant damage. The target gains no benefit from cover for this saving
          throw.</p><p>The spell's damage increases by 1d8 when you reach 5th
          level (2d8), 11th level (3d8), and 17th level (4d8).</p>
        chat: ''
      source:
        custom: ''
        book: ''
        page: ''
        license: CC-BY-4.0
        rules: '2014'
        revision: 1
      activation:
        type: action
        condition: ''
        value: 1
      duration:
        value: ''
        units: inst
      target:
        affects:
          type: creature
          count: '1'
          choice: false
        template:
          units: ''
          contiguous: false
      range:
        value: '60'
        units: ft
      uses:
        max: ''
        recovery: []
        spent: 0
      level: 0
      school: evo
      materials:
        value: ''
        consumed: false
        cost: 0
        supply: 0
      preparation:
        mode: prepared
        prepared: true
      properties:
        - vocal
        - somatic
      activities:
        dnd5eactivity000:
          _id: dnd5eactivity000
          type: save
          activation:
            type: action
            value: null
            override: false
          consumption:
            targets: []
            scaling:
              allowed: false
              max: ''
            spellSlot: true
          description:
            chatFlavor: ''
          duration:
            units: inst
            concentration: false
            override: false
          effects: []
          range:
            override: false
          target:
            prompt: true
            template:
              contiguous: false
              units: ft
            affects:
              choice: false
            override: false
          uses:
            spent: 0
            max: ''
            recovery: []
          damage:
            onSave: none
            parts:
              - number: 1
                denomination: 8
                bonus: ''
                types:
                  - radiant
                custom:
                  enabled: false
                  formula: ''
                scaling:
                  mode: whole
                  number: 1
                  formula: ''
          save:
            ability: dex
            dc:
              calculation: spellcasting
              formula: '11'
          sort: 0
      identifier: sacred-flame
    sort: 0
    flags: {}
    img: icons/magic/light/beam-rays-orange.webp
    effects: []
    folder: null
    _stats:
      compendiumSource: Compendium.dnd5e.spells.n9pJzTDsAwQxJVRl
      duplicateSource: null
      coreVersion: '13.344'
      systemId: dnd5e
      systemVersion: 4.0.0
      createdTime: null
      modifiedTime: null
      lastModifiedBy: null
      exportSource: null
    _key: '!actors.items!tYfQIxCJT0WaaKmc.n9pJzTDsAwQxJVRl'
  - _id: MUO1uYN7JR1hm4dR
    name: Thaumaturgy
    ownership:
      default: 0
    type: spell
    system:
      description:
        value: >-
          <p>You create one of the following magical effects within range:</p>

          <ul>

          <li>Your voice booms up to three times as loud as normal for 1
          minute.</li>

          <li>You cause flames to flicker, brighten, dim, or change color for 1
          minute.</li>

          <li>You cause harmless tremors in the ground for 1 minute.</li>

          <li>You create a sound that originates from a point of your choice
          within range.</li>

          <li>You cause an unlocked door or window to fly open or slam
          shut.</li>

          <li>You alter the appearance of your eyes for 1 minute.</li>

          </ul>

          <p>If you cast this spell multiple times, you can have up to three of
          its 1-minute effects active at a time, and you can dismiss such an
          effect as an action.</p>
        chat: ''
      source:
        custom: ''
        book: ''
        page: ''
        license: CC-BY-4.0
        rules: '2014'
        revision: 1
      activation:
        type: action
        condition: ''
        value: 1
      duration:
        value: '1'
        units: minute
      target:
        affects:
          choice: false
        template:
          units: ''
          contiguous: false
      range:
        value: '30'
        units: ft
      uses:
        max: ''
        recovery: []
        spent: 0
      level: 0
      school: trs
      materials:
        value: ''
        consumed: false
        cost: 0
        supply: 0
      preparation:
        mode: prepared
        prepared: true
      properties:
        - vocal
      activities:
        dnd5eactivity000:
          _id: dnd5eactivity000
          type: utility
          activation:
            type: action
            value: null
            override: false
          consumption:
            targets: []
            scaling:
              allowed: false
              max: ''
            spellSlot: true
          description:
            chatFlavor: ''
          duration:
            units: inst
            concentration: false
            override: false
          effects: []
          range:
            override: false
          target:
            prompt: true
            template:
              contiguous: false
              units: ft
            affects:
              choice: false
            override: false
          uses:
            spent: 0
            max: ''
            recovery: []
          roll:
            formula: ''
            name: ''
            prompt: false
            visible: false
          sort: 0
      identifier: thaumaturgy
    sort: 0
    flags: {}
    img: icons/magic/fire/explosion-fireball-small-purple-orange.webp
    effects: []
    folder: null
    _stats:
      compendiumSource: Compendium.dnd5e.spells.MUO1uYN7JR1hm4dR
      duplicateSource: null
      coreVersion: '13.344'
      systemId: dnd5e
      systemVersion: 4.0.0
      createdTime: null
      modifiedTime: null
      lastModifiedBy: null
      exportSource: null
    _key: '!actors.items!tYfQIxCJT0WaaKmc.MUO1uYN7JR1hm4dR'
  - _id: arzCrMRgcNiQuh43
    name: Command
    ownership:
      default: 0
    type: spell
    system:
      description:
        value: "<p>You speak a one-word command to a creature you can see within range. The target must succeed on a Wisdom saving throw or follow the command on its next turn. The spell has no effect if the target is undead, if it doesn't understand your language, or if your command is directly harmful to it.</p><p>Some typical commands and their effects follow. You might issue a command other than one described here. If you do so, the DM determines how the target behaves. If the target can't follow your command, the spell ends.</p><p><strong>Approach.</strong> The target moves toward you by the shortest and most direct route, ending its turn if it moves within 5 feet of you.</p><p><strong>Drop.</strong> The target drops whatever it is holding and then ends its turn.</p><p><strong>Flee.</strong> The target spends its turn moving away from you by the fastest available means.</p><p><strong>Grovel.</strong> The target falls prone and then ends its turn.</p><p><strong>Halt.</strong> The target doesn't move and takes no actions. A flying creature stays aloft, provided that it is able to do so. If it must move to stay aloft, it flies the minimum distance needed to remain in the air.</p><p><strong>Higher Levels.\_</strong>When you cast this spell using a spell slot of 2nd level or higher, you can affect one additional creature for each slot level above 1st. The creatures must be within 30 feet of each other when you target them.</p>"
        chat: ''
      source:
        custom: ''
        book: ''
        page: ''
        license: CC-BY-4.0
        rules: '2014'
        revision: 1
      activation:
        type: action
        condition: ''
        value: 1
      duration:
        value: '1'
        units: round
      target:
        affects:
          type: creature
          count: '1'
          choice: false
        template:
          units: ''
          contiguous: false
      range:
        value: '60'
        units: ft
      uses:
        max: ''
        recovery: []
        spent: 0
      level: 1
      school: enc
      materials:
        value: ''
        consumed: false
        cost: 0
        supply: 0
      preparation:
        mode: prepared
        prepared: true
      properties:
        - vocal
      activities:
        dnd5eactivity000:
          _id: dnd5eactivity000
          type: save
          activation:
            type: action
            value: null
            override: false
          consumption:
            targets: []
            scaling:
              allowed: false
              max: ''
            spellSlot: true
          description:
            chatFlavor: ''
          duration:
            units: inst
            concentration: false
            override: false
          effects: []
          range:
            override: false
          target:
            prompt: true
            template:
              contiguous: false
              units: ft
            affects:
              choice: false
            override: false
          uses:
            spent: 0
            max: ''
            recovery: []
          damage:
            onSave: half
            parts: []
          save:
            ability: wis
            dc:
              calculation: spellcasting
              formula: '11'
          sort: 0
      identifier: command
    sort: 0
    flags: {}
    img: icons/magic/fire/explosion-fireball-small-purple.webp
    effects: []
    folder: null
    _stats:
      compendiumSource: Compendium.dnd5e.spells.arzCrMRgcNiQuh43
      duplicateSource: null
      coreVersion: '13.344'
      systemId: dnd5e
      systemVersion: 4.0.0
      createdTime: null
      modifiedTime: null
      lastModifiedBy: null
      exportSource: null
    _key: '!actors.items!tYfQIxCJT0WaaKmc.arzCrMRgcNiQuh43'
  - _id: ksaaTxIbKx2sJfia
    name: Inflict Wounds
    ownership:
      default: 0
    type: spell
    system:
      description:
        value: >-
          <p>Make a melee spell Attack against a creature you can reach. On a
          hit, the target takes 3d10 necrotic damage.</p><p><strong>At Higher
          Levels.</strong> When you cast this spell using a spell slot of 2nd
          level or higher, the damage increases by 1d10 for each slot level
          above 1st.</p>
        chat: ''
      source:
        custom: ''
        book: ''
        page: ''
        license: CC-BY-4.0
        rules: '2014'
        revision: 1
      activation:
        type: action
        condition: ''
        value: 1
      duration:
        value: ''
        units: inst
      target:
        affects:
          type: creature
          count: '1'
          choice: false
        template:
          units: ''
          contiguous: false
      range:
        units: touch
      uses:
        max: ''
        recovery: []
        spent: 0
      level: 1
      school: nec
      materials:
        value: ''
        consumed: false
        cost: 0
        supply: 0
      preparation:
        mode: prepared
        prepared: true
      properties:
        - vocal
        - somatic
      activities:
        dnd5eactivity000:
          _id: dnd5eactivity000
          type: attack
          activation:
            type: action
            value: null
            override: false
          consumption:
            targets: []
            scaling:
              allowed: false
              max: ''
            spellSlot: true
          description:
            chatFlavor: ''
          duration:
            units: inst
            concentration: false
            override: false
          effects: []
          range:
            override: false
          target:
            prompt: true
            template:
              contiguous: false
              units: ft
            affects:
              choice: false
            override: false
          uses:
            spent: 0
            max: ''
            recovery: []
          attack:
            ability: ''
            bonus: ''
            critical:
              threshold: null
            flat: false
            type:
              value: melee
              classification: spell
          damage:
            critical:
              bonus: ''
            includeBase: true
            parts:
              - number: 3
                denomination: 10
                bonus: ''
                types:
                  - necrotic
                custom:
                  enabled: false
                  formula: ''
                scaling:
                  mode: whole
                  number: 1
                  formula: ''
          sort: 0
      identifier: inflict-wounds
    sort: 0
    flags: {}
    img: icons/magic/unholy/strike-beam-blood-red-teal.webp
    effects: []
    folder: null
    _stats:
      compendiumSource: Compendium.dnd5e.spells.ksaaTxIbKx2sJfia
      duplicateSource: null
      coreVersion: '13.344'
      systemId: dnd5e
      systemVersion: 4.0.0
      createdTime: null
      modifiedTime: null
      lastModifiedBy: null
      exportSource: null
    _key: '!actors.items!tYfQIxCJT0WaaKmc.ksaaTxIbKx2sJfia'
  - _id: jZ6JNykRtdQ90MOo
    name: Shield of Faith
    ownership:
      default: 0
    type: spell
    system:
      description:
        value: >-
          <p>A shimmering field appears and surrounds a creature of your choice
          within range, granting it a +2 bonus to AC for the duration.</p>
        chat: ''
      source:
        custom: ''
        book: ''
        page: ''
        license: CC-BY-4.0
        rules: '2014'
        revision: 1
      activation:
        type: bonus
        condition: ''
        value: 1
      duration:
        value: '10'
        units: minute
      target:
        affects:
          type: creature
          count: '1'
          choice: false
        template:
          units: ''
          contiguous: false
      range:
        value: '60'
        units: ft
      uses:
        max: ''
        recovery: []
        spent: 0
      level: 1
      school: abj
      materials:
        value: A small parchment with a bit of holy text written on it.
        consumed: false
        cost: 0
        supply: 0
      preparation:
        mode: prepared
        prepared: true
      properties:
        - vocal
        - somatic
        - material
        - concentration
      activities:
        dnd5eactivity000:
          _id: dnd5eactivity000
          type: utility
          activation:
            type: action
            value: null
            override: false
          consumption:
            targets: []
            scaling:
              allowed: false
              max: ''
            spellSlot: true
          description:
            chatFlavor: ''
          duration:
            units: inst
            concentration: false
            override: false
          effects: []
          range:
            override: false
          target:
            prompt: true
            template:
              contiguous: false
              units: ft
            affects:
              choice: false
            override: false
          uses:
            spent: 0
            max: ''
            recovery: []
          roll:
            formula: ''
            name: ''
            prompt: false
            visible: false
          sort: 0
      identifier: shield-of-faith
    sort: 0
    flags: {}
    img: icons/magic/defensive/shield-barrier-flaming-diamond-blue-yellow.webp
    effects: []
    folder: null
    _stats:
      compendiumSource: Compendium.dnd5e.spells.jZ6JNykRtdQ90MOo
      duplicateSource: null
      coreVersion: '13.344'
      systemId: dnd5e
      systemVersion: 4.0.0
      createdTime: null
      modifiedTime: null
      lastModifiedBy: null
      exportSource: null
    _key: '!actors.items!tYfQIxCJT0WaaKmc.jZ6JNykRtdQ90MOo'
  - _id: 3Lo9boi7P2ro6QV4
    name: Hold Person
    ownership:
      default: 0
    type: spell
    system:
      description:
        value: "<p>Choose a humanoid that you can see within range. The target must succeed on a Wisdom saving throw or be paralyzed for the duration. At the end of each of its turns, the target can make another Wisdom saving throw. On a success, the spell ends on the target.</p><p><strong>Higher Levels.\_</strong>When you cast this spell using a spell slot of 3rd level or higher, you can target one additional humanoid for each slot level above 2nd. The humanoids must be within 30 feet of each other when you target them.</p>"
        chat: ''
      source:
        custom: ''
        book: ''
        page: ''
        license: CC-BY-4.0
        rules: '2014'
        revision: 1
      activation:
        type: action
        condition: ''
        value: 1
      duration:
        value: '1'
        units: minute
      target:
        affects:
          type: creature
          count: '1'
          choice: false
        template:
          units: ''
          contiguous: false
      range:
        value: '60'
        units: ft
      uses:
        max: ''
        recovery: []
        spent: 0
      level: 2
      school: enc
      materials:
        value: A small, straight piece of iron
        consumed: false
        cost: 0
        supply: 0
      preparation:
        mode: prepared
        prepared: true
      properties:
        - vocal
        - somatic
        - material
        - concentration
      activities:
        dnd5eactivity000:
          _id: dnd5eactivity000
          type: save
          activation:
            type: action
            value: null
            override: false
          consumption:
            targets: []
            scaling:
              allowed: false
              max: ''
            spellSlot: true
          description:
            chatFlavor: ''
          duration:
            units: inst
            concentration: false
            override: false
          effects: []
          range:
            override: false
          target:
            prompt: true
            template:
              contiguous: false
              units: ft
            affects:
              choice: false
            override: false
          uses:
            spent: 0
            max: ''
            recovery: []
          damage:
            onSave: half
            parts: []
          save:
            ability: wis
            dc:
              calculation: spellcasting
              formula: '11'
          sort: 0
      identifier: hold-person
    sort: 0
    flags: {}
    img: icons/magic/control/debuff-chains-ropes-purple.webp
    effects: []
    folder: null
    _stats:
      compendiumSource: Compendium.dnd5e.spells.3Lo9boi7P2ro6QV4
      duplicateSource: null
      coreVersion: '13.344'
      systemId: dnd5e
      systemVersion: 4.0.0
      createdTime: null
      modifiedTime: null
      lastModifiedBy: null
      exportSource: null
    _key: '!actors.items!tYfQIxCJT0WaaKmc.3Lo9boi7P2ro6QV4'
  - _id: JbxsYXxSOTZbf9I0
    name: Spiritual Weapon
    type: spell
    img: icons/magic/fire/dagger-rune-enchant-flame-purple.webp
    system:
      description:
        value: >-
          <p>You create a floating, spectral weapon within range that lasts for
          the duration or until you cast this spell again. When you cast the
          spell, you can make a melee spell attack against a creature within 5
          feet of the weapon. On a hit, the target takes force damage equal to
          1d8 + your spellcasting ability modifier.</p><p>As a bonus action on
          your turn, you can move the weapon up to 20 feet and repeat the attack
          against a creature within 5 feet of it.</p><p>The weapon can take
          whatever form you choose. Clerics of deities who are associated with a
          particular weapon (as St. Cuthbert is known for his mace and Thor for
          his hammer) make this spell's effect resemble that
          weapon.</p><p><strong>Higher Levels.</strong> When you cast this spell
          using a spell slot of 3rd level or higher, the damage increases by 1d8
          for every two slot levels above the 2nd.</p>
        chat: ''
      source:
        custom: ''
        book: ''
        page: ''
        license: CC-BY-4.0
        rules: '2014'
        revision: 1
      activation:
        type: bonus
        condition: ''
        value: 1
      duration:
        value: '1'
        units: minute
      target:
        affects:
          choice: false
        template:
          units: ft
          type: square
          size: '5'
          contiguous: false
      range:
        value: '60'
        units: ft
      uses:
        max: ''
        recovery: []
        spent: 0
      level: 2
      school: evo
      materials:
        value: ''
        consumed: false
        cost: 0
        supply: 0
      preparation:
        mode: prepared
        prepared: true
      properties:
        - vocal
        - somatic
      activities:
        dnd5eactivity000:
          _id: dnd5eactivity000
          type: attack
          activation:
            type: action
            value: null
            override: false
          consumption:
            targets: []
            scaling:
              allowed: false
              max: ''
            spellSlot: true
          description:
            chatFlavor: ''
          duration:
            units: inst
            concentration: false
            override: false
          effects: []
          range:
            override: false
          target:
            prompt: true
            template:
              contiguous: false
              units: ft
            affects:
              choice: false
            override: false
          uses:
            spent: 0
            max: ''
            recovery: []
          attack:
            ability: ''
            bonus: ''
            critical:
              threshold: null
            flat: false
            type:
              value: melee
              classification: spell
          damage:
            critical:
              bonus: ''
            includeBase: true
            parts:
              - number: null
                denomination: null
                bonus: ''
                types:
                  - force
                custom:
                  enabled: true
                  formula: (floor(@item.level / 2))d8 + @mod
                scaling:
                  mode: ''
                  number: null
                  formula: ''
          sort: 0
      identifier: spiritual-weapon
    effects: []
    folder: null
    sort: 0
    ownership:
      default: 0
    flags: {}
    _stats:
      compendiumSource: Compendium.dnd5e.spells.JbxsYXxSOTZbf9I0
      duplicateSource: null
      coreVersion: '13.344'
      systemId: dnd5e
      systemVersion: 4.0.0
      createdTime: null
      modifiedTime: null
      lastModifiedBy: null
      exportSource: null
    _key: '!actors.items!tYfQIxCJT0WaaKmc.JbxsYXxSOTZbf9I0'
effects: []
folder: pEyqIq8DYb21xia3
sort: 0
ownership:
  default: 0
flags: {}
_stats:
  duplicateSource: null
  coreVersion: '13.344'
  systemId: dnd5e
  systemVersion: 4.0.0
  createdTime: 1726171263677
  modifiedTime: 1726171451358
  lastModifiedBy: dnd5ebuilder0000
  exportSource: null
_key: '!actors!tYfQIxCJT0WaaKmc'<|MERGE_RESOLUTION|>--- conflicted
+++ resolved
@@ -598,21 +598,12 @@
     _stats:
       compendiumSource: Compendium.dnd5e.monsterfeatures.XFvk6ywwZWTkMmQR
       duplicateSource: null
-<<<<<<< HEAD
-      coreVersion: '13.344'
-=======
       coreVersion: '13.345'
->>>>>>> be4d0a99
       systemId: dnd5e
       systemVersion: 5.1.0
       createdTime: null
-<<<<<<< HEAD
-      modifiedTime: null
-      lastModifiedBy: null
-=======
       modifiedTime: 1749403039590
       lastModifiedBy: dnd5ebuilder0000
->>>>>>> be4d0a99
       exportSource: null
     _key: '!actors.items!tYfQIxCJT0WaaKmc.lSteE7vBmM70Jy3Z'
   - _id: KRbUbk5AkQOabBhO
