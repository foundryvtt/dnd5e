_id: 5ngbctIMeEnuC1p1
name: Kobold
type: npc
img: null
system:
  abilities:
    str:
      value: 7
      proficient: 0
      bonuses:
        check: ''
        save: ''
      max: null
    dex:
      value: 15
      proficient: 0
      bonuses:
        check: ''
        save: ''
      max: null
    con:
      value: 9
      proficient: 0
      bonuses:
        check: ''
        save: ''
      max: null
    int:
      value: 8
      proficient: 0
      bonuses:
        check: ''
        save: ''
      max: null
    wis:
      value: 7
      proficient: 0
      bonuses:
        check: ''
        save: ''
      max: null
    cha:
      value: 8
      proficient: 0
      bonuses:
        check: ''
        save: ''
      max: null
  attributes:
    ac:
      flat: 12
      calc: natural
      formula: ''
    hp:
      value: 5
      max: 5
      temp: null
      tempmax: null
      formula: 2d6 - 2
    init:
      ability: ''
      bonus: '0'
      roll:
        min: null
        max: null
        mode: 0
    movement:
      burrow: 0
      climb: 0
      fly: 0
      swim: 0
      walk: 30
      units: ft
      hover: false
    attunement:
      max: 3
    senses:
      darkvision: 60
      blindsight: 0
      tremorsense: 0
      truesight: 0
      units: ft
      special: ''
    spellcasting: ''
    exhaustion: 0
    concentration:
      ability: ''
      roll:
        min: null
        max: null
        mode: 0
      bonuses:
        save: ''
      limit: 1
    hd:
      spent: 0
    death:
      ability: ''
      roll:
        min: null
        max: null
        mode: 0
      success: 0
      failure: 0
  details:
    biography:
      value: ''
      public: ''
    alignment: Lawful Evil
    race: null
    type:
      value: humanoid
      subtype: Kobold
      swarm: ''
      custom: ''
    environment: Forest
    cr: 0.125
    spellLevel: 0
    ideal: ''
    bond: ''
    flaw: ''
  traits:
    size: sm
    di:
      value: []
      bypasses: []
      custom: ''
    dr:
      value: []
      bypasses: []
      custom: ''
    dv:
      value: []
      bypasses: []
      custom: ''
    ci:
      value: []
      custom: ''
    languages:
      value:
        - common
        - draconic
      custom: ''
    dm:
      amount: {}
      bypasses: []
  currency:
    pp: 0
    gp: 0
    ep: 0
    sp: 0
    cp: 0
  skills:
    acr:
      value: 0
      ability: dex
      bonuses:
        check: ''
        passive: ''
      roll:
        min: null
        max: null
        mode: 0
    ani:
      value: 0
      ability: wis
      bonuses:
        check: ''
        passive: ''
      roll:
        min: null
        max: null
        mode: 0
    arc:
      value: 0
      ability: int
      bonuses:
        check: ''
        passive: ''
      roll:
        min: null
        max: null
        mode: 0
    ath:
      value: 0
      ability: str
      bonuses:
        check: ''
        passive: ''
      roll:
        min: null
        max: null
        mode: 0
    dec:
      value: 0
      ability: cha
      bonuses:
        check: ''
        passive: ''
      roll:
        min: null
        max: null
        mode: 0
    his:
      value: 0
      ability: int
      bonuses:
        check: ''
        passive: ''
      roll:
        min: null
        max: null
        mode: 0
    ins:
      value: 0
      ability: wis
      bonuses:
        check: ''
        passive: ''
      roll:
        min: null
        max: null
        mode: 0
    itm:
      value: 0
      ability: cha
      bonuses:
        check: ''
        passive: ''
      roll:
        min: null
        max: null
        mode: 0
    inv:
      value: 0
      ability: int
      bonuses:
        check: ''
        passive: ''
      roll:
        min: null
        max: null
        mode: 0
    med:
      value: 0
      ability: wis
      bonuses:
        check: ''
        passive: ''
      roll:
        min: null
        max: null
        mode: 0
    nat:
      value: 0
      ability: int
      bonuses:
        check: ''
        passive: ''
      roll:
        min: null
        max: null
        mode: 0
    prc:
      value: 0
      ability: wis
      bonuses:
        check: ''
        passive: ''
      roll:
        min: null
        max: null
        mode: 0
    prf:
      value: 0
      ability: cha
      bonuses:
        check: ''
        passive: ''
      roll:
        min: null
        max: null
        mode: 0
    per:
      value: 0
      ability: cha
      bonuses:
        check: ''
        passive: ''
      roll:
        min: null
        max: null
        mode: 0
    rel:
      value: 0
      ability: int
      bonuses:
        check: ''
        passive: ''
      roll:
        min: null
        max: null
        mode: 0
    slt:
      value: 0
      ability: dex
      bonuses:
        check: ''
        passive: ''
      roll:
        min: null
        max: null
        mode: 0
    ste:
      value: 0
      ability: dex
      bonuses:
        check: ''
        passive: ''
      roll:
        min: null
        max: null
        mode: 0
    sur:
      value: 0
      ability: wis
      bonuses:
        check: ''
        passive: ''
      roll:
        min: null
        max: null
        mode: 0
  spells:
    spell1:
      value: 0
      override: null
    spell2:
      value: 0
      override: null
    spell3:
      value: 0
      override: null
    spell4:
      value: 0
      override: null
    spell5:
      value: 0
      override: null
    spell6:
      value: 0
      override: null
    spell7:
      value: 0
      override: null
    spell8:
      value: 0
      override: null
    spell9:
      value: 0
      override: null
    pact:
      value: 0
      override: null
    spell0:
      value: 0
      override: null
  bonuses:
    mwak:
      attack: ''
      damage: ''
    rwak:
      attack: ''
      damage: ''
    msak:
      attack: ''
      damage: ''
    rsak:
      attack: ''
      damage: ''
    abilities:
      check: ''
      save: ''
      skill: ''
    spell:
      dc: ''
  resources:
    legact:
      value: 0
      max: 0
    legres:
      value: 0
      max: 0
    lair:
      value: false
      initiative: null
  tools: {}
  source:
    custom: ''
    book: ''
    page: ''
    license: CC-BY-4.0
    revision: 1
    rules: '2014'
prototypeToken:
  name: Kobold
  displayName: 20
  actorLink: false
  width: 1
  height: 1
  lockRotation: false
  rotation: 0
  disposition: -1
  displayBars: 40
  bar1:
    attribute: attributes.hp
  bar2:
    attribute: null
  flags: {}
  randomImg: false
  alpha: 1
  light:
    alpha: 1
    angle: 360
    bright: 0
    coloration: 1
    dim: 0
    luminosity: 0.5
    saturation: 0
    contrast: 0
    shadows: 0
    animation:
      speed: 5
      intensity: 5
      type: null
      reverse: false
    darkness:
      min: 0
      max: 1
    attenuation: 0.5
    color: null
    negative: false
    priority: 0
  texture:
    src: null
    tint: '#ffffff'
    scaleX: 1
    scaleY: 1
    offsetX: 0
    offsetY: 0
    rotation: 0
    anchorX: 0.5
    anchorY: 0.5
    fit: contain
    alphaThreshold: 0.75
  sight:
    angle: 360
    enabled: false
    range: 60
    brightness: 0
    visionMode: basic
    color: null
    attenuation: 0.1
    saturation: 0
    contrast: 0
  detectionModes: []
  appendNumber: false
  prependAdjective: false
  occludable:
    radius: 0
  ring:
    enabled: false
    colors:
      ring: null
      background: null
    effects: 1
    subject:
      scale: 1
      texture: null
  turnMarker:
    mode: 1
    animation: null
    src: null
    disposition: false
  movementAction: null
items:
  - _id: HlRML24gXEmuamg9
    name: Sunlight Sensitivity
    type: feat
    img: icons/magic/light/explosion-star-glow-blue-purple.webp
    system:
      description:
        value: >-
          <p>While in sunlight, the kobold has disadvantage on attack rolls, as
          well as on Wisdom (Perception) checks that rely on sight.</p>
        chat: ''
      source:
        custom: ''
        book: ''
        page: ''
        license: CC-BY-4.0
        rules: '2014'
        revision: 1
      uses:
        max: ''
        spent: 0
        recovery: []
      type:
        value: ''
        subtype: ''
      requirements: ''
      properties: []
      activities: {}
      enchant: {}
      prerequisites:
        level: null
      identifier: sunlight-sensitivity
    effects: []
    folder: null
    sort: 0
    ownership:
      default: 0
    flags: {}
    _stats:
      compendiumSource: Compendium.dnd5e.monsterfeatures.F14aW2Ke3I5ZtSg4
      duplicateSource: null
<<<<<<< HEAD
      coreVersion: '13.344'
=======
      coreVersion: '13.345'
>>>>>>> be4d0a99
      systemId: dnd5e
      systemVersion: 5.1.0
      createdTime: null
<<<<<<< HEAD
      modifiedTime: null
      lastModifiedBy: null
=======
      modifiedTime: 1749403515101
      lastModifiedBy: dnd5ebuilder0000
>>>>>>> be4d0a99
      exportSource: null
    _key: '!actors.items!5ngbctIMeEnuC1p1.HlRML24gXEmuamg9'
  - _id: pZLDhUyfsObRKMpP
    name: Pack Tactics
    type: feat
    img: icons/creatures/abilities/paw-print-orange.webp
    system:
      description:
        value: >-
          <p>The kobold has advantage on an attack roll against a creature if at
          least one of the kobold's allies is within 5 ft. of the creature and
          the ally isn't incapacitated.</p>
        chat: ''
      source:
        custom: ''
        book: ''
        page: ''
        license: CC-BY-4.0
        rules: '2014'
        revision: 1
      uses:
        max: ''
        spent: 0
        recovery: []
      type:
        value: ''
        subtype: ''
      requirements: ''
      properties: []
      activities: {}
      enchant: {}
      prerequisites:
        level: null
      identifier: pack-tactics
    effects: []
    folder: null
    sort: 0
    ownership:
      default: 0
    flags: {}
    _stats:
      compendiumSource: Compendium.dnd5e.monsterfeatures.V1lW1vnrTpVTDr6o
      duplicateSource: null
<<<<<<< HEAD
      coreVersion: '13.344'
=======
      coreVersion: '13.345'
>>>>>>> be4d0a99
      systemId: dnd5e
      systemVersion: 5.1.0
      createdTime: null
<<<<<<< HEAD
      modifiedTime: null
      lastModifiedBy: null
=======
      modifiedTime: 1749403519334
      lastModifiedBy: dnd5ebuilder0000
>>>>>>> be4d0a99
      exportSource: null
    _key: '!actors.items!5ngbctIMeEnuC1p1.pZLDhUyfsObRKMpP'
  - _id: io78wguVwNy9VfZ4
    name: Dagger
    type: weapon
    img: icons/weapons/daggers/dagger-jeweled-purple.webp
    system:
      description:
        value: <p>[[/attack extended]]. [[/damage extended]].</p>
        chat: <p>The Kobold attacks with its Dagger.</p>
      source:
        custom: ''
        book: ''
        page: ''
        license: CC-BY-4.0
        rules: '2014'
        revision: 1
      quantity: 1
      weight:
        value: 1
        units: lb
      price:
        value: 0
        denomination: gp
      attunement: ''
      equipped: true
      rarity: ''
      identified: true
      cover: null
      range:
        value: null
        long: null
        units: ft
        reach: null
      uses:
        max: ''
        recovery: []
        spent: 0
      damage:
        versatile:
          number: null
          denomination: null
          bonus: ''
          types: []
          custom:
            enabled: false
            formula: ''
          scaling:
            mode: ''
            number: null
            formula: ''
        base:
          number: 1
          denomination: 4
          bonus: ''
          types:
            - piercing
          custom:
            enabled: false
            formula: ''
          scaling:
            mode: ''
            number: null
            formula: ''
      armor:
        value: 10
      hp:
        value: 0
        max: 0
        dt: null
        conditions: ''
      properties:
        - fin
        - lgt
      proficient: 1
      unidentified:
        description: ''
      type:
        value: simpleM
        baseItem: dagger
      container: null
      crewed: false
      activities:
        dnd5eactivity000:
          _id: dnd5eactivity000
          type: attack
          activation:
            type: action
            value: 1
            condition: ''
            override: false
          consumption:
            targets: []
            scaling:
              allowed: false
              max: ''
            spellSlot: true
          description:
            chatFlavor: ''
          duration:
            concentration: false
            value: ''
            units: ''
            special: ''
            override: false
          effects: []
          range:
            value: '5'
            units: ft
            special: ''
            override: false
          target:
            template:
              count: ''
              contiguous: false
              type: ''
              size: ''
              width: ''
              height: ''
              units: ''
            affects:
              count: ''
              type: ''
              choice: false
              special: ''
            prompt: true
            override: false
          uses:
            spent: 0
            max: ''
            recovery: []
          attack:
            ability: dex
            bonus: ''
            critical:
              threshold: null
            flat: false
            type:
              value: melee
              classification: weapon
          damage:
            critical:
              bonus: ''
            includeBase: true
            parts: []
          sort: 0
      attuned: false
      ammunition: {}
      magicalBonus: null
      identifier: dagger
    effects: []
    folder: null
    sort: 0
    ownership:
      default: 0
    flags: {}
    _stats:
      compendiumSource: Compendium.dnd5e.items.0E565kQUBmndJ1a2
      duplicateSource: null
      coreVersion: '13.344'
      systemId: dnd5e
      systemVersion: 4.4.0
      createdTime: null
      modifiedTime: 1745107550028
      lastModifiedBy: dnd5ebuilder0000
      exportSource: null
    _key: '!actors.items!5ngbctIMeEnuC1p1.io78wguVwNy9VfZ4'
  - _id: 0yHcZm2TzgOyt3fI
    name: Sling
    type: weapon
    img: icons/weapons/slings/slingshot-wood.webp
    system:
      description:
        value: <p>[[/attack extended]]. [[/damage extended]].</p>
        chat: <p>The Kobold attacks with its Sling.</p>
      source:
        custom: ''
        book: ''
        page: ''
        license: CC-BY-4.0
        rules: '2014'
        revision: 1
      quantity: 1
      weight:
        value: 0
        units: lb
      price:
        value: 0
        denomination: gp
      attunement: ''
      equipped: true
      rarity: ''
      identified: true
      cover: null
      range:
        value: 30
        long: 120
        units: ft
        reach: 30
      uses:
        max: ''
        recovery: []
        spent: 0
      damage:
        versatile:
          number: null
          denomination: null
          bonus: ''
          types: []
          custom:
            enabled: false
            formula: ''
          scaling:
            mode: ''
            number: null
            formula: ''
        base:
          number: 1
          denomination: 4
          bonus: ''
          types:
            - bludgeoning
          custom:
            enabled: false
            formula: ''
          scaling:
            mode: ''
            number: null
            formula: ''
      armor:
        value: 10
      hp:
        value: 0
        max: 0
        dt: null
        conditions: ''
      properties:
        - amm
      proficient: 1
      unidentified:
        description: ''
      type:
        value: simpleR
        baseItem: sling
      container: null
      crewed: false
      activities:
        dnd5eactivity000:
          _id: dnd5eactivity000
          type: attack
          activation:
            type: action
            value: 1
            condition: ''
            override: false
          consumption:
            targets: []
            scaling:
              allowed: false
              max: ''
            spellSlot: true
          description:
            chatFlavor: ''
          duration:
            concentration: false
            value: ''
            units: ''
            special: ''
            override: false
          effects: []
          range:
            value: '30'
            units: ft
            special: ''
            override: false
          target:
            template:
              count: ''
              contiguous: false
              type: ''
              size: ''
              width: ''
              height: ''
              units: ''
            affects:
              count: ''
              type: ''
              choice: false
              special: ''
            prompt: true
            override: false
          uses:
            spent: 0
            max: ''
            recovery: []
          attack:
            ability: dex
            bonus: ''
            critical:
              threshold: null
            flat: false
            type:
              value: ranged
              classification: weapon
          damage:
            critical:
              bonus: ''
            includeBase: true
            parts: []
          sort: 0
      attuned: false
      ammunition:
        type: ''
      magicalBonus: null
      identifier: sling
      mastery: ''
    effects: []
    folder: null
    sort: 0
    ownership:
      default: 0
    flags: {}
    _stats:
      compendiumSource: Compendium.dnd5e.items.3gynWO9sN4OLGMWD
      duplicateSource: null
      coreVersion: '13.344'
      systemId: dnd5e
      systemVersion: 4.4.0
      createdTime: null
      modifiedTime: 1745173529433
      lastModifiedBy: dnd5ebuilder0000
      exportSource: null
    _key: '!actors.items!5ngbctIMeEnuC1p1.0yHcZm2TzgOyt3fI'
effects: []
folder: pEyqIq8DYb21xia3
sort: 0
ownership:
  default: 0
flags: {}
_stats:
  duplicateSource: null
  coreVersion: '13.344'
  systemId: dnd5e
  systemVersion: 4.4.0
  createdTime: 1726171203985
  modifiedTime: 1745173602627
  lastModifiedBy: dnd5ebuilder0000
  exportSource: null
_key: '!actors!5ngbctIMeEnuC1p1'<|MERGE_RESOLUTION|>--- conflicted
+++ resolved
@@ -524,21 +524,12 @@
     _stats:
       compendiumSource: Compendium.dnd5e.monsterfeatures.F14aW2Ke3I5ZtSg4
       duplicateSource: null
-<<<<<<< HEAD
-      coreVersion: '13.344'
-=======
       coreVersion: '13.345'
->>>>>>> be4d0a99
       systemId: dnd5e
       systemVersion: 5.1.0
       createdTime: null
-<<<<<<< HEAD
-      modifiedTime: null
-      lastModifiedBy: null
-=======
       modifiedTime: 1749403515101
       lastModifiedBy: dnd5ebuilder0000
->>>>>>> be4d0a99
       exportSource: null
     _key: '!actors.items!5ngbctIMeEnuC1p1.HlRML24gXEmuamg9'
   - _id: pZLDhUyfsObRKMpP
@@ -582,21 +573,12 @@
     _stats:
       compendiumSource: Compendium.dnd5e.monsterfeatures.V1lW1vnrTpVTDr6o
       duplicateSource: null
-<<<<<<< HEAD
-      coreVersion: '13.344'
-=======
       coreVersion: '13.345'
->>>>>>> be4d0a99
       systemId: dnd5e
       systemVersion: 5.1.0
       createdTime: null
-<<<<<<< HEAD
-      modifiedTime: null
-      lastModifiedBy: null
-=======
       modifiedTime: 1749403519334
       lastModifiedBy: dnd5ebuilder0000
->>>>>>> be4d0a99
       exportSource: null
     _key: '!actors.items!5ngbctIMeEnuC1p1.pZLDhUyfsObRKMpP'
   - _id: io78wguVwNy9VfZ4
