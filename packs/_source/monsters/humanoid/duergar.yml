--- conflicted
+++ resolved
@@ -678,21 +678,12 @@
     _stats:
       compendiumSource: Compendium.dnd5e.monsterfeatures.WHnLJRaXfIW7Z28t
       duplicateSource: null
-<<<<<<< HEAD
-      coreVersion: '13.344'
-=======
       coreVersion: '13.345'
->>>>>>> be4d0a99
       systemId: dnd5e
       systemVersion: 5.1.0
       createdTime: null
-<<<<<<< HEAD
-      modifiedTime: null
-      lastModifiedBy: null
-=======
       modifiedTime: 1749403180595
       lastModifiedBy: dnd5ebuilder0000
->>>>>>> be4d0a99
       exportSource: null
     _key: '!actors.items!iGBdQA3IuKsurcUy.7ePnUuyCcRkB5GHo'
   - _id: kN6uf2h2Em4ol6Tz
@@ -1086,13 +1077,6 @@
     sort: 0
     ownership:
       default: 0
-<<<<<<< HEAD
-    flags: {}
-    _stats:
-      compendiumSource: Compendium.dnd5e.items.2YdfjN1PIIrSHZii
-      duplicateSource: null
-      coreVersion: '13.344'
-=======
     flags:
       dnd5e:
         riders:
@@ -1102,7 +1086,6 @@
       compendiumSource: Compendium.dnd5e.items.2YdfjN1PIIrSHZii
       duplicateSource: null
       coreVersion: '13.345'
->>>>>>> be4d0a99
       systemId: dnd5e
       systemVersion: 5.1.0
       createdTime: null
@@ -1342,13 +1325,6 @@
     sort: 0
     ownership:
       default: 0
-<<<<<<< HEAD
-    flags: {}
-    _stats:
-      compendiumSource: Compendium.dnd5e.items.DWLMnODrnHn8IbAG
-      duplicateSource: null
-      coreVersion: '13.344'
-=======
     flags:
       dnd5e:
         riders:
@@ -1358,7 +1334,6 @@
       compendiumSource: Compendium.dnd5e.items.DWLMnODrnHn8IbAG
       duplicateSource: null
       coreVersion: '13.345'
->>>>>>> be4d0a99
       systemId: dnd5e
       systemVersion: 5.1.0
       createdTime: null
