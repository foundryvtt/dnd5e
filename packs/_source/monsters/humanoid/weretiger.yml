--- conflicted
+++ resolved
@@ -587,11 +587,7 @@
     _stats:
       compendiumSource: Compendium.dnd5e.monsterfeatures.VhByyxHJN7MNQJRd
       duplicateSource: null
-<<<<<<< HEAD
-      coreVersion: '13.344'
-=======
       coreVersion: '13.345'
->>>>>>> be4d0a99
       systemId: dnd5e
       systemVersion: 5.1.0
       createdTime: null
@@ -640,11 +636,7 @@
     _stats:
       compendiumSource: null
       duplicateSource: null
-<<<<<<< HEAD
-      coreVersion: '13.344'
-=======
       coreVersion: '13.345'
->>>>>>> be4d0a99
       systemId: dnd5e
       systemVersion: 5.1.0
       createdTime: null
