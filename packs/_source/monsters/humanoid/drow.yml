--- conflicted
+++ resolved
@@ -524,21 +524,12 @@
     _stats:
       compendiumSource: Compendium.dnd5e.monsterfeatures.LvSBjRKoCAKaAnQy
       duplicateSource: null
-<<<<<<< HEAD
-      coreVersion: '13.344'
-=======
       coreVersion: '13.345'
->>>>>>> be4d0a99
       systemId: dnd5e
       systemVersion: 5.1.0
       createdTime: null
-<<<<<<< HEAD
-      modifiedTime: null
-      lastModifiedBy: null
-=======
       modifiedTime: 1749403096263
       lastModifiedBy: dnd5ebuilder0000
->>>>>>> be4d0a99
       exportSource: null
     _key: '!actors.items!1vaBSMUfOy6JPJ14.Jwx7Sfs5m3RDWckF'
   - _id: A4OySWt5j3QXyAPW
@@ -635,21 +626,12 @@
     _stats:
       compendiumSource: Compendium.dnd5e.monsterfeatures.F14aW2Ke3I5ZtSg4
       duplicateSource: null
-<<<<<<< HEAD
-      coreVersion: '13.344'
-=======
       coreVersion: '13.345'
->>>>>>> be4d0a99
       systemId: dnd5e
       systemVersion: 5.1.0
       createdTime: null
-<<<<<<< HEAD
-      modifiedTime: null
-      lastModifiedBy: null
-=======
       modifiedTime: 1749403101585
       lastModifiedBy: dnd5ebuilder0000
->>>>>>> be4d0a99
       exportSource: null
     _key: '!actors.items!1vaBSMUfOy6JPJ14.Up2YzkDn0uBKQj6K'
   - _id: G2nFsJdp1Q3gshyr
@@ -1044,11 +1026,7 @@
     _stats:
       compendiumSource: Compendium.dnd5e.items.qaSro7kFhxD6INbZ
       duplicateSource: null
-<<<<<<< HEAD
-      coreVersion: '13.344'
-=======
       coreVersion: '13.345'
->>>>>>> be4d0a99
       systemId: dnd5e
       systemVersion: 5.1.0
       createdTime: null
