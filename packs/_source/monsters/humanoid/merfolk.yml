--- conflicted
+++ resolved
@@ -691,11 +691,7 @@
     _stats:
       compendiumSource: Compendium.dnd5e.items.OG4nBBydvmfWYXIk
       duplicateSource: null
-<<<<<<< HEAD
-      coreVersion: '13.344'
-=======
       coreVersion: '13.345'
->>>>>>> be4d0a99
       systemId: dnd5e
       systemVersion: 5.1.0
       createdTime: null
