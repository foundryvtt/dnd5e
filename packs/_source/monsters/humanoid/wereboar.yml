--- conflicted
+++ resolved
@@ -658,11 +658,7 @@
     _stats:
       compendiumSource: null
       duplicateSource: null
-<<<<<<< HEAD
-      coreVersion: '13.344'
-=======
       coreVersion: '13.345'
->>>>>>> be4d0a99
       systemId: dnd5e
       systemVersion: 5.1.0
       createdTime: null
@@ -816,11 +812,7 @@
     _stats:
       compendiumSource: Compendium.dnd5e.monsterfeatures.8FX2KlWyBAKEYGzs
       duplicateSource: null
-<<<<<<< HEAD
-      coreVersion: '13.344'
-=======
       coreVersion: '13.345'
->>>>>>> be4d0a99
       systemId: dnd5e
       systemVersion: 5.1.0
       createdTime: null
@@ -927,11 +919,7 @@
     _stats:
       compendiumSource: Compendium.dnd5e.monsterfeatures.VhByyxHJN7MNQJRd
       duplicateSource: null
-<<<<<<< HEAD
-      coreVersion: '13.344'
-=======
       coreVersion: '13.345'
->>>>>>> be4d0a99
       systemId: dnd5e
       systemVersion: 5.1.0
       createdTime: null
@@ -1158,11 +1146,7 @@
     _stats:
       compendiumSource: null
       duplicateSource: null
-<<<<<<< HEAD
-      coreVersion: '13.344'
-=======
       coreVersion: '13.345'
->>>>>>> be4d0a99
       systemId: dnd5e
       systemVersion: 5.1.0
       createdTime: null
