_id: R2GPY9BhRmmwZwkh
name: Gnoll
type: npc
img: null
system:
  abilities:
    str:
      value: 14
      proficient: 0
      bonuses:
        check: ''
        save: ''
      max: null
    dex:
      value: 12
      proficient: 0
      bonuses:
        check: ''
        save: ''
      max: null
    con:
      value: 11
      proficient: 0
      bonuses:
        check: ''
        save: ''
      max: null
    int:
      value: 6
      proficient: 0
      bonuses:
        check: ''
        save: ''
      max: null
    wis:
      value: 10
      proficient: 0
      bonuses:
        check: ''
        save: ''
      max: null
    cha:
      value: 7
      proficient: 0
      bonuses:
        check: ''
        save: ''
      max: null
  attributes:
    ac:
      flat: null
      calc: default
      formula: ''
    hp:
      value: 22
      max: 22
      temp: 0
      tempmax: 0
      formula: 5d8
    init:
      ability: ''
      bonus: '0'
      roll:
        min: null
        max: null
        mode: 0
    movement:
      burrow: 0
      climb: 0
      fly: 0
      swim: 0
      walk: 30
      units: ft
      hover: false
    attunement:
      max: 3
    senses:
      darkvision: 60
      blindsight: 0
      tremorsense: 0
      truesight: 0
      units: ft
      special: ''
    spellcasting: ''
    exhaustion: 0
    concentration:
      ability: ''
      roll:
        min: null
        max: null
        mode: 0
      bonuses:
        save: ''
      limit: 1
    hd:
      spent: 0
    death:
      ability: ''
      roll:
        min: null
        max: null
        mode: 0
      success: 0
      failure: 0
  details:
    biography:
      value: ''
      public: ''
    alignment: Chaotic Evil
    race: null
    type:
      value: humanoid
      subtype: Gnoll
      swarm: ''
      custom: ''
    environment: Grassland
    cr: 0.5
    spellLevel: 0
    ideal: ''
    bond: ''
    flaw: ''
  traits:
    size: med
    di:
      value: []
      bypasses: []
      custom: ''
    dr:
      value: []
      bypasses: []
      custom: ''
    dv:
      value: []
      bypasses: []
      custom: ''
    ci:
      value: []
      custom: ''
    languages:
      value:
        - gnoll
      custom: ''
    dm:
      amount: {}
      bypasses: []
  currency:
    pp: 0
    gp: 0
    ep: 0
    sp: 0
    cp: 0
  skills:
    acr:
      value: 0
      ability: dex
      bonuses:
        check: ''
        passive: ''
      roll:
        min: null
        max: null
        mode: 0
    ani:
      value: 0
      ability: wis
      bonuses:
        check: ''
        passive: ''
      roll:
        min: null
        max: null
        mode: 0
    arc:
      value: 0
      ability: int
      bonuses:
        check: ''
        passive: ''
      roll:
        min: null
        max: null
        mode: 0
    ath:
      value: 0
      ability: str
      bonuses:
        check: ''
        passive: ''
      roll:
        min: null
        max: null
        mode: 0
    dec:
      value: 0
      ability: cha
      bonuses:
        check: ''
        passive: ''
      roll:
        min: null
        max: null
        mode: 0
    his:
      value: 0
      ability: int
      bonuses:
        check: ''
        passive: ''
      roll:
        min: null
        max: null
        mode: 0
    ins:
      value: 0
      ability: wis
      bonuses:
        check: ''
        passive: ''
      roll:
        min: null
        max: null
        mode: 0
    itm:
      value: 0
      ability: cha
      bonuses:
        check: ''
        passive: ''
      roll:
        min: null
        max: null
        mode: 0
    inv:
      value: 0
      ability: int
      bonuses:
        check: ''
        passive: ''
      roll:
        min: null
        max: null
        mode: 0
    med:
      value: 0
      ability: wis
      bonuses:
        check: ''
        passive: ''
      roll:
        min: null
        max: null
        mode: 0
    nat:
      value: 0
      ability: int
      bonuses:
        check: ''
        passive: ''
      roll:
        min: null
        max: null
        mode: 0
    prc:
      value: 0
      ability: wis
      bonuses:
        check: ''
        passive: ''
      roll:
        min: null
        max: null
        mode: 0
    prf:
      value: 0
      ability: cha
      bonuses:
        check: ''
        passive: ''
      roll:
        min: null
        max: null
        mode: 0
    per:
      value: 0
      ability: cha
      bonuses:
        check: ''
        passive: ''
      roll:
        min: null
        max: null
        mode: 0
    rel:
      value: 0
      ability: int
      bonuses:
        check: ''
        passive: ''
      roll:
        min: null
        max: null
        mode: 0
    slt:
      value: 0
      ability: dex
      bonuses:
        check: ''
        passive: ''
      roll:
        min: null
        max: null
        mode: 0
    ste:
      value: 0
      ability: dex
      bonuses:
        check: ''
        passive: ''
      roll:
        min: null
        max: null
        mode: 0
    sur:
      value: 0
      ability: wis
      bonuses:
        check: ''
        passive: ''
      roll:
        min: null
        max: null
        mode: 0
  spells:
    spell1:
      value: 0
      override: null
    spell2:
      value: 0
      override: null
    spell3:
      value: 0
      override: null
    spell4:
      value: 0
      override: null
    spell5:
      value: 0
      override: null
    spell6:
      value: 0
      override: null
    spell7:
      value: 0
      override: null
    spell8:
      value: 0
      override: null
    spell9:
      value: 0
      override: null
    pact:
      value: 0
      override: null
    spell0:
      value: 0
      override: null
  bonuses:
    mwak:
      attack: ''
      damage: ''
    rwak:
      attack: ''
      damage: ''
    msak:
      attack: ''
      damage: ''
    rsak:
      attack: ''
      damage: ''
    abilities:
      check: ''
      save: ''
      skill: ''
    spell:
      dc: ''
  resources:
    legact:
      value: 0
      max: 0
    legres:
      value: 0
      max: 0
    lair:
      value: false
      initiative: null
  tools: {}
  source:
    custom: ''
    book: ''
    page: ''
    license: CC-BY-4.0
    revision: 1
    rules: '2014'
prototypeToken:
  name: Gnoll
  displayName: 20
  actorLink: false
  width: 1
  height: 1
  lockRotation: false
  rotation: 0
  disposition: -1
  displayBars: 40
  bar1:
    attribute: attributes.hp
  bar2:
    attribute: null
  flags: {}
  randomImg: false
  alpha: 1
  light:
    alpha: 1
    angle: 360
    bright: 0
    coloration: 1
    dim: 0
    luminosity: 0.5
    saturation: 0
    contrast: 0
    shadows: 0
    animation:
      speed: 5
      intensity: 5
      type: null
      reverse: false
    darkness:
      min: 0
      max: 1
    attenuation: 0.5
    color: null
    negative: false
    priority: 0
  texture:
    src: null
    tint: '#ffffff'
    scaleX: 1
    scaleY: 1
    offsetX: 0
    offsetY: 0
    rotation: 0
    anchorX: 0.5
    anchorY: 0.5
    fit: contain
    alphaThreshold: 0.75
  sight:
    angle: 360
    enabled: false
    range: 60
    brightness: 0
    visionMode: basic
    color: null
    attenuation: 0.1
    saturation: 0
    contrast: 0
  detectionModes: []
  appendNumber: false
  prependAdjective: false
  occludable:
    radius: 0
  ring:
    enabled: false
    colors:
      ring: null
      background: null
    effects: 1
    subject:
      scale: 1
      texture: null
  turnMarker:
    mode: 1
    animation: null
    src: null
    disposition: false
  movementAction: null
items:
  - _id: WlaPkHNlq3vBfxnk
    name: Hide Armor
    type: equipment
    img: icons/equipment/chest/breastplate-scale-leather.webp
    system:
      description:
        value: >-
          <p>This crude armor consists of thick furs and pelts. It is commonly
          worn by barbarian tribes, evil humanoids, and other folk who lack
          access to the tools and materials needed to create better armor.</p>
        chat: ''
      source:
        custom: ''
        book: ''
        page: ''
        license: CC-BY-4.0
        rules: '2014'
        revision: 1
      quantity: 1
      weight:
        value: 12
        units: lb
      price:
        value: 10
        denomination: gp
      attunement: ''
      equipped: true
      rarity: ''
      identified: true
      cover: null
      uses:
        max: ''
        spent: 0
        recovery: []
      armor:
        value: 12
        dex: null
        magicalBonus: null
      hp:
        value: 0
        max: 0
        dt: null
        conditions: ''
      speed:
        value: null
        conditions: ''
      strength: null
      proficient: 1
      unidentified:
        description: ''
      type:
        value: light
        baseItem: hide
      container: null
      crewed: false
      properties: []
      activities: {}
      attuned: false
      identifier: hide-armor
    effects: []
    folder: null
    sort: 0
    ownership:
      default: 0
    flags: {}
    _stats:
      compendiumSource: Compendium.dnd5e.items.n1V07puo0RQxPGuF
      duplicateSource: null
      coreVersion: '13.344'
      systemId: dnd5e
      systemVersion: 4.0.0
      createdTime: null
      modifiedTime: null
      lastModifiedBy: null
      exportSource: null
    _key: '!actors.items!R2GPY9BhRmmwZwkh.WlaPkHNlq3vBfxnk'
  - _id: sSs3hSzkKBMNBgTs
    name: Shield
    type: equipment
    img: icons/equipment/shield/oval-wooden-boss-steel.webp
    system:
      description:
        value: >-
          <p>A shield is made from wood or metal and is carried in one hand.
          Wielding a shield increases your Armor Class by 2. You can benefit
          from only one shield at a time.</p>
        chat: ''
      source:
        custom: ''
        book: ''
        page: ''
        license: CC-BY-4.0
        rules: '2014'
        revision: 1
      quantity: 1
      weight:
        value: 6
        units: lb
      price:
        value: 10
        denomination: gp
      attunement: ''
      equipped: true
      rarity: ''
      identified: true
      cover: null
      uses:
        max: ''
        spent: 0
        recovery: []
      armor:
        value: 2
        dex: null
        magicalBonus: null
      hp:
        value: 0
        max: 0
        dt: null
        conditions: ''
      speed:
        value: null
        conditions: ''
      strength: null
      proficient: 1
      unidentified:
        description: ''
      type:
        value: shield
        baseItem: ''
      container: null
      crewed: false
      properties: []
      activities: {}
      attuned: false
      identifier: shield
    effects: []
    folder: null
    sort: 0
    ownership:
      default: 0
    flags: {}
    _stats:
      compendiumSource: Compendium.dnd5e.monsterfeatures.yHcr3vlkmtInELj2
      duplicateSource: null
      coreVersion: '13.344'
      systemId: dnd5e
      systemVersion: 4.0.0
      createdTime: null
      modifiedTime: null
      lastModifiedBy: null
      exportSource: null
    _key: '!actors.items!R2GPY9BhRmmwZwkh.sSs3hSzkKBMNBgTs'
  - _id: iBhjlawEB5iwUmoS
    name: Rampage
    type: feat
    img: icons/skills/melee/strike-axe-blood-red.webp
    system:
      description:
        value: >-
          <p>When the gnoll reduces a creature to 0 hit points with a melee
          attack on its turn, the gnoll can take a bonus action to move up to
          half its speed and make a bite attack.</p>
        chat: ''
      source:
        custom: ''
        book: ''
        page: ''
        license: CC-BY-4.0
        rules: '2014'
        revision: 1
      uses:
        max: ''
        spent: 0
        recovery: []
      type:
        value: ''
        subtype: ''
      requirements: ''
      properties: []
      activities: {}
      enchant: {}
      prerequisites:
        level: null
      identifier: rampage
    effects: []
    folder: null
    sort: 0
    ownership:
      default: 0
    flags: {}
    _stats:
      compendiumSource: Compendium.dnd5e.monsterfeatures.BnuDkgCOeGvAoYhy
      duplicateSource: null
<<<<<<< HEAD
      coreVersion: '13.344'
=======
      coreVersion: '13.345'
>>>>>>> be4d0a99
      systemId: dnd5e
      systemVersion: 5.1.0
      createdTime: null
<<<<<<< HEAD
      modifiedTime: null
      lastModifiedBy: null
=======
      modifiedTime: 1749403415294
      lastModifiedBy: dnd5ebuilder0000
>>>>>>> be4d0a99
      exportSource: null
    _key: '!actors.items!R2GPY9BhRmmwZwkh.iBhjlawEB5iwUmoS'
  - _id: fVB2xcZ4wVwiqEYf
    name: Bite
    type: weapon
    img: icons/creatures/abilities/mouth-teeth-long-red.webp
    system:
      description:
        value: <p>[[/attack extended]]. [[/damage extended]].</p>
        chat: <p>The Gnoll attacks with its Bite.</p>
      source:
        custom: ''
        book: ''
        page: ''
        license: CC-BY-4.0
        rules: '2014'
        revision: 1
      quantity: 1
      weight:
        value: 0
        units: lb
      price:
        value: 0
        denomination: gp
      attunement: ''
      equipped: true
      rarity: ''
      identified: true
      cover: null
      range:
        value: null
        long: null
        units: ft
        reach: null
      uses:
        max: ''
        recovery: []
        spent: 0
      damage:
        versatile:
          number: null
          denomination: null
          bonus: ''
          types: []
          custom:
            enabled: false
            formula: ''
          scaling:
            mode: ''
            number: null
            formula: ''
        base:
          number: 1
          denomination: 4
          bonus: ''
          types:
            - piercing
          custom:
            enabled: false
            formula: ''
          scaling:
            mode: ''
            number: null
            formula: ''
      armor:
        value: 10
      hp:
        value: 0
        max: 0
        dt: null
        conditions: ''
      properties: []
      proficient: 1
      unidentified:
        description: ''
      type:
        value: natural
        baseItem: ''
      container: null
      crewed: false
      activities:
        dnd5eactivity000:
          _id: dnd5eactivity000
          type: attack
          activation:
            type: action
            value: 1
            condition: ''
            override: false
          consumption:
            targets: []
            scaling:
              allowed: false
              max: ''
            spellSlot: true
          description:
            chatFlavor: ''
          duration:
            concentration: false
            value: ''
            units: ''
            special: ''
            override: false
          effects: []
          range:
            value: '5'
            units: ft
            special: ''
            override: false
          target:
            template:
              count: ''
              contiguous: false
              type: ''
              size: ''
              width: ''
              height: ''
              units: ''
            affects:
              count: ''
              type: ''
              choice: false
              special: ''
            prompt: true
            override: false
          uses:
            spent: 0
            max: ''
            recovery: []
          attack:
            ability: str
            bonus: ''
            critical:
              threshold: null
            flat: false
            type:
              value: melee
              classification: weapon
          damage:
            critical:
              bonus: ''
            includeBase: true
            parts: []
          sort: 0
      attuned: false
      ammunition: {}
      magicalBonus: null
      identifier: bite
    effects: []
    folder: null
    sort: 0
    ownership:
      default: 0
    flags: {}
    _stats:
      compendiumSource: Compendium.dnd5e.monsterfeatures.WdpSeGqhZpptz37y
      duplicateSource: null
      coreVersion: '13.344'
      systemId: dnd5e
      systemVersion: 4.4.0
      createdTime: null
      modifiedTime: 1745107551735
      lastModifiedBy: dnd5ebuilder0000
      exportSource: null
    _key: '!actors.items!R2GPY9BhRmmwZwkh.fVB2xcZ4wVwiqEYf'
  - _id: lsZzJMqxUIjbczLM
    name: Spear
    type: weapon
    img: icons/weapons/polearms/spear-flared-worn-grey.webp
    system:
      description:
        value: >-
          <p>[[/attack extended]]. [[/damage extended]], or [[/damage average
          attackMode=twoHanded]] if used with two hands to make a melee
          attack.</p>
        chat: <p>The Gnoll attacks with its Spear.</p>
      source:
        custom: ''
        book: ''
        page: ''
        license: CC-BY-4.0
        rules: '2014'
        revision: 1
      quantity: 1
      weight:
        value: 3
        units: lb
      price:
        value: 0
        denomination: gp
      attunement: ''
      equipped: true
      rarity: ''
      identified: true
      cover: null
      range:
        value: 20
        long: 60
        units: ft
        reach: null
      uses:
        max: ''
        recovery: []
        spent: 0
      damage:
        versatile:
          number: null
          denomination: 0
          bonus: ''
          types: []
          custom:
            enabled: false
            formula: ''
          scaling:
            mode: ''
            number: null
            formula: ''
        base:
          number: 1
          denomination: 6
          bonus: ''
          types:
            - piercing
          custom:
            enabled: false
            formula: ''
          scaling:
            mode: ''
            number: null
            formula: ''
      armor:
        value: 10
      hp:
        value: 0
        max: 0
        dt: null
        conditions: ''
      properties:
        - thr
        - ver
      proficient: 1
      unidentified:
        description: ''
      type:
        value: simpleM
        baseItem: spear
      container: null
      crewed: false
      activities:
        dnd5eactivity000:
          _id: dnd5eactivity000
          type: attack
          activation:
            type: action
            value: 1
            condition: ''
            override: false
          consumption:
            targets: []
            scaling:
              allowed: false
              max: ''
            spellSlot: true
          description:
            chatFlavor: ''
          duration:
            concentration: false
            value: ''
            units: ''
            special: ''
            override: false
          effects: []
          range:
            value: '20'
            units: ft
            special: ''
            override: false
          target:
            template:
              count: ''
              contiguous: false
              type: ''
              size: ''
              width: ''
              height: ''
              units: ''
            affects:
              count: ''
              type: ''
              choice: false
              special: ''
            prompt: true
            override: false
          uses:
            spent: 0
            max: ''
            recovery: []
          attack:
            ability: str
            bonus: ''
            critical:
              threshold: null
            flat: false
            type:
              value: melee
              classification: weapon
          damage:
            critical:
              bonus: ''
            includeBase: true
            parts: []
          sort: 0
      attuned: false
      ammunition: {}
      magicalBonus: null
      identifier: spear
      mastery: ''
    effects: []
    folder: null
    sort: 0
    ownership:
      default: 0
    flags: {}
    _stats:
      compendiumSource: Compendium.dnd5e.items.OG4nBBydvmfWYXIk
      duplicateSource: null
      coreVersion: '13.344'
      systemId: dnd5e
      systemVersion: 4.4.0
      createdTime: null
      modifiedTime: 1745173655713
      lastModifiedBy: dnd5ebuilder0000
      exportSource: null
    _key: '!actors.items!R2GPY9BhRmmwZwkh.lsZzJMqxUIjbczLM'
  - _id: 2Squ8wLvm5nSzA8w
    name: Longbow
    type: weapon
    img: icons/weapons/bows/longbow-leather-green.webp
    system:
      description:
        value: <p>[[/attack extended]]. [[/damage extended]].</p>
        chat: <p>The Gnoll attacks with its Longbow.</p>
      source:
        custom: ''
        book: ''
        page: ''
        license: CC-BY-4.0
        rules: '2014'
        revision: 1
      quantity: 1
      weight:
        value: 2
        units: lb
      price:
        value: 0
        denomination: gp
      attunement: ''
      equipped: true
      rarity: ''
      identified: true
      cover: null
      range:
        value: 150
        long: 600
        units: ft
        reach: null
      uses:
        max: ''
        recovery: []
        spent: 0
      damage:
        versatile:
          number: null
          denomination: null
          bonus: ''
          types: []
          custom:
            enabled: false
            formula: ''
          scaling:
            mode: ''
            number: null
            formula: ''
        base:
          number: 1
          denomination: 8
          bonus: ''
          types:
            - piercing
          custom:
            enabled: false
            formula: ''
          scaling:
            mode: ''
            number: null
            formula: ''
      armor:
        value: 10
      hp:
        value: 0
        max: 0
        dt: null
        conditions: ''
      properties:
        - amm
        - hvy
        - two
      proficient: 1
      unidentified:
        description: ''
      type:
        value: martialR
        baseItem: longbow
      container: null
      crewed: false
      activities:
        dnd5eactivity000:
          _id: dnd5eactivity000
          type: attack
          activation:
            type: action
            value: 1
            condition: ''
            override: false
          consumption:
            targets: []
            scaling:
              allowed: false
              max: ''
            spellSlot: true
          description:
            chatFlavor: ''
          duration:
            concentration: false
            value: ''
            units: ''
            special: ''
            override: false
          effects: []
          range:
            value: '150'
            units: ft
            special: ''
            override: false
          target:
            template:
              count: ''
              contiguous: false
              type: ''
              size: ''
              width: ''
              height: ''
              units: ''
            affects:
              count: ''
              type: ''
              choice: false
              special: ''
            prompt: true
            override: false
          uses:
            spent: 0
            max: ''
            recovery: []
          attack:
            ability: dex
            bonus: ''
            critical:
              threshold: null
            flat: false
            type:
              value: ranged
              classification: weapon
          damage:
            critical:
              bonus: ''
            includeBase: true
            parts: []
          sort: 0
      attuned: false
      ammunition: {}
      magicalBonus: null
      identifier: longbow
    effects: []
    folder: null
    sort: 0
    ownership:
      default: 0
    flags: {}
    _stats:
      compendiumSource: Compendium.dnd5e.items.3cymOVja8jXbzrdT
      duplicateSource: null
      coreVersion: '13.344'
      systemId: dnd5e
      systemVersion: 4.4.0
      createdTime: null
      modifiedTime: 1745173385407
      lastModifiedBy: dnd5ebuilder0000
      exportSource: null
    _key: '!actors.items!R2GPY9BhRmmwZwkh.2Squ8wLvm5nSzA8w'
effects: []
folder: pEyqIq8DYb21xia3
sort: 0
ownership:
  default: 0
flags: {}
_stats:
  duplicateSource: null
  coreVersion: '13.344'
  systemId: dnd5e
  systemVersion: 4.0.0
  createdTime: 1726171230918
  modifiedTime: 1726171444620
  lastModifiedBy: dnd5ebuilder0000
  exportSource: null
_key: '!actors!R2GPY9BhRmmwZwkh'<|MERGE_RESOLUTION|>--- conflicted
+++ resolved
@@ -676,21 +676,12 @@
     _stats:
       compendiumSource: Compendium.dnd5e.monsterfeatures.BnuDkgCOeGvAoYhy
       duplicateSource: null
-<<<<<<< HEAD
-      coreVersion: '13.344'
-=======
       coreVersion: '13.345'
->>>>>>> be4d0a99
       systemId: dnd5e
       systemVersion: 5.1.0
       createdTime: null
-<<<<<<< HEAD
-      modifiedTime: null
-      lastModifiedBy: null
-=======
       modifiedTime: 1749403415294
       lastModifiedBy: dnd5ebuilder0000
->>>>>>> be4d0a99
       exportSource: null
     _key: '!actors.items!R2GPY9BhRmmwZwkh.iBhjlawEB5iwUmoS'
   - _id: fVB2xcZ4wVwiqEYf
