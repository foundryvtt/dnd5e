_id: B7lBOr1AahNZs4a6
name: Archmage
type: npc
img: null
system:
  abilities:
    str:
      value: 10
      proficient: 0
      bonuses:
        check: ''
        save: ''
      max: null
    dex:
      value: 14
      proficient: 0
      bonuses:
        check: ''
        save: ''
      max: null
    con:
      value: 12
      proficient: 0
      bonuses:
        check: ''
        save: ''
      max: null
    int:
      value: 20
      proficient: 1
      bonuses:
        check: ''
        save: ''
      max: null
    wis:
      value: 15
      proficient: 1
      bonuses:
        check: ''
        save: ''
      max: null
    cha:
      value: 16
      proficient: 0
      bonuses:
        check: ''
        save: ''
      max: null
  attributes:
    ac:
      flat: 12
      calc: natural
      formula: ''
    hp:
      value: 99
      max: 99
      temp: null
      tempmax: 0
      formula: 18d8 + 18
    init:
      ability: ''
      bonus: '0'
      roll:
        min: null
        max: null
        mode: 0
    movement:
      burrow: 0
      climb: 0
      fly: 0
      swim: 0
      walk: 30
      units: ft
      hover: false
    attunement:
      max: 3
    senses:
      darkvision: 0
      blindsight: 0
      tremorsense: 0
      truesight: 0
      units: ft
      special: ''
    spellcasting: int
    exhaustion: 0
    concentration:
      ability: ''
      roll:
        min: null
        max: null
        mode: 0
      bonuses:
        save: ''
      limit: 1
    hd:
      spent: 0
    death:
      ability: ''
      roll:
        min: null
        max: null
        mode: 0
      success: 0
      failure: 0
  details:
    biography:
      value: ''
      public: ''
    alignment: ''
    race: null
    type:
      value: humanoid
      subtype: ''
      swarm: ''
      custom: ''
    environment: ''
    cr: 12
    spellLevel: 18
    ideal: ''
    bond: ''
    flaw: ''
  traits:
    size: med
    di:
      value: []
      bypasses: []
      custom: ''
    dr:
      value: []
      bypasses: []
      custom: damage from spells
    dv:
      value: []
      bypasses: []
      custom: ''
    ci:
      value: []
      custom: ''
    languages:
      value: []
      custom: (Any 6 Languages)
    dm:
      amount: {}
      bypasses: []
  currency:
    pp: 0
    gp: 0
    ep: 0
    sp: 0
    cp: 0
  skills:
    acr:
      value: 0
      ability: dex
      bonuses:
        check: ''
        passive: ''
      roll:
        min: null
        max: null
        mode: 0
    ani:
      value: 0
      ability: wis
      bonuses:
        check: ''
        passive: ''
      roll:
        min: null
        max: null
        mode: 0
    arc:
      value: 2
      ability: int
      bonuses:
        check: ''
        passive: ''
      roll:
        min: null
        max: null
        mode: 0
    ath:
      value: 0
      ability: str
      bonuses:
        check: ''
        passive: ''
      roll:
        min: null
        max: null
        mode: 0
    dec:
      value: 0
      ability: cha
      bonuses:
        check: ''
        passive: ''
      roll:
        min: null
        max: null
        mode: 0
    his:
      value: 2
      ability: int
      bonuses:
        check: ''
        passive: ''
      roll:
        min: null
        max: null
        mode: 0
    ins:
      value: 0
      ability: wis
      bonuses:
        check: ''
        passive: ''
      roll:
        min: null
        max: null
        mode: 0
    itm:
      value: 0
      ability: cha
      bonuses:
        check: ''
        passive: ''
      roll:
        min: null
        max: null
        mode: 0
    inv:
      value: 0
      ability: int
      bonuses:
        check: ''
        passive: ''
      roll:
        min: null
        max: null
        mode: 0
    med:
      value: 0
      ability: wis
      bonuses:
        check: ''
        passive: ''
      roll:
        min: null
        max: null
        mode: 0
    nat:
      value: 0
      ability: int
      bonuses:
        check: ''
        passive: ''
      roll:
        min: null
        max: null
        mode: 0
    prc:
      value: 0
      ability: wis
      bonuses:
        check: ''
        passive: ''
      roll:
        min: null
        max: null
        mode: 0
    prf:
      value: 0
      ability: cha
      bonuses:
        check: ''
        passive: ''
      roll:
        min: null
        max: null
        mode: 0
    per:
      value: 0
      ability: cha
      bonuses:
        check: ''
        passive: ''
      roll:
        min: null
        max: null
        mode: 0
    rel:
      value: 0
      ability: int
      bonuses:
        check: ''
        passive: ''
      roll:
        min: null
        max: null
        mode: 0
    slt:
      value: 0
      ability: dex
      bonuses:
        check: ''
        passive: ''
      roll:
        min: null
        max: null
        mode: 0
    ste:
      value: 0
      ability: dex
      bonuses:
        check: ''
        passive: ''
      roll:
        min: null
        max: null
        mode: 0
    sur:
      value: 0
      ability: wis
      bonuses:
        check: ''
        passive: ''
      roll:
        min: null
        max: null
        mode: 0
  spells:
    spell1:
      value: 4
      override: null
    spell2:
      value: 3
      override: null
    spell3:
      value: 3
      override: null
    spell4:
      value: 3
      override: null
    spell5:
      value: 3
      override: null
    spell6:
      value: 1
      override: null
    spell7:
      value: 1
      override: null
    spell8:
      value: 1
      override: null
    spell9:
      value: 1
      override: null
    pact:
      value: 0
      override: null
    spell0:
      value: 0
      override: null
  bonuses:
    mwak:
      attack: ''
      damage: ''
    rwak:
      attack: ''
      damage: ''
    msak:
      attack: ''
      damage: ''
    rsak:
      attack: ''
      damage: ''
    abilities:
      check: ''
      save: ''
      skill: ''
    spell:
      dc: ''
  resources:
    legact:
      value: 0
      max: 0
    legres:
      value: 0
      max: 0
    lair:
      value: false
      initiative: null
  tools: {}
  source:
    custom: ''
    book: ''
    page: ''
    license: CC-BY-4.0
    revision: 1
    rules: '2014'
prototypeToken:
  name: Archmage
  displayName: 20
  actorLink: false
  width: 1
  height: 1
  lockRotation: false
  rotation: 0
  disposition: -1
  displayBars: 40
  bar1:
    attribute: attributes.hp
  bar2:
    attribute: null
  flags: {}
  randomImg: false
  alpha: 1
  light:
    alpha: 1
    angle: 360
    bright: 0
    coloration: 1
    dim: 0
    luminosity: 0.5
    saturation: 0
    contrast: 0
    shadows: 0
    animation:
      speed: 5
      intensity: 5
      type: null
      reverse: false
    darkness:
      min: 0
      max: 1
    attenuation: 0.5
    color: null
    negative: false
    priority: 0
  texture:
    src: null
    tint: '#ffffff'
    scaleX: 1
    scaleY: 1
    offsetX: 0
    offsetY: 0
    rotation: 0
    anchorX: 0.5
    anchorY: 0.5
    fit: contain
    alphaThreshold: 0.75
  sight:
    angle: 360
    enabled: false
    range: 0
    brightness: 1
    visionMode: basic
    color: null
    attenuation: 0.1
    saturation: 0
    contrast: 0
  detectionModes: []
  appendNumber: false
  prependAdjective: false
  occludable:
    radius: 0
  ring:
    enabled: false
    colors:
      ring: null
      background: null
    effects: 1
    subject:
      scale: 1
      texture: null
  turnMarker:
    mode: 1
    animation: null
    src: null
    disposition: false
  movementAction: null
items:
  - _id: gSrKQbka5aLxlcJz
    name: Spellcasting
    type: feat
    img: icons/magic/light/projectiles-star-purple.webp
    system:
      description:
        value: >-
          <p>The archmage is an 18th-level spellcaster. Its spellcasting ability
          is Intelligence (spell save DC 17, +9 to hit with spell attacks). The
          archmage can cast [[/item .A3q2gTNqG6fvNGrv]]{disguise self} and
          [[/item .1N8dDMMgZ1h1YJ3B]]{invisibility} at will and has the
          following wizard spells prepared:</p><p>Cantrips (at will): [[/item
          .EOmsUcFQJTfG2oio]]{fire bolt}, [[/item .Bnn9Nzajixvow9xi]]{light},
          [[/item .Utk1OQRwYkMkFRD3]]{mage hand}, [[/item
          .udsLtG0BugXHR2JQ]]{prestidigitation}, [[/item
          .XvbiNhNqXXIFisIy]]{shocking grasp}</p><p>1st level (4 slots): [[/item
          .ghXTfe7sgCbgf1Q8]]{detect magic}, [[/item
          .3OZnNhunvRtPOQmH]]{identify}, [[/item .CKZTpZlxj7hjjo2H]]{mage
          armor}*, [[/item .41JIhpDyM9Anm7cs]]{magic missile}</p><p>2nd level (3
          slots): [[/item .ppWAAEul0QHtm4er]]{detect thoughts}, [[/item
          .X4c8xCkmF8U9HUMz]]{mirror image}, [[/item .wqfAVANuQonNBgnL]]{misty
          step}</p><p>3rd level (3 slots): [[/item
          .Ek45cBpVXvJdv1Qy]]{counterspell},[[/item .yfbK8gZqESlaoY5t]]{fly},
          [[/item .IyikgTEOTv701jgQ]]{lightning bolt}</p><p>4th level (3 slots):
          [[/item .pxpb2eOB6bv4phAf]]{banishment}, [[/item
          .avD5XUtkBPQQR97c]]{fire shield}, [[/item
          .ReMbjfeOKoSj3O79]]{stoneskin}*</p><p>5th level (3 slots): [[/item
          .RpKjTlYASrfqUPVA]]{cone of cold}, [[/item
          .fVbCxFRaORalHB20]]{scrying}, [[/item .o9ZCvuD2B1OTcubb]]{wall of
          force}</p><p>6th level (1 slot): [[/item .WmQpxfjZwF3MGUby]]{globe of
          invulnerability}</p><p>7th level (1 slot): [[/item
          .L4J89JXqbKs6puEV]]{teleport}</p><p>8th level (1 slot): [[/item
          .bllEWfm9xfEKynhv]]{mind blank}*</p><p>9th level (1 slot): [[/item
          .JYuRBwxpoFhXduvD]]{time stop}*</p><p>*-The archmage casts these
          spells on itself before combat.</p>
        chat: >-
          <p>The archmage is an spellcaster. Its spellcasting ability is
          Intelligence.</p>
      source:
        custom: ''
        book: ''
        page: ''
        license: CC-BY-4.0
        rules: '2014'
        revision: 1
      uses:
        max: ''
        spent: 0
        recovery: []
      type:
        value: ''
        subtype: ''
      requirements: ''
      properties: []
      activities: {}
      enchant: {}
      prerequisites:
        level: null
      identifier: spellcasting
    effects: []
    folder: null
    sort: 0
    ownership:
      default: 0
    flags: {}
    _stats:
      compendiumSource: Compendium.dnd5e.monsterfeatures.fdmzHw875EzpXM2a
      duplicateSource: null
<<<<<<< HEAD
      coreVersion: '13.344'
=======
      coreVersion: '13.345'
>>>>>>> be4d0a99
      systemId: dnd5e
      systemVersion: 5.1.0
      createdTime: null
      modifiedTime: 1749402943740
      lastModifiedBy: dnd5ebuilder0000
      exportSource: null
    _key: '!actors.items!B7lBOr1AahNZs4a6.gSrKQbka5aLxlcJz'
  - _id: Wa6dckSFp3pY8yH5
    name: Magic Resistance
    type: feat
    img: icons/magic/defensive/shield-barrier-glowing-blue.webp
    system:
      description:
        value: >-
          <p>The archmage has advantage on saving throws against spells and
          other magical effects.</p>
        chat: ''
      source:
        custom: ''
        book: ''
        page: ''
        license: CC-BY-4.0
        rules: '2014'
        revision: 1
      uses:
        max: ''
        spent: 0
        recovery: []
      type:
        value: ''
        subtype: ''
      requirements: ''
      properties: []
      activities: {}
      enchant: {}
      prerequisites:
        level: null
      identifier: magic-resistance
    effects: []
    folder: null
    sort: 0
    ownership:
      default: 0
    flags: {}
    _stats:
      compendiumSource: Compendium.dnd5e.monsterfeatures.Hc6MqLQhPTI1KOvm
      duplicateSource: null
<<<<<<< HEAD
      coreVersion: '13.344'
=======
      coreVersion: '13.345'
>>>>>>> be4d0a99
      systemId: dnd5e
      systemVersion: 5.1.0
      createdTime: null
<<<<<<< HEAD
      modifiedTime: null
      lastModifiedBy: null
=======
      modifiedTime: 1749402955593
      lastModifiedBy: dnd5ebuilder0000
>>>>>>> be4d0a99
      exportSource: null
    _key: '!actors.items!B7lBOr1AahNZs4a6.Wa6dckSFp3pY8yH5'
  - _id: vgTunE3gLps5Q595
    name: Dagger
    type: weapon
    img: icons/weapons/daggers/dagger-jeweled-purple.webp
    system:
      description:
        value: <p>[[/attack extended]]. [[/damage extended]].</p>
        chat: <p>The Archmage attacks with their Dagger.</p>
      source:
        custom: ''
        book: ''
        page: ''
        license: CC-BY-4.0
        rules: '2014'
        revision: 1
      quantity: 1
      weight:
        value: 1
        units: lb
      price:
        value: 2
        denomination: gp
      attunement: ''
      equipped: true
      rarity: ''
      identified: true
      cover: null
      range:
        value: 20
        long: 60
        units: ft
        reach: null
      uses:
        max: ''
        recovery: []
        spent: 0
      damage:
        versatile:
          number: null
          denomination: null
          bonus: ''
          types: []
          custom:
            enabled: false
            formula: ''
          scaling:
            mode: ''
            number: null
            formula: ''
        base:
          number: 1
          denomination: 4
          bonus: ''
          types:
            - piercing
          custom:
            enabled: false
            formula: ''
          scaling:
            mode: ''
            number: null
            formula: ''
      armor:
        value: 10
      hp:
        value: 0
        max: 0
        dt: null
        conditions: ''
      properties:
        - fin
        - lgt
        - thr
      proficient: 1
      unidentified:
        description: ''
      type:
        value: simpleM
        baseItem: dagger
      container: null
      crewed: false
      activities:
        dnd5eactivity000:
          _id: dnd5eactivity000
          type: attack
          activation:
            type: action
            value: 1
            condition: ''
            override: false
          consumption:
            targets: []
            scaling:
              allowed: false
              max: ''
            spellSlot: true
          description:
            chatFlavor: ''
          duration:
            concentration: false
            value: ''
            units: ''
            special: ''
            override: false
          effects: []
          range:
            value: '20'
            units: ft
            special: ''
            override: false
          target:
            template:
              count: ''
              contiguous: false
              type: ''
              size: ''
              width: ''
              height: ''
              units: ''
            affects:
              count: '1'
              type: creature
              choice: false
              special: ''
            prompt: true
            override: false
          uses:
            spent: 0
            max: ''
            recovery: []
          attack:
            ability: dex
            bonus: ''
            critical:
              threshold: null
            flat: false
            type:
              value: melee
              classification: weapon
          damage:
            critical:
              bonus: ''
            includeBase: true
            parts: []
          sort: 0
      attuned: false
      ammunition: {}
      magicalBonus: null
      identifier: dagger
    effects: []
    folder: null
    sort: 0
    ownership:
      default: 0
    flags: {}
    _stats:
      compendiumSource: Compendium.dnd5e.items.0E565kQUBmndJ1a2
      duplicateSource: null
      coreVersion: '13.344'
      systemId: dnd5e
      systemVersion: 4.4.0
      createdTime: null
      modifiedTime: 1745173385111
      lastModifiedBy: dnd5ebuilder0000
      exportSource: null
    _key: '!actors.items!B7lBOr1AahNZs4a6.vgTunE3gLps5Q595'
  - _id: EOmsUcFQJTfG2oio
    name: Fire Bolt
    ownership:
      default: 0
    type: spell
    system:
      description:
        value: >-
          <p>You hurl a mote of fire at a creature or object within range. Make
          a ranged spell attack against the target. On a hit, the target takes
          1d10 fire damage. A flammable object hit by this spell ignites if it
          isn't being worn or carried.</p><p>This spell's damage increases by
          1d10 when you reach 5th level (2d10), 11th level (3d10), and 17th
          level (4d10).</p>
        chat: ''
      source:
        custom: ''
        book: ''
        page: ''
        license: CC-BY-4.0
        rules: '2014'
        revision: 1
      activation:
        type: action
        condition: ''
        value: 1
      duration:
        value: ''
        units: inst
      target:
        affects:
          type: creature
          count: '1'
          choice: false
        template:
          units: ''
          contiguous: false
      range:
        value: '120'
        units: ft
      uses:
        max: ''
        recovery: []
        spent: 0
      level: 0
      school: evo
      materials:
        value: ''
        consumed: false
        cost: 0
        supply: 0
      preparation:
        mode: prepared
        prepared: true
      properties:
        - vocal
        - somatic
      activities:
        dnd5eactivity000:
          _id: dnd5eactivity000
          type: attack
          activation:
            type: action
            value: null
            override: false
          consumption:
            targets: []
            scaling:
              allowed: false
              max: ''
            spellSlot: true
          description:
            chatFlavor: ''
          duration:
            units: inst
            concentration: false
            override: false
          effects: []
          range:
            override: false
          target:
            prompt: true
            template:
              contiguous: false
              units: ft
            affects:
              choice: false
            override: false
          uses:
            spent: 0
            max: ''
            recovery: []
          attack:
            ability: ''
            bonus: ''
            critical:
              threshold: null
            flat: false
            type:
              value: ranged
              classification: spell
          damage:
            critical:
              bonus: ''
            includeBase: true
            parts:
              - number: 1
                denomination: 10
                bonus: ''
                types:
                  - fire
                custom:
                  enabled: false
                  formula: ''
                scaling:
                  mode: whole
                  number: 1
                  formula: ''
          sort: 0
      identifier: fire-bolt
    sort: 0
    flags: {}
    img: icons/magic/fire/projectile-fireball-smoke-orange.webp
    effects: []
    folder: null
    _stats:
      compendiumSource: Compendium.dnd5e.spells.EOmsUcFQJTfG2oio
      duplicateSource: null
      coreVersion: '13.344'
      systemId: dnd5e
      systemVersion: 4.0.0
      createdTime: null
      modifiedTime: null
      lastModifiedBy: null
      exportSource: null
    _key: '!actors.items!B7lBOr1AahNZs4a6.EOmsUcFQJTfG2oio'
  - _id: Bnn9Nzajixvow9xi
    name: Light
    ownership:
      default: 0
    type: spell
    system:
      description:
        value: >-
          <p>You touch one object that is no larger than 10 feet in any
          dimension. Until the spell ends, the object sheds bright light in a
          20-foot radius and dim light for an additional 20 feet. The light can
          be colored as you like. Completely covering the object with something
          opaque blocks the light. The spell ends if you cast it again or
          dismiss it as an action.</p><p>If you target an object held or worn by
          a hostile creature, that creature must succeed on a Dexterity saving
          throw to avoid the spell.</p>
        chat: ''
      source:
        custom: ''
        book: ''
        page: ''
        license: CC-BY-4.0
        rules: '2014'
        revision: 1
      activation:
        type: action
        condition: ''
        value: 1
      duration:
        value: '1'
        units: hour
      target:
        affects:
          type: object
          count: '1'
          choice: false
        template:
          units: ''
          contiguous: false
      range:
        units: touch
      uses:
        max: ''
        recovery: []
        spent: 0
      level: 0
      school: evo
      materials:
        value: A firefly or phosphorescent moss.
        consumed: false
        cost: 0
        supply: 0
      preparation:
        mode: prepared
        prepared: true
      properties:
        - vocal
        - material
      activities:
        dnd5eactivity000:
          _id: dnd5eactivity000
          type: save
          activation:
            type: action
            value: null
            override: false
          consumption:
            targets: []
            scaling:
              allowed: false
              max: ''
            spellSlot: true
          description:
            chatFlavor: ''
          duration:
            units: inst
            concentration: false
            override: false
          effects: []
          range:
            override: false
          target:
            prompt: true
            template:
              contiguous: false
              units: ft
            affects:
              choice: false
            override: false
          uses:
            spent: 0
            max: ''
            recovery: []
          damage:
            onSave: none
            parts: []
          save:
            ability: dex
            dc:
              calculation: spellcasting
              formula: '17'
          sort: 0
      identifier: light
    sort: 0
    flags: {}
    img: icons/magic/light/explosion-star-small-blue-yellow.webp
    effects: []
    folder: null
    _stats:
      compendiumSource: Compendium.dnd5e.spells.Bnn9Nzajixvow9xi
      duplicateSource: null
      coreVersion: '13.344'
      systemId: dnd5e
      systemVersion: 4.0.0
      createdTime: null
      modifiedTime: null
      lastModifiedBy: null
      exportSource: null
    _key: '!actors.items!B7lBOr1AahNZs4a6.Bnn9Nzajixvow9xi'
  - _id: Utk1OQRwYkMkFRD3
    name: Mage Hand
    ownership:
      default: 0
    type: spell
    system:
      description:
        value: >-
          <p>A spectral, floating hand appears at a point you choose within
          range. The hand lasts for the duration or until you dismiss it as an
          action. The hand vanishes if it is ever more than 30 feet away from
          you or if you cast this spell again.</p><p>You can use your action to
          control the hand. You can use the hand to manipulate an object, open
          an unlocked door or container, stow or retrieve an item from an open
          container, or pour the contents out of a vial. You can move the hand
          up to 30 feet each time you use it.</p><p>The hand can't attack,
          activate magic items, or carry more than 10 pounds.</p>
        chat: ''
      source:
        custom: ''
        book: ''
        page: ''
        license: CC-BY-4.0
        rules: '2014'
        revision: 1
      activation:
        type: action
        condition: ''
        value: 1
      duration:
        value: '1'
        units: minute
      target:
        affects:
          type: space
          count: '1'
          choice: false
        template:
          units: ''
          contiguous: false
      range:
        value: '30'
        units: ft
      uses:
        max: ''
        recovery: []
        spent: 0
      level: 0
      school: con
      materials:
        value: ''
        consumed: false
        cost: 0
        supply: 0
      preparation:
        mode: prepared
        prepared: true
      properties:
        - vocal
        - somatic
      activities:
        dnd5eactivity000:
          _id: dnd5eactivity000
          type: utility
          activation:
            type: action
            value: null
            override: false
          consumption:
            targets: []
            scaling:
              allowed: false
              max: ''
            spellSlot: true
          description:
            chatFlavor: ''
          duration:
            units: inst
            concentration: false
            override: false
          effects: []
          range:
            override: false
          target:
            prompt: true
            template:
              contiguous: false
              units: ft
            affects:
              choice: false
            override: false
          uses:
            spent: 0
            max: ''
            recovery: []
          roll:
            formula: ''
            name: ''
            prompt: false
            visible: false
          sort: 0
      identifier: mage-hand
    sort: 0
    flags: {}
    img: icons/magic/water/water-hand.webp
    effects: []
    folder: null
    _stats:
      compendiumSource: Compendium.dnd5e.spells.Utk1OQRwYkMkFRD3
      duplicateSource: null
      coreVersion: '13.344'
      systemId: dnd5e
      systemVersion: 4.0.0
      createdTime: null
      modifiedTime: null
      lastModifiedBy: null
      exportSource: null
    _key: '!actors.items!B7lBOr1AahNZs4a6.Utk1OQRwYkMkFRD3'
  - _id: udsLtG0BugXHR2JQ
    name: Prestidigitation
    ownership:
      default: 0
    type: spell
    system:
      description:
        value: >-
          <p>This spell is a minor magical trick that novice spellcasters use
          for practice. You create one of the following magical effects within
          range:</p>

          <ul>

          <li>You create an instantaneous, harmless sensory effect, such as a
          shower of sparks, a puff of wind, faint musical notes, or an odd
          odor.</li>

          <li>You instantaneously light or snuff out a candle, a torch, or a
          small campfire.</li>

          <li>You instantaneously clean or soil an object no larger than 1 cubic
          foot.</li>

          <li>You chill, warm, or flavor up to 1 cubic foot of nonliving
          material for 1 hour.</li>

          <li>You make a color, a small mark, or a symbol appear on an object or
          a surface for 1 hour.</li>

          <li>You create a nonmagical trinket or an illusory image that can fit
          in your hand and that lasts until the end of your next turn.</li>

          </ul>

          <p>If you cast this spell multiple times, you can have up to three of
          its non-instantaneous effects active at a time, and you can dismiss
          such an effect as an action.</p>
        chat: ''
      source:
        custom: ''
        book: ''
        page: ''
        license: CC-BY-4.0
        rules: '2014'
        revision: 1
      activation:
        type: action
        condition: ''
        value: 1
      duration:
        value: '1'
        units: hour
      target:
        affects:
          choice: false
        template:
          units: ''
          contiguous: false
      range:
        value: '10'
        units: ft
      uses:
        max: ''
        recovery: []
        spent: 0
      level: 0
      school: trs
      materials:
        value: ''
        consumed: false
        cost: 0
        supply: 0
      preparation:
        mode: prepared
        prepared: true
      properties:
        - vocal
        - somatic
      activities:
        dnd5eactivity000:
          _id: dnd5eactivity000
          type: utility
          activation:
            type: action
            value: null
            override: false
          consumption:
            targets: []
            scaling:
              allowed: false
              max: ''
            spellSlot: true
          description:
            chatFlavor: ''
          duration:
            units: inst
            concentration: false
            override: false
          effects: []
          range:
            override: false
          target:
            prompt: true
            template:
              contiguous: false
              units: ft
            affects:
              choice: false
            override: false
          uses:
            spent: 0
            max: ''
            recovery: []
          roll:
            formula: ''
            name: ''
            prompt: false
            visible: false
          sort: 0
      identifier: prestidigitation
    sort: 0
    flags: {}
    img: icons/magic/fire/explosion-fireball-small-purple-orange.webp
    effects: []
    folder: null
    _stats:
      compendiumSource: Compendium.dnd5e.spells.udsLtG0BugXHR2JQ
      duplicateSource: null
      coreVersion: '13.344'
      systemId: dnd5e
      systemVersion: 4.0.0
      createdTime: null
      modifiedTime: null
      lastModifiedBy: null
      exportSource: null
    _key: '!actors.items!B7lBOr1AahNZs4a6.udsLtG0BugXHR2JQ'
  - _id: XvbiNhNqXXIFisIy
    name: Shocking Grasp
    ownership:
      default: 0
    type: spell
    system:
      description:
        value: >-
          <p>Lightning springs from your hand to deliver a shock to a creature
          you try to touch. Make a melee spell attack against the target. You
          have advantage on the attack roll if the target is wearing armor made
          of metal. On a hit, the target takes 1d8 lightning damage, and it
          can't take reactions until the start of its next turn.</p><p>The
          spell's damage increases by 1d8 when you reach 5th level (2d8), 11th
          level (3d8), and 17th level (4d8).</p>
        chat: ''
      source:
        custom: ''
        book: ''
        page: ''
        license: CC-BY-4.0
        rules: '2014'
        revision: 1
      activation:
        type: action
        condition: ''
        value: 1
      duration:
        value: ''
        units: inst
      target:
        affects:
          type: creature
          count: '1'
          choice: false
        template:
          units: ''
          contiguous: false
      range:
        units: touch
      uses:
        max: ''
        recovery: []
        spent: 0
      level: 0
      school: evo
      materials:
        value: ''
        consumed: false
        cost: 0
        supply: 0
      preparation:
        mode: prepared
        prepared: true
      properties:
        - vocal
        - somatic
      activities:
        dnd5eactivity000:
          _id: dnd5eactivity000
          type: attack
          activation:
            type: action
            value: null
            override: false
          consumption:
            targets: []
            scaling:
              allowed: false
              max: ''
            spellSlot: true
          description:
            chatFlavor: ''
          duration:
            units: inst
            concentration: false
            override: false
          effects: []
          range:
            override: false
          target:
            prompt: true
            template:
              contiguous: false
              units: ft
            affects:
              choice: false
            override: false
          uses:
            spent: 0
            max: ''
            recovery: []
          attack:
            ability: ''
            bonus: ''
            critical:
              threshold: null
            flat: false
            type:
              value: melee
              classification: spell
          damage:
            critical:
              bonus: ''
            includeBase: true
            parts:
              - number: 1
                denomination: 8
                bonus: ''
                types:
                  - lightning
                custom:
                  enabled: false
                  formula: ''
                scaling:
                  mode: whole
                  number: 1
                  formula: ''
          sort: 0
      identifier: shocking-grasp
    sort: 0
    flags: {}
    img: icons/magic/lightning/bolt-forked-blue.webp
    effects: []
    folder: null
    _stats:
      compendiumSource: Compendium.dnd5e.spells.XvbiNhNqXXIFisIy
      duplicateSource: null
      coreVersion: '13.344'
      systemId: dnd5e
      systemVersion: 4.0.0
      createdTime: null
      modifiedTime: null
      lastModifiedBy: null
      exportSource: null
    _key: '!actors.items!B7lBOr1AahNZs4a6.XvbiNhNqXXIFisIy'
  - _id: ghXTfe7sgCbgf1Q8
    name: Detect Magic
    ownership:
      default: 0
    type: spell
    system:
      description:
        value: >-
          <p>For the duration, you sense the presence of magic within 30 feet of
          you. If you sense magic in this way, you can use your action to see a
          faint aura around any visible creature or object in the area that
          bears magic, and you learn its school of magic, if any.</p><p>The
          spell can penetrate most barriers, but it is blocked by 1 foot of
          stone, 1 inch of common metal, a thin sheet of lead, or 3 feet of wood
          or dirt.</p>
        chat: ''
      source:
        custom: ''
        book: ''
        page: ''
        license: CC-BY-4.0
        rules: '2014'
        revision: 1
      activation:
        type: action
        condition: ''
        value: 1
      duration:
        value: '10'
        units: minute
      target:
        affects:
          choice: false
        template:
          units: ft
          type: radius
          size: '30'
          contiguous: false
      range:
        units: self
      uses:
        max: ''
        recovery: []
        spent: 0
      level: 1
      school: div
      materials:
        value: ''
        consumed: false
        cost: 0
        supply: 0
      preparation:
        mode: prepared
        prepared: true
      properties:
        - vocal
        - somatic
        - ritual
        - concentration
      activities:
        dnd5eactivity000:
          _id: dnd5eactivity000
          type: utility
          activation:
            type: action
            value: null
            override: false
          consumption:
            targets: []
            scaling:
              allowed: false
              max: ''
            spellSlot: true
          description:
            chatFlavor: ''
          duration:
            units: inst
            concentration: false
            override: false
          effects: []
          range:
            override: false
          target:
            prompt: true
            template:
              contiguous: false
              units: ft
            affects:
              choice: false
            override: false
          uses:
            spent: 0
            max: ''
            recovery: []
          roll:
            formula: ''
            name: ''
            prompt: false
            visible: false
          sort: 0
      identifier: detect-magic
    sort: 0
    flags: {}
    img: icons/magic/light/explosion-star-blue.webp
    effects: []
    folder: null
    _stats:
      compendiumSource: Compendium.dnd5e.spells.ghXTfe7sgCbgf1Q8
      duplicateSource: null
      coreVersion: '13.344'
      systemId: dnd5e
      systemVersion: 4.0.0
      createdTime: null
      modifiedTime: null
      lastModifiedBy: null
      exportSource: null
    _key: '!actors.items!B7lBOr1AahNZs4a6.ghXTfe7sgCbgf1Q8'
  - _id: 3OZnNhunvRtPOQmH
    name: Identify
    ownership:
      default: 0
    type: spell
    system:
      description:
        value: >-
          <p>You choose one object that you must touch throughout the casting of
          the spell. If it is a magic item or some other magic-imbued object,
          you learn its properties and how to use them, whether it requires
          attunement to use, and how many charges it has, if any. You learn
          whether any spells are affecting the item and what they are. If the
          item was created by a spell, you learn which spell created
          it.</p><p>If you instead touch a creature throughout the casting, you
          learn what spells, if any, are currently affecting it.</p>
        chat: ''
      source:
        custom: ''
        book: ''
        page: ''
        license: CC-BY-4.0
        rules: '2014'
        revision: 1
      activation:
        type: minute
        condition: ''
        value: 1
      duration:
        value: ''
        units: inst
      target:
        affects:
          type: object
          count: '1'
          choice: false
        template:
          units: ''
          contiguous: false
      range:
        units: touch
      uses:
        max: ''
        recovery: []
        spent: 0
      level: 1
      school: div
      materials:
        value: A pearl worth at least 100gp and an owl feather
        consumed: false
        cost: 100
        supply: 0
      preparation:
        mode: prepared
        prepared: true
      properties:
        - vocal
        - somatic
        - material
        - ritual
      activities:
        dnd5eactivity000:
          _id: dnd5eactivity000
          type: utility
          activation:
            type: action
            value: null
            override: false
          consumption:
            targets: []
            scaling:
              allowed: false
              max: ''
            spellSlot: true
          description:
            chatFlavor: ''
          duration:
            units: inst
            concentration: false
            override: false
          effects: []
          range:
            override: false
          target:
            prompt: true
            template:
              contiguous: false
              units: ft
            affects:
              choice: false
            override: false
          uses:
            spent: 0
            max: ''
            recovery: []
          roll:
            formula: ''
            name: ''
            prompt: false
            visible: false
          sort: 0
      identifier: identify
    sort: 0
    flags: {}
    img: icons/magic/light/explosion-star-small-teal-purple.webp
    effects: []
    folder: null
    _stats:
      compendiumSource: Compendium.dnd5e.spells.3OZnNhunvRtPOQmH
      duplicateSource: null
      coreVersion: '13.344'
      systemId: dnd5e
      systemVersion: 4.0.0
      createdTime: null
      modifiedTime: null
      lastModifiedBy: null
      exportSource: null
    _key: '!actors.items!B7lBOr1AahNZs4a6.3OZnNhunvRtPOQmH'
  - _id: CKZTpZlxj7hjjo2H
    name: Mage Armor
    type: spell
    img: icons/magic/defensive/shield-barrier-glowing-triangle-blue.webp
    system:
      description:
        value: >-
          <p>You touch a willing creature who isn't wearing armor, and a
          protective magical force surrounds it until the spell ends. The
          target's base AC becomes 13 + its Dexterity modifier. The spell ends
          if the target dons armor or if you dismiss the spell as an action.</p>
        chat: ''
      source:
        custom: ''
        book: ''
        page: ''
        license: CC-BY-4.0
        rules: '2014'
        revision: 1
      activation:
        type: action
        condition: ''
        value: 1
      duration:
        value: '8'
        units: hour
      target:
        affects:
          type: creature
          count: '1'
          choice: false
        template:
          units: ''
          contiguous: false
      range:
        units: touch
      uses:
        max: ''
        recovery: []
        spent: 0
      level: 1
      school: abj
      materials:
        value: A piece of cured leather
        consumed: false
        cost: 0
        supply: 0
      preparation:
        mode: prepared
        prepared: true
      properties:
        - vocal
        - somatic
        - material
      activities:
        dnd5eactivity000:
          _id: dnd5eactivity000
          type: utility
          activation:
            type: action
            value: null
            override: false
          consumption:
            targets: []
            scaling:
              allowed: false
              max: ''
            spellSlot: true
          description:
            chatFlavor: ''
          duration:
            units: inst
            concentration: false
            override: false
          effects: []
          range:
            override: false
          target:
            prompt: true
            template:
              contiguous: false
              units: ft
            affects:
              choice: false
            override: false
          uses:
            spent: 0
            max: ''
            recovery: []
          roll:
            formula: ''
            name: ''
            prompt: false
            visible: false
          sort: 0
      identifier: mage-armor
    effects:
      - _id: cfwMU7LuOJ619Lny
        changes:
          - key: system.attributes.ac.calc
            value: mage
            mode: 5
            priority: null
        disabled: true
        duration:
          startTime: null
          seconds: null
          combat: null
          rounds: null
          turns: null
          startRound: null
          startTurn: null
        origin: Compendium.dnd5e.spells.CKZTpZlxj7hjjo2H
        transfer: false
        flags: {}
        tint: '#ffffff'
        name: Mage Armor
        description: ''
        statuses: []
        _stats:
          compendiumSource: null
          duplicateSource: null
          coreVersion: '13.344'
          systemId: dnd5e
          systemVersion: 4.0.0
          createdTime: null
          modifiedTime: null
          lastModifiedBy: null
          exportSource: null
        img: icons/magic/defensive/shield-barrier-glowing-triangle-blue.webp
        type: base
        system: {}
        sort: 0
        _key: >-
          !actors.items.effects!B7lBOr1AahNZs4a6.CKZTpZlxj7hjjo2H.cfwMU7LuOJ619Lny
    folder: null
    sort: 0
    ownership:
      default: 0
    flags: {}
    _stats:
      compendiumSource: Compendium.dnd5e.spells.CKZTpZlxj7hjjo2H
      duplicateSource: null
      coreVersion: '13.344'
      systemId: dnd5e
      systemVersion: 4.0.0
      createdTime: null
      modifiedTime: null
      lastModifiedBy: null
      exportSource: null
    _key: '!actors.items!B7lBOr1AahNZs4a6.CKZTpZlxj7hjjo2H'
  - _id: 41JIhpDyM9Anm7cs
    name: Magic Missile
    ownership:
      default: 0
    type: spell
    system:
      description:
        value: "<p>You create three glowing darts of magical force. Each dart hits a creature of your choice that you can see within range. A dart deals 1d4 + 1 force damage to its target. The darts all strike simultaneously, and you can direct them to hit one creature or several.</p><p><strong>Higher Levels.\_</strong>When you cast this spell using a spell slot of 2nd level or higher, the spell creates one more dart for each slot level above 1st.</p>"
        chat: ''
      source:
        custom: ''
        book: ''
        page: ''
        license: CC-BY-4.0
        rules: '2014'
        revision: 1
      activation:
        type: action
        condition: ''
        value: 1
      duration:
        value: ''
        units: inst
      target:
        affects:
          type: creature
          count: '1'
          choice: false
        template:
          units: ''
          contiguous: false
      range:
        value: '120'
        units: ft
      uses:
        max: ''
        recovery: []
        spent: 0
      level: 1
      school: evo
      materials:
        value: ''
        consumed: false
        cost: 0
        supply: 0
      preparation:
        mode: prepared
        prepared: true
      properties:
        - vocal
        - somatic
      activities:
        dnd5eactivity000:
          _id: dnd5eactivity000
          type: damage
          activation:
            type: action
            value: null
            override: false
          consumption:
            targets: []
            scaling:
              allowed: false
              max: ''
            spellSlot: true
          description:
            chatFlavor: ''
          duration:
            units: inst
            concentration: false
            override: false
          effects: []
          range:
            override: false
          target:
            prompt: true
            template:
              contiguous: false
              units: ft
            affects:
              choice: false
            override: false
          uses:
            spent: 0
            max: ''
            recovery: []
          damage:
            critical:
              allow: false
              bonus: ''
            parts:
              - number: 1
                denomination: 4
                bonus: '1'
                types:
                  - force
                custom:
                  enabled: false
                  formula: ''
                scaling:
                  mode: whole
                  number: null
                  formula: ''
          sort: 0
      identifier: magic-missile
    sort: 0
    flags: {}
    img: icons/magic/fire/projectile-meteor-salvo-light-pink.webp
    effects: []
    folder: null
    _stats:
      compendiumSource: Compendium.dnd5e.spells.41JIhpDyM9Anm7cs
      duplicateSource: null
      coreVersion: '13.344'
      systemId: dnd5e
      systemVersion: 4.0.0
      createdTime: null
      modifiedTime: null
      lastModifiedBy: null
      exportSource: null
    _key: '!actors.items!B7lBOr1AahNZs4a6.41JIhpDyM9Anm7cs'
  - _id: ppWAAEul0QHtm4er
    name: Detect Thoughts
    ownership:
      default: 0
    type: spell
    system:
      description:
        value: >-
          <p>For the duration, you can read the thoughts of certain creatures.
          When you cast the spell and as your action on each turn until the
          spell ends, you can focus your mind on any one creature that you can
          see within 30 feet of you. If the creature you choose has an
          Intelligence of 3 or lower or doesn't speak any language, the creature
          is unaffected.</p><p>You initially learn the surface thoughts of the
          creature—what is most on its mind in that moment. As an action, you
          can either shift your attention to another creature's thoughts or
          attempt to probe deeper into the same creature's mind. If you probe
          deeper, the target must make a Wisdom saving throw. If it fails, you
          gain insight into its reasoning (if any), its emotional state, and
          something that looms large in its mind (such as something it worries
          over, loves, or hates). If it succeeds, the spell ends. Either way,
          the target knows that you are probing into its mind, and unless you
          shift your attention to another creature's thoughts, the creature can
          use its action on its turn to make an Intelligence check contested by
          your Intelligence check; if it succeeds, the spell
          ends.</p><p>Questions verbally directed at the target creature
          naturally shape the course of its thoughts, so this spell is
          particularly effective as part of an interrogation.</p><p>You can also
          use this spell to detect the presence of thinking creatures you can't
          see. When you cast the spell or as your action during the duration,
          you can search for thoughts within 30 feet of you. The spell can
          penetrate barriers, but 2 feet of rock, 2 inches of any metal other
          than lead, or a thin sheet of lead blocks you. You can't detect a
          creature with an Intelligence of 3 or lower or one that doesn't speak
          any language.</p><p>Once you detect the presence of a creature in this
          way, you can read its thoughts for the rest of the duration as
          described above, even if you can't see it, but it must still be within
          range.</p>
        chat: ''
      source:
        custom: ''
        book: ''
        page: ''
        license: CC-BY-4.0
        rules: '2014'
        revision: 1
      activation:
        type: action
        condition: ''
        value: 1
      duration:
        value: '1'
        units: minute
      target:
        affects:
          type: creature
          count: '1'
          choice: false
        template:
          units: ''
          contiguous: false
      range:
        value: '30'
        units: ft
      uses:
        max: ''
        recovery: []
        spent: 0
      level: 2
      school: div
      materials:
        value: A copper piece
        consumed: false
        cost: 0
        supply: 0
      preparation:
        mode: prepared
        prepared: true
      properties:
        - vocal
        - somatic
        - material
        - concentration
      activities:
        dnd5eactivity000:
          _id: dnd5eactivity000
          type: save
          activation:
            type: action
            value: null
            override: false
          consumption:
            targets: []
            scaling:
              allowed: false
              max: ''
            spellSlot: true
          description:
            chatFlavor: ''
          duration:
            units: inst
            concentration: false
            override: false
          effects: []
          range:
            override: false
          target:
            prompt: true
            template:
              contiguous: false
              units: ft
            affects:
              choice: false
            override: false
          uses:
            spent: 0
            max: ''
            recovery: []
          damage:
            onSave: half
            parts: []
          save:
            ability: wis
            dc:
              calculation: spellcasting
              formula: '17'
          sort: 0
      identifier: detect-thoughts
    sort: 0
    flags: {}
    img: icons/magic/light/explosion-star-teal-purple.webp
    effects: []
    folder: null
    _stats:
      compendiumSource: Compendium.dnd5e.spells.ppWAAEul0QHtm4er
      duplicateSource: null
      coreVersion: '13.344'
      systemId: dnd5e
      systemVersion: 4.0.0
      createdTime: null
      modifiedTime: null
      lastModifiedBy: null
      exportSource: null
    _key: '!actors.items!B7lBOr1AahNZs4a6.ppWAAEul0QHtm4er'
  - _id: X4c8xCkmF8U9HUMz
    name: Mirror Image
    type: spell
    img: icons/magic/control/debuff-energy-hold-levitate-pink.webp
    system:
      description:
        value: >-
          <p>Three illusory duplicates of yourself appear in your space. Until
          the spell ends, the duplicates move with you and mimic your actions,
          shifting position so it's impossible to track which image is real. You
          can use your action to dismiss the illusory duplicates.</p>

          <p>Each time a creature targets you with an attack during the spell's
          duration, roll a [[/r 1d20 # Mirror Image Check]] to determine whether
          the attack instead targets one of your duplicates.</p>

          <p>If you have three duplicates, you must roll a 6 or higher to change
          the attack's target to a duplicate. With two duplicates, you must roll
          an 8 or higher. With one duplicate, you must roll an 11 or higher.</p>

          <p>A duplicate's AC equals 10 + your Dexterity modifier. If an attack
          hits a duplicate, the duplicate is destroyed. A duplicate can be
          destroyed only by an attack that hits it. It ignores all other damage
          and effects. The spell ends when all three duplicates are
          destroyed.</p>

          <p>A creature is unaffected by this spell if it can't see, if it
          relies on senses other than sight, such as blindsight, or if it can
          perceive illusions as false, as with truesight.</p>
        chat: ''
      source:
        custom: ''
        book: ''
        page: ''
        license: CC-BY-4.0
        rules: '2014'
        revision: 1
      activation:
        type: action
        condition: ''
        value: 1
      duration:
        value: '1'
        units: minute
      target:
        affects:
          type: self
          choice: false
        template:
          units: ''
          contiguous: false
      range:
        units: self
      uses:
        max: ''
        recovery: []
        spent: 0
      level: 2
      school: ill
      materials:
        value: ''
        consumed: false
        cost: 0
        supply: 0
      preparation:
        mode: prepared
        prepared: true
      properties:
        - vocal
        - somatic
      activities:
        dnd5eactivity000:
          _id: dnd5eactivity000
          type: utility
          activation:
            type: action
            value: null
            override: false
          consumption:
            targets: []
            scaling:
              allowed: false
              max: ''
            spellSlot: true
          description:
            chatFlavor: ''
          duration:
            units: inst
            concentration: false
            override: false
          effects: []
          range:
            override: false
          target:
            prompt: true
            template:
              contiguous: false
              units: ft
            affects:
              choice: false
            override: false
          uses:
            spent: 0
            max: ''
            recovery: []
          roll:
            formula: 1d20
            name: ''
            prompt: false
            visible: false
          sort: 0
      identifier: mirror-image
    effects: []
    folder: null
    sort: 0
    ownership:
      default: 0
    flags: {}
    _stats:
      compendiumSource: Compendium.dnd5e.spells.X4c8xCkmF8U9HUMz
      duplicateSource: null
      coreVersion: '13.344'
      systemId: dnd5e
      systemVersion: 4.0.0
      createdTime: null
      modifiedTime: null
      lastModifiedBy: null
      exportSource: null
    _key: '!actors.items!B7lBOr1AahNZs4a6.X4c8xCkmF8U9HUMz'
  - _id: wqfAVANuQonNBgnL
    name: Misty Step
    ownership:
      default: 0
    type: spell
    system:
      description:
        value: >-
          <p>Briefly surrounded by silvery mist, you teleport up to 30 feet to
          an unoccupied space that you can see.</p>
        chat: ''
      source:
        custom: ''
        book: ''
        page: ''
        license: CC-BY-4.0
        rules: '2014'
        revision: 1
      activation:
        type: bonus
        condition: ''
        value: 1
      duration:
        value: ''
        units: inst
      target:
        affects:
          type: space
          count: '30'
          choice: false
        template:
          units: ft
          contiguous: false
      range:
        units: self
      uses:
        max: ''
        recovery: []
        spent: 0
      level: 2
      school: con
      materials:
        value: ''
        consumed: false
        cost: 0
        supply: 0
      preparation:
        mode: prepared
        prepared: true
      properties:
        - vocal
      activities:
        dnd5eactivity000:
          _id: dnd5eactivity000
          type: utility
          activation:
            type: action
            value: null
            override: false
          consumption:
            targets: []
            scaling:
              allowed: false
              max: ''
            spellSlot: true
          description:
            chatFlavor: ''
          duration:
            units: inst
            concentration: false
            override: false
          effects: []
          range:
            override: false
          target:
            prompt: true
            template:
              contiguous: false
              units: ft
            affects:
              choice: false
            override: false
          uses:
            spent: 0
            max: ''
            recovery: []
          roll:
            formula: ''
            name: ''
            prompt: false
            visible: false
          sort: 0
      identifier: misty-step
    sort: 0
    flags: {}
    img: icons/magic/control/debuff-energy-snare-brown.webp
    effects: []
    folder: null
    _stats:
      compendiumSource: Compendium.dnd5e.spells.wqfAVANuQonNBgnL
      duplicateSource: null
      coreVersion: '13.344'
      systemId: dnd5e
      systemVersion: 4.0.0
      createdTime: null
      modifiedTime: null
      lastModifiedBy: null
      exportSource: null
    _key: '!actors.items!B7lBOr1AahNZs4a6.wqfAVANuQonNBgnL'
  - _id: Ek45cBpVXvJdv1Qy
    name: Counterspell
    ownership:
      default: 0
    type: spell
    system:
      description:
        value: "<p>You attempt to interrupt a creature in the process of casting a spell. If the creature is casting a spell of 3rd level or lower, its spell fails and has no effect. If it is casting a spell of 4th level or higher, make an ability check using your spellcasting ability. The DC equals 10 + the spell's level. On a success, the creature's spell fails and has no effect.</p><p><strong>Higher Levels.\_</strong>When you cast this spell using a spell slot of 4th level or higher, the interrupted spell has no effect if its level is less than or equal to the level of the spell slot you used.</p>"
        chat: ''
      source:
        custom: ''
        book: ''
        page: ''
        license: CC-BY-4.0
        rules: '2014'
        revision: 1
      activation:
        type: reaction
        condition: >-
          which you take when you see a creature within 60 feet of you casting a
          spell
        value: 1
      duration:
        value: ''
        units: inst
      target:
        affects:
          type: creature
          count: '1'
          choice: false
        template:
          units: ''
          contiguous: false
      range:
        value: '60'
        units: ft
      uses:
        max: ''
        recovery: []
        spent: 0
      level: 3
      school: abj
      materials:
        value: ''
        consumed: false
        cost: 0
        supply: 0
      preparation:
        mode: prepared
        prepared: true
      properties:
        - somatic
      activities:
        dnd5eactivity000:
          _id: dnd5eactivity000
          type: utility
          activation:
            type: action
            value: null
            override: false
          consumption:
            targets: []
            scaling:
              allowed: false
              max: ''
            spellSlot: true
          description:
            chatFlavor: ''
          duration:
            units: inst
            concentration: false
            override: false
          effects: []
          range:
            override: false
          target:
            prompt: true
            template:
              contiguous: false
              units: ft
            affects:
              choice: false
            override: false
          uses:
            spent: 0
            max: ''
            recovery: []
          roll:
            formula: 1d20 + @mod
            name: ''
            prompt: false
            visible: false
          sort: 0
      identifier: counterspell
    sort: 0
    flags: {}
    img: icons/skills/melee/strike-blade-hooked-orange-blue.webp
    effects: []
    folder: null
    _stats:
      compendiumSource: Compendium.dnd5e.spells.Ek45cBpVXvJdv1Qy
      duplicateSource: null
      coreVersion: '13.344'
      systemId: dnd5e
      systemVersion: 4.0.0
      createdTime: null
      modifiedTime: null
      lastModifiedBy: null
      exportSource: null
    _key: '!actors.items!B7lBOr1AahNZs4a6.Ek45cBpVXvJdv1Qy'
  - _id: yfbK8gZqESlaoY5t
    name: Fly
    ownership:
      default: 0
    type: spell
    system:
      description:
        value: >-
          <p>You touch a willing creature. The target gains a flying speed of 60
          feet for the Duration. When the spell ends, the target falls if it is
          still aloft, unless it can stop the fall.</p><p><strong>At Higher
          Levels.</strong> When you cast this spell using a spell slot of 4th
          level or higher, you can target one additional creature for each slot
          level above 3rd.</p>
        chat: ''
      source:
        custom: ''
        book: ''
        page: ''
        license: CC-BY-4.0
        rules: '2014'
        revision: 1
      activation:
        type: action
        condition: ''
        value: 1
      duration:
        value: '10'
        units: minute
      target:
        affects:
          type: creature
          count: '1'
          choice: false
        template:
          units: ''
          contiguous: false
      range:
        units: touch
      uses:
        max: ''
        recovery: []
        spent: 0
      level: 3
      school: trs
      materials:
        value: A wing feather from any bird
        consumed: false
        cost: 0
        supply: 0
      preparation:
        mode: prepared
        prepared: true
      properties:
        - vocal
        - somatic
        - material
        - concentration
      activities:
        dnd5eactivity000:
          _id: dnd5eactivity000
          type: utility
          activation:
            type: action
            value: null
            override: false
          consumption:
            targets: []
            scaling:
              allowed: false
              max: ''
            spellSlot: true
          description:
            chatFlavor: ''
          duration:
            units: inst
            concentration: false
            override: false
          effects: []
          range:
            override: false
          target:
            prompt: true
            template:
              contiguous: false
              units: ft
            affects:
              choice: false
            override: false
          uses:
            spent: 0
            max: ''
            recovery: []
          roll:
            formula: ''
            name: ''
            prompt: false
            visible: false
          sort: 0
      identifier: fly
    sort: 0
    flags: {}
    img: icons/magic/control/energy-stream-link-white.webp
    effects: []
    folder: null
    _stats:
      compendiumSource: Compendium.dnd5e.spells.yfbK8gZqESlaoY5t
      duplicateSource: null
      coreVersion: '13.344'
      systemId: dnd5e
      systemVersion: 4.0.0
      createdTime: null
      modifiedTime: null
      lastModifiedBy: null
      exportSource: null
    _key: '!actors.items!B7lBOr1AahNZs4a6.yfbK8gZqESlaoY5t'
  - _id: IyikgTEOTv701jgQ
    name: Lightning Bolt
    ownership:
      default: 0
    type: spell
    system:
      description:
        value: >-
          <p>A stroke of lightning forming a line 100 feet long and 5 feet wide
          blasts out from you in a direction you choose. Each creature in the
          line must make a Dexterity saving throw. A creature takes 8d6
          lightning damage on a failed save, or half as much damage on a
          successful one.</p><p>The lightning ignites flammable objects in the
          area that aren't being worn or carried.</p><p><strong>At Higher
          Levels.</strong> When you cast this spell using a spell slot of 4th
          level or higher, the damage increases by 1d6 for each slot level above
          3rd.</p>
        chat: ''
      source:
        custom: ''
        book: ''
        page: ''
        license: CC-BY-4.0
        rules: '2014'
        revision: 1
      activation:
        type: action
        condition: ''
        value: 1
      duration:
        value: ''
        units: inst
      target:
        affects:
          choice: false
        template:
          units: ft
          type: line
          size: '100'
          contiguous: false
      range:
        units: self
      uses:
        max: ''
        recovery: []
        spent: 0
      level: 3
      school: evo
      materials:
        value: A bit of fur and a rod of amber, crystal, or glass
        consumed: false
        cost: 0
        supply: 0
      preparation:
        mode: prepared
        prepared: true
      properties:
        - vocal
        - somatic
        - material
      activities:
        dnd5eactivity000:
          _id: dnd5eactivity000
          type: save
          activation:
            type: action
            value: null
            override: false
          consumption:
            targets: []
            scaling:
              allowed: false
              max: ''
            spellSlot: true
          description:
            chatFlavor: ''
          duration:
            units: inst
            concentration: false
            override: false
          effects: []
          range:
            override: false
          target:
            prompt: true
            template:
              contiguous: false
              units: ft
            affects:
              choice: false
            override: false
          uses:
            spent: 0
            max: ''
            recovery: []
          damage:
            onSave: half
            parts:
              - number: 8
                denomination: 6
                bonus: ''
                types:
                  - lightning
                custom:
                  enabled: false
                  formula: ''
                scaling:
                  mode: whole
                  number: 1
                  formula: ''
          save:
            ability: dex
            dc:
              calculation: spellcasting
              formula: '17'
          sort: 0
      identifier: lightning-bolt
    sort: 0
    flags: {}
    img: icons/magic/lightning/bolt-forked-large-blue.webp
    effects: []
    folder: null
    _stats:
      compendiumSource: Compendium.dnd5e.spells.IyikgTEOTv701jgQ
      duplicateSource: null
      coreVersion: '13.344'
      systemId: dnd5e
      systemVersion: 4.0.0
      createdTime: null
      modifiedTime: null
      lastModifiedBy: null
      exportSource: null
    _key: '!actors.items!B7lBOr1AahNZs4a6.IyikgTEOTv701jgQ'
  - _id: pxpb2eOB6bv4phAf
    name: Banishment
    ownership:
      default: 0
    type: spell
    system:
      description:
        value: >-
          <p>You attempt to send one creature that you can see within range to
          another plane of existence. The target must succeed on a Charisma
          saving throw or be banished.</p><p>If the target is native to the
          plane of existence you're on, you banish the target to a harmless
          demiplane. While there, the target is incapacitated. The target
          remains there until the spell ends, at which point the target
          reappears in the space it left or in the nearest unoccupied space if
          that space is occupied.</p><p>If the target is native to a different
          plane of existence than the one you're on, the target is banished with
          a faint popping noise, returning to its home plane. If the spell ends
          before 1 minute has passed, the target reappears in the space it left
          or in the nearest unoccupied space if that space is occupied.
          Otherwise, the target doesn't return.</p><p><strong>At Higher
          Levels.</strong> When you cast this spell using a spell slot of 5th
          level or higher, you can target one additional creature for each slot
          level above 4th.</p>
        chat: ''
      source:
        custom: ''
        book: ''
        page: ''
        license: CC-BY-4.0
        rules: '2014'
        revision: 1
      activation:
        type: action
        condition: ''
        value: 1
      duration:
        value: '1'
        units: minute
      target:
        affects:
          type: creature
          count: '1'
          choice: false
        template:
          units: ''
          contiguous: false
      range:
        value: '60'
        units: ft
      uses:
        max: ''
        recovery: []
        spent: 0
      level: 4
      school: abj
      materials:
        value: An item distasteful to the target
        consumed: false
        cost: 0
        supply: 0
      preparation:
        mode: prepared
        prepared: true
      properties:
        - vocal
        - somatic
        - material
        - concentration
      activities:
        dnd5eactivity000:
          _id: dnd5eactivity000
          type: save
          activation:
            type: action
            value: null
            override: false
          consumption:
            targets: []
            scaling:
              allowed: false
              max: ''
            spellSlot: true
          description:
            chatFlavor: ''
          duration:
            units: inst
            concentration: false
            override: false
          effects: []
          range:
            override: false
          target:
            prompt: true
            template:
              contiguous: false
              units: ft
            affects:
              choice: false
            override: false
          uses:
            spent: 0
            max: ''
            recovery: []
          damage:
            onSave: half
            parts: []
          save:
            ability: cha
            dc:
              calculation: spellcasting
              formula: '17'
          sort: 0
      identifier: banishment
    sort: 0
    flags: {}
    img: icons/magic/control/energy-stream-link-spiral-teal.webp
    effects: []
    folder: null
    _stats:
      compendiumSource: Compendium.dnd5e.spells.pxpb2eOB6bv4phAf
      duplicateSource: null
      coreVersion: '13.344'
      systemId: dnd5e
      systemVersion: 4.0.0
      createdTime: null
      modifiedTime: null
      lastModifiedBy: null
      exportSource: null
    _key: '!actors.items!B7lBOr1AahNZs4a6.pxpb2eOB6bv4phAf'
  - _id: avD5XUtkBPQQR97c
    name: Fire Shield
    ownership:
      default: 0
    type: spell
    system:
      description:
        value: >-
          <p>Thin and wispy flames wreathe your body for the Duration, shedding
          bright light in a 10-foot radius and dim light for an additional 10
          feet. You can end the spell early by using an action to dismiss
          it.</p>

          <p>The flames provide you with a warm shield or a chill shield, as you
          choose. The warm shield grants you Resistance to cold damage, and the
          chill shield grants you resistance to fire damage.</p>

          <p>In addition, whenever a creature within 5 feet of you hits you with
          a melee Attack, the shield erupts with flame. The attacker takes 2d8
          fire damage from a warm shield, or 2d8 cold damage from a cold
          shield.</p>
        chat: ''
      source:
        custom: ''
        book: ''
        page: ''
        license: CC-BY-4.0
        rules: '2014'
        revision: 1
      activation:
        type: action
        condition: ''
        value: 1
      duration:
        value: '10'
        units: minute
      target:
        affects:
          type: self
          choice: false
        template:
          units: ''
          contiguous: false
      range:
        units: self
      uses:
        max: ''
        recovery: []
        spent: 0
      level: 4
      school: evo
      materials:
        value: A bit of phosphorus or a firefly
        consumed: false
        cost: 0
        supply: 0
      preparation:
        mode: prepared
        prepared: true
      properties:
        - vocal
        - somatic
        - material
      activities:
        dnd5eactivity000:
          _id: dnd5eactivity000
          type: damage
          activation:
            type: action
            value: null
            override: false
          consumption:
            targets: []
            scaling:
              allowed: false
              max: ''
            spellSlot: true
          description:
            chatFlavor: ''
          duration:
            units: inst
            concentration: false
            override: false
          effects:
            - _id: lVKx8swB08jm6IFE
            - _id: UUXwEKSPX4nYfDzo
          range:
            override: false
          target:
            prompt: true
            template:
              contiguous: false
              units: ft
            affects:
              choice: false
            override: false
          uses:
            spent: 0
            max: ''
            recovery: []
          damage:
            critical:
              allow: false
              bonus: ''
            parts:
              - number: 2
                denomination: 8
                bonus: ''
                types:
                  - fire
                custom:
                  enabled: false
                  formula: ''
                scaling:
                  mode: ''
                  number: null
                  formula: ''
          sort: 0
      identifier: fire-shield
    sort: 0
    flags: {}
    img: icons/magic/defensive/shield-barrier-flaming-pentagon-red.webp
    effects:
      - _id: lVKx8swB08jm6IFE
        flags: {}
        changes:
          - key: system.traits.dr.value
            value: cold
            mode: 2
            priority: null
        disabled: true
        duration:
          startTime: null
          seconds: 600
          rounds: null
          turns: null
          startRound: null
          startTurn: null
          combat: null
        origin: Item.OtcTsffCQaOFkr9K
        tint: '#ffffff'
        transfer: false
        name: Warm Shield
        description: ''
        statuses: []
        _stats:
          compendiumSource: null
          duplicateSource: null
          coreVersion: '13.344'
          systemId: dnd5e
          systemVersion: 4.0.0
          createdTime: null
          modifiedTime: null
          lastModifiedBy: null
          exportSource: null
        img: icons/magic/defensive/shield-barrier-flaming-pentagon-red.webp
        type: base
        system: {}
        sort: 0
        _key: >-
          !actors.items.effects!B7lBOr1AahNZs4a6.avD5XUtkBPQQR97c.lVKx8swB08jm6IFE
      - _id: UUXwEKSPX4nYfDzo
        flags: {}
        changes:
          - key: system.traits.dr.value
            value: fire
            mode: 2
            priority: null
        disabled: true
        duration:
          startTime: null
          seconds: 600
          rounds: null
          turns: null
          startRound: null
          startTurn: null
          combat: null
        origin: Item.OtcTsffCQaOFkr9K
        tint: '#ffffff'
        transfer: false
        name: Chill Shield
        description: ''
        statuses: []
        _stats:
          compendiumSource: null
          duplicateSource: null
          coreVersion: '13.344'
          systemId: dnd5e
          systemVersion: 4.0.0
          createdTime: null
          modifiedTime: null
          lastModifiedBy: null
          exportSource: null
        img: icons/magic/defensive/shield-barrier-flaming-pentagon-blue.webp
        type: base
        system: {}
        sort: 0
        _key: >-
          !actors.items.effects!B7lBOr1AahNZs4a6.avD5XUtkBPQQR97c.UUXwEKSPX4nYfDzo
    folder: null
    _stats:
      compendiumSource: Compendium.dnd5e.spells.avD5XUtkBPQQR97c
      duplicateSource: null
      coreVersion: '13.344'
      systemId: dnd5e
      systemVersion: 4.0.0
      createdTime: null
      modifiedTime: null
      lastModifiedBy: null
      exportSource: null
    _key: '!actors.items!B7lBOr1AahNZs4a6.avD5XUtkBPQQR97c'
  - _id: ReMbjfeOKoSj3O79
    name: Stoneskin
    ownership:
      default: 0
    type: spell
    system:
      description:
        value: >-
          <p>This spell turns the flesh of a willing creature you touch as hard
          as stone. Until the spell ends, the target has resistance to
          nonmagical bludgeoning, piercing, and slashing damage.</p>
        chat: ''
      source:
        custom: ''
        book: ''
        page: ''
        license: CC-BY-4.0
        rules: '2014'
        revision: 1
      activation:
        type: action
        condition: ''
        value: 1
      duration:
        value: '1'
        units: hour
      target:
        affects:
          type: creature
          count: '1'
          choice: false
        template:
          units: ''
          contiguous: false
      range:
        units: touch
      uses:
        max: ''
        recovery: []
        spent: 0
      level: 4
      school: abj
      materials:
        value: Diamond dust worth 100 gp, which the spell consumes
        consumed: true
        cost: 100
        supply: 0
      preparation:
        mode: prepared
        prepared: true
      properties:
        - vocal
        - somatic
        - material
        - concentration
      activities:
        dnd5eactivity000:
          _id: dnd5eactivity000
          type: utility
          activation:
            type: action
            value: null
            override: false
          consumption:
            targets: []
            scaling:
              allowed: false
              max: ''
            spellSlot: true
          description:
            chatFlavor: ''
          duration:
            units: inst
            concentration: false
            override: false
          effects: []
          range:
            override: false
          target:
            prompt: true
            template:
              contiguous: false
              units: ft
            affects:
              choice: false
            override: false
          uses:
            spent: 0
            max: ''
            recovery: []
          roll:
            formula: ''
            name: ''
            prompt: false
            visible: false
          sort: 0
      identifier: stoneskin
    sort: 0
    flags: {}
    img: icons/magic/defensive/shield-barrier-flaming-diamond-orange.webp
    effects:
      - origin: Compendium.dnd5e.spells.ReMbjfeOKoSj3O79
        duration:
          startTime: null
          seconds: 3600
          combat: null
          rounds: null
          turns: null
          startRound: null
          startTurn: null
        disabled: true
        _id: cSVCA9h5OEo5lfBE
        changes:
          - key: system.traits.dr.value
            mode: 2
            value: bludgeoning
            priority: null
          - key: system.traits.dr.value
            mode: 2
            value: piercing
            priority: null
          - key: system.traits.dr.value
            mode: 2
            value: slashing
            priority: null
          - key: system.traits.dr.bypasses
            mode: 2
            value: mgc
            priority: null
        tint: '#ffffff'
        transfer: false
        flags: {}
        name: Stoneskin
        description: ''
        statuses: []
        _stats:
          compendiumSource: null
          duplicateSource: null
          coreVersion: '13.344'
          systemId: dnd5e
          systemVersion: 4.0.0
          createdTime: null
          modifiedTime: null
          lastModifiedBy: null
          exportSource: null
        img: icons/magic/defensive/shield-barrier-flaming-diamond-orange.webp
        type: base
        system: {}
        sort: 0
        _key: >-
          !actors.items.effects!B7lBOr1AahNZs4a6.ReMbjfeOKoSj3O79.cSVCA9h5OEo5lfBE
    folder: null
    _stats:
      compendiumSource: Compendium.dnd5e.spells.ReMbjfeOKoSj3O79
      duplicateSource: null
      coreVersion: '13.344'
      systemId: dnd5e
      systemVersion: 4.0.0
      createdTime: null
      modifiedTime: null
      lastModifiedBy: null
      exportSource: null
    _key: '!actors.items!B7lBOr1AahNZs4a6.ReMbjfeOKoSj3O79'
  - _id: RpKjTlYASrfqUPVA
    name: Cone of Cold
    ownership:
      default: 0
    type: spell
    system:
      description:
        value: "<p>A blast of cold air erupts from your hands. Each creature in a 60-foot cone must make a Constitution saving throw. A creature takes 8d8 cold damage on a failed save, or half as much damage on a successful one.</p><p>A creature killed by this spell becomes a frozen statue until it thaws.</p><p><strong>Higher Levels.\_</strong>When you cast this spell using a spell slot of 6th level or higher, the damage increases by 1d8 for each slot level above 5th.</p>"
        chat: ''
      source:
        custom: ''
        book: ''
        page: ''
        license: CC-BY-4.0
        rules: '2014'
        revision: 1
      activation:
        type: action
        condition: ''
        value: 1
      duration:
        value: ''
        units: inst
      target:
        affects:
          choice: false
        template:
          units: ft
          type: cone
          size: '60'
          contiguous: false
      range:
        units: self
      uses:
        max: ''
        recovery: []
        spent: 0
      level: 5
      school: evo
      materials:
        value: A small crystal or glass cone
        consumed: false
        cost: 0
        supply: 0
      preparation:
        mode: prepared
        prepared: true
      properties:
        - vocal
        - somatic
        - material
      activities:
        dnd5eactivity000:
          _id: dnd5eactivity000
          type: save
          activation:
            type: action
            value: null
            override: false
          consumption:
            targets: []
            scaling:
              allowed: false
              max: ''
            spellSlot: true
          description:
            chatFlavor: ''
          duration:
            units: inst
            concentration: false
            override: false
          effects: []
          range:
            override: false
          target:
            prompt: true
            template:
              contiguous: false
              units: ft
            affects:
              choice: false
            override: false
          uses:
            spent: 0
            max: ''
            recovery: []
          damage:
            onSave: half
            parts:
              - number: 8
                denomination: 8
                bonus: ''
                types:
                  - cold
                custom:
                  enabled: false
                  formula: ''
                scaling:
                  mode: whole
                  number: 1
                  formula: ''
          save:
            ability: con
            dc:
              calculation: spellcasting
              formula: '17'
          sort: 0
      identifier: cone-of-cold
    sort: 0
    flags: {}
    img: icons/magic/water/projectiles-ice-faceted-shard-salvo-blue.webp
    effects: []
    folder: null
    _stats:
      compendiumSource: Compendium.dnd5e.spells.RpKjTlYASrfqUPVA
      duplicateSource: null
      coreVersion: '13.344'
      systemId: dnd5e
      systemVersion: 4.0.0
      createdTime: null
      modifiedTime: null
      lastModifiedBy: null
      exportSource: null
    _key: '!actors.items!B7lBOr1AahNZs4a6.RpKjTlYASrfqUPVA'
  - _id: fVbCxFRaORalHB20
    name: Scrying
    ownership:
      default: 0
    type: spell
    system:
      description:
        value: >-
          <p>You can see and hear a particular creature you choose that is on
          the same plane of existence as you. The target must make a Wisdom
          saving throw, which is modified by how well you know the target and
          the sort of physical connection you have to it. If a target knows
          you're casting this spell, it can fail the saving throw voluntarily if
          it wants to be observed.</p>

          <table border="1">

          <tbody>

          <tr>

          <td><strong>Knowledge</strong></td>

          <td><strong>Save Modifier</strong></td>

          </tr>

          <tr>

          <td>Secondhand (you have heard of the target)</td>

          <td>+5</td>

          </tr>

          <tr>

          <td>Firsthand (you have met the target)</td>

          <td>+0</td>

          </tr>

          <tr>

          <td>Familiar (you know the target well)</td>

          <td>-5</td>

          </tr>

          </tbody>

          </table>


          <table border="1">

          <tbody>

          <tr>

          <td><strong>Connection</strong></td>

          <td><strong>Save Modifier</strong></td>

          </tr>

          <tr>

          <td>Likeness or picture</td>

          <td>-2</td>

          </tr>

          <tr>

          <td>Possession or garment</td>

          <td>-4</td>

          </tr>

          <tr>

          <td>Body part, lock of hair, bit of nail, or the like</td>

          <td>-10</td>

          </tr>

          </tbody>

          </table>

          <p>On a successful save, the target isn't affected, and you can't use
          this spell against it again for 24 hours.</p><p>On a failed save, the
          spell creates an Invisible sensor within 10 feet of the target. You
          can see and hear through the sensor as if you were there. The sensor
          moves with the target, remaining within 10 feet of it for the
          Duration. A creature that can see Invisile Objects sees the sensor as
          a luminous orb about the size of your fist.</p><p>Instead of targeting
          a creature, you can choose a location you have seen before as the
          target of this spell. When you do, the sensor appears at that location
          and doesn't move.</p>
        chat: ''
      source:
        custom: ''
        book: ''
        page: ''
        license: CC-BY-4.0
        rules: '2014'
        revision: 1
      activation:
        type: minute
        condition: ''
        value: 10
      duration:
        value: '10'
        units: minute
      target:
        affects:
          type: creature
          count: '1'
          choice: false
        template:
          units: ''
          contiguous: false
      range:
        units: self
      uses:
        max: ''
        recovery: []
        spent: 0
      level: 5
      school: div
      materials:
        value: >-
          A focus worth at least 1,000 gp, such as a crystal ball, a silver
          mirror, or a font filled with holy water.
        consumed: false
        cost: 1000
        supply: 0
      preparation:
        mode: prepared
        prepared: true
      properties:
        - vocal
        - somatic
        - material
        - concentration
      activities:
        dnd5eactivity000:
          _id: dnd5eactivity000
          type: save
          activation:
            type: action
            value: null
            override: false
          consumption:
            targets: []
            scaling:
              allowed: false
              max: ''
            spellSlot: true
          description:
            chatFlavor: ''
          duration:
            units: inst
            concentration: false
            override: false
          effects: []
          range:
            override: false
          target:
            prompt: true
            template:
              contiguous: false
              units: ft
            affects:
              choice: false
            override: false
          uses:
            spent: 0
            max: ''
            recovery: []
          damage:
            onSave: half
            parts: []
          save:
            ability: wis
            dc:
              calculation: spellcasting
              formula: '17'
          sort: 0
      identifier: scrying
    sort: 0
    flags: {}
    img: icons/magic/perception/eye-ringed-glow-angry-large-teal.webp
    effects: []
    folder: null
    _stats:
      compendiumSource: Compendium.dnd5e.spells.fVbCxFRaORalHB20
      duplicateSource: null
      coreVersion: '13.344'
      systemId: dnd5e
      systemVersion: 4.0.0
      createdTime: null
      modifiedTime: null
      lastModifiedBy: null
      exportSource: null
    _key: '!actors.items!B7lBOr1AahNZs4a6.fVbCxFRaORalHB20'
  - _id: o9ZCvuD2B1OTcubb
    name: Wall of Force
    ownership:
      default: 0
    type: spell
    system:
      description:
        value: >-
          <p>An invisible wall of force springs into existence at a point you
          choose within range. The wall appears in any orientation you choose,
          as a horizontal or vertical barrier or at an angle. It can be free
          floating or resting on a solid surface. You can form it into a
          hemispherical dome or a sphere with a radius of up to 10 feet, or you
          can shape a flat surface made up of ten 10-foot-by-10-foot panels.
          Each panel must be contiguous with another panel. In any form, the
          wall is 1/4 inch thick. It lasts for the Duration. If the wall cuts
          through a creature's space when it appears, the creature is pushed to
          one side of the wall (your choice which side).</p><p>Nothing can
          physically pass through the wall. It is immune to all damage and can't
          be dispelled by Dispel Magic. A Disintegrate spell destroys the wall
          instantly, however. The wall also extends into the Ethereal Plane,
          blocking ethereal travel through the wall.</p>
        chat: ''
      source:
        custom: ''
        book: ''
        page: ''
        license: CC-BY-4.0
        rules: '2014'
        revision: 1
      activation:
        type: action
        condition: ''
        value: 1
      duration:
        value: '10'
        units: minute
      target:
        affects:
          choice: false
        template:
          units: ft
          type: wall
          size: '100'
          contiguous: false
      range:
        value: '120'
        units: ft
      uses:
        max: ''
        recovery: []
        spent: 0
      level: 5
      school: evo
      materials:
        value: A pinch of powder made by crushing clear gemstone
        consumed: false
        cost: 0
        supply: 0
      preparation:
        mode: prepared
        prepared: true
      properties:
        - vocal
        - somatic
        - material
        - concentration
      activities:
        dnd5eactivity000:
          _id: dnd5eactivity000
          type: utility
          activation:
            type: action
            value: null
            override: false
          consumption:
            targets: []
            scaling:
              allowed: false
              max: ''
            spellSlot: true
          description:
            chatFlavor: ''
          duration:
            units: inst
            concentration: false
            override: false
          effects: []
          range:
            override: false
          target:
            prompt: true
            template:
              contiguous: false
              units: ft
            affects:
              choice: false
            override: false
          uses:
            spent: 0
            max: ''
            recovery: []
          roll:
            formula: ''
            name: ''
            prompt: false
            visible: false
          sort: 0
      identifier: wall-of-force
    sort: 0
    flags: {}
    img: icons/magic/light/beam-rays-magenta-large.webp
    effects: []
    folder: null
    _stats:
      compendiumSource: Compendium.dnd5e.spells.o9ZCvuD2B1OTcubb
      duplicateSource: null
      coreVersion: '13.344'
      systemId: dnd5e
      systemVersion: 4.0.0
      createdTime: null
      modifiedTime: null
      lastModifiedBy: null
      exportSource: null
    _key: '!actors.items!B7lBOr1AahNZs4a6.o9ZCvuD2B1OTcubb'
  - _id: WmQpxfjZwF3MGUby
    name: Globe of Invulnerability
    ownership:
      default: 0
    type: spell
    system:
      description:
        value: >-
          <p>An immobile, faintly shimmering barrier springs into existence in a
          10-foot radius around you and remains for the Duration.</p><p>Any
          spell of 5th level or lower cast from outside the barrier can't affect
          creatures or Objects within it, even if the spell is cast using a
          higher level spell slot. Such a spell can target creatures and Objects
          within the barrier, but the spell has no effect on them. Similarly,
          the area within the barrier is excluded from the areas affected by
          such Spells.</p><p><strong>At Higher Levels.</strong> When you cast
          this spell using a spell slot of 7th level or higher, the barrier
          blocks Spells of one level higher for each slot level above 6th.</p>
        chat: ''
      source:
        custom: ''
        book: ''
        page: ''
        license: CC-BY-4.0
        rules: '2014'
        revision: 1
      activation:
        type: action
        condition: ''
        value: 1
      duration:
        value: '1'
        units: minute
      target:
        affects:
          choice: false
        template:
          units: ft
          type: radius
          size: '10'
          contiguous: false
      range:
        units: self
      uses:
        max: ''
        recovery: []
        spent: 0
      level: 6
      school: abj
      materials:
        value: A glass or crystal bead that shatters when the spell ends
        consumed: true
        cost: 0
        supply: 0
      preparation:
        mode: prepared
        prepared: true
      properties:
        - vocal
        - somatic
        - material
        - concentration
      activities:
        dnd5eactivity000:
          _id: dnd5eactivity000
          type: utility
          activation:
            type: action
            value: null
            override: false
          consumption:
            targets: []
            scaling:
              allowed: false
              max: ''
            spellSlot: true
          description:
            chatFlavor: ''
          duration:
            units: inst
            concentration: false
            override: false
          effects: []
          range:
            override: false
          target:
            prompt: true
            template:
              contiguous: false
              units: ft
            affects:
              choice: false
            override: false
          uses:
            spent: 0
            max: ''
            recovery: []
          roll:
            formula: ''
            name: ''
            prompt: false
            visible: false
          sort: 0
      identifier: globe-of-invulnerability
    sort: 0
    flags: {}
    img: icons/magic/defensive/shield-barrier-flaming-pentagon-blue.webp
    effects: []
    folder: null
    _stats:
      compendiumSource: Compendium.dnd5e.spells.WmQpxfjZwF3MGUby
      duplicateSource: null
      coreVersion: '13.344'
      systemId: dnd5e
      systemVersion: 4.0.0
      createdTime: null
      modifiedTime: null
      lastModifiedBy: null
      exportSource: null
    _key: '!actors.items!B7lBOr1AahNZs4a6.WmQpxfjZwF3MGUby'
  - _id: L4J89JXqbKs6puEV
    name: Teleport
    ownership:
      default: 0
    type: spell
    system:
      description:
        value: >-
          <p>This spell instantly transports you and up to eight willing
          creatures of your choice that you can see within range, or a single
          object that you can see within range, to a destination you select. If
          you target an object, it must be able to fit entirely inside a 10-foot
          cube, and it can't be held or carried by an unwilling
          creature.</p><p>The destination you choose must be known to you, and
          it must be on the same plane of existence as you. Your familiarity
          with the destination determines whether you arrive there successfully.
          The DM rolls d100 and consults the table.</p>

          <table border="1">

          <tbody>

          <tr>

          <td><strong>Familiarity</strong></td>

          <td><strong>Mishap</strong></td>

          <td><strong>Similar Area</strong></td>

          <td><strong>Off Target</strong></td>

          <td><strong>On Target</strong></td>

          </tr>

          <tr>

          <td>Permanent circle</td>

          <td>-</td>

          <td>-</td>

          <td>-</td>

          <td>01-100</td>

          </tr>

          <tr>

          <td>Associated object</td>

          <td>-</td>

          <td>-</td>

          <td>-</td>

          <td>01-100</td>

          </tr>

          <tr>

          <td>Very familiar</td>

          <td>01-05</td>

          <td>06-13</td>

          <td>14-24</td>

          <td>25-100</td>

          </tr>

          <tr>

          <td>Seen casually</td>

          <td>01-33</td>

          <td>34-43</td>

          <td>44-53</td>

          <td>54-100</td>

          </tr>

          <tr>

          <td>Viewed once</td>

          <td>01-43</td>

          <td>44-53</td>

          <td>54-73</td>

          <td>74-100</td>

          </tr>

          <tr>

          <td>Description</td>

          <td>01-43</td>

          <td>44-53</td>

          <td>54-73</td>

          <td>74-100</td>

          </tr>

          <tr>

          <td>False destination</td>

          <td>01-50</td>

          <td>51-100</td>

          <td>-</td>

          <td>-</td>

          </tr>

          </tbody>

          </table>

          <p><strong>Familiarity</strong>. "Permanent circle" means a permanent
          Teleportation Circle whose sigil sequence you know. "Associated
          object" means that you possess an object taken from the desired
          destination within the last six months, such as a book from a wizard's
          library, bed linen from a royal suite, or a chunk of marble from a
          lich's Secret tomb.</p><p>"Very familiar" is a place you have been
          very often, a place you have carefully studied, or a place you can see
          when you cast the spell. "Seen casually" is someplace you have seen
          more than once but with which you aren't very familiar. "Viewed once"
          is a place you have seen once, possibly using magic. "Description" is
          a place whose location and appearance you know through someone else's
          description, perhaps from a map.</p><p>"False destination" is a place
          that doesn't exist. Perhaps you tried to scry an enemy's sanctum but
          instead viewed an illusion, or you are attempting to teleport to a
          familiar location that no longer exists.</p><p><strong>On
          Target</strong>. You and your group (or the target object) appear
          where you want to.</p><p><strong>Off Target</strong>. You and your
          group (or the target object) appear a random distance away from the
          destination in a random direction. Distance off target is 1d10 × 1d10
          percent of the distance that was to be traveled. For example, if you
          tried to travel 120 miles, landed off target, and rolled a 5 and 3 on
          the two d10s, then you would be off target by 15 percent, or 18 miles.
          The DM determines the direction off target randomly by rolling a d8
          and designating 1 as north, 2 as northeast, 3 as east, and so on
          around the points of the compass. If you were teleporting to a coastal
          city and wound up 18 miles out at sea, you could be in
          trouble.</p><p><strong>Similar Area</strong>. You and your group (or
          the target object) wind up in a different area that's visually or
          thematically similar to the target area. If you are heading for your
          home laboratory, for example, you might wind up in another wizard's
          laboratory or in an alchemical supply shop that has many of the same
          tools and implements as your laboratory. Generally, you appear in the
          closest similar place, but since the spell has no range limit, you
          could conceivably wind up anywhere on the
          plane.</p><p><strong>Mishap</strong>. The spell's unpredictable magic
          results in a difficult journey. Each teleporting creature (or the
          target object) takes 3d10 force damage, and the DM rerolls on the
          table to see where you wind up (multiple mishaps can occur, dealing
          damage each time).</p>
        chat: ''
      source:
        custom: ''
        book: ''
        page: ''
        license: CC-BY-4.0
        rules: '2014'
        revision: 1
      activation:
        type: action
        condition: ''
        value: 1
      duration:
        value: ''
        units: inst
      target:
        affects:
          type: creature
          count: '9'
          choice: false
        template:
          units: ''
          contiguous: false
      range:
        value: '10'
        units: ft
      uses:
        max: ''
        recovery: []
        spent: 0
      level: 7
      school: con
      materials:
        value: ''
        consumed: false
        cost: 0
        supply: 0
      preparation:
        mode: prepared
        prepared: true
      properties:
        - vocal
      activities:
        dnd5eactivity000:
          _id: dnd5eactivity000
          type: utility
          activation:
            type: action
            value: null
            override: false
          consumption:
            targets: []
            scaling:
              allowed: false
              max: ''
            spellSlot: true
          description:
            chatFlavor: ''
          duration:
            units: inst
            concentration: false
            override: false
          effects: []
          range:
            override: false
          target:
            prompt: true
            template:
              contiguous: false
              units: ft
            affects:
              choice: false
            override: false
          uses:
            spent: 0
            max: ''
            recovery: []
          roll:
            formula: 1d100
            name: ''
            prompt: false
            visible: false
          sort: 0
      identifier: teleport
    sort: 0
    flags: {}
    img: icons/magic/symbols/runes-star-pentagon-magenta.webp
    effects: []
    folder: null
    _stats:
      compendiumSource: Compendium.dnd5e.spells.L4J89JXqbKs6puEV
      duplicateSource: null
      coreVersion: '13.344'
      systemId: dnd5e
      systemVersion: 4.0.0
      createdTime: null
      modifiedTime: null
      lastModifiedBy: null
      exportSource: null
    _key: '!actors.items!B7lBOr1AahNZs4a6.L4J89JXqbKs6puEV'
  - _id: bllEWfm9xfEKynhv
    name: Mind Blank
    ownership:
      default: 0
    type: spell
    system:
      description:
        value: >-
          <p>Until the spell ends, one willing creature you touch is immune to
          psychic damage, any effect that would sense its emotions or read its
          thoughts, Divination Spells, and the Charmed condition. The spell even
          foils Wish spells and Spells or Effects of similar power used to
          affect the target's mind or to gain information about the target.</p>
        chat: ''
      source:
        custom: ''
        book: ''
        page: ''
        license: CC-BY-4.0
        rules: '2014'
        revision: 1
      activation:
        type: action
        condition: ''
        value: 1
      duration:
        value: '24'
        units: hour
      target:
        affects:
          type: creature
          count: '1'
          choice: false
        template:
          units: ''
          contiguous: false
      range:
        units: touch
      uses:
        max: ''
        recovery: []
        spent: 0
      level: 8
      school: abj
      materials:
        value: ''
        consumed: false
        cost: 0
        supply: 0
      preparation:
        mode: prepared
        prepared: true
      properties:
        - vocal
        - somatic
      activities:
        dnd5eactivity000:
          _id: dnd5eactivity000
          type: utility
          activation:
            type: action
            value: null
            override: false
          consumption:
            targets: []
            scaling:
              allowed: false
              max: ''
            spellSlot: true
          description:
            chatFlavor: ''
          duration:
            units: inst
            concentration: false
            override: false
          effects: []
          range:
            override: false
          target:
            prompt: true
            template:
              contiguous: false
              units: ft
            affects:
              choice: false
            override: false
          uses:
            spent: 0
            max: ''
            recovery: []
          roll:
            formula: ''
            name: ''
            prompt: false
            visible: false
          sort: 0
      identifier: mind-blank
    sort: 0
    flags: {}
    img: icons/magic/air/air-burst-spiral-large-blue.webp
    effects: []
    folder: null
    _stats:
      compendiumSource: Compendium.dnd5e.spells.bllEWfm9xfEKynhv
      duplicateSource: null
      coreVersion: '13.344'
      systemId: dnd5e
      systemVersion: 4.0.0
      createdTime: null
      modifiedTime: null
      lastModifiedBy: null
      exportSource: null
    _key: '!actors.items!B7lBOr1AahNZs4a6.bllEWfm9xfEKynhv'
  - _id: JYuRBwxpoFhXduvD
    name: Time Stop
    ownership:
      default: 0
    type: spell
    system:
      description:
        value: >-
          <p>You briefly stop the flow of time for everyone but yourself. No
          time passes for other creatures, while you take 1d4 + 1 turns in a
          row, during which you can use Actions and move as normal.</p><p>This
          spell ends if one of the Actions you use during this period, or any
          Effects that you create during this period, affects a creature other
          than you or an object being worn or carried by someone other than you.
          In addition, the spell ends if you move to a place more than 1,000
          feet from the location where you cast it.</p>
        chat: ''
      source:
        custom: ''
        book: ''
        page: ''
        license: CC-BY-4.0
        rules: '2014'
        revision: 1
      activation:
        type: action
        condition: ''
        value: 1
      duration:
        value: ''
        units: inst
      target:
        affects:
          type: self
          choice: false
        template:
          units: ''
          contiguous: false
      range:
        units: self
      uses:
        max: ''
        recovery: []
        spent: 0
      level: 9
      school: trs
      materials:
        value: ''
        consumed: false
        cost: 0
        supply: 0
      preparation:
        mode: prepared
        prepared: true
      properties:
        - vocal
      activities:
        dnd5eactivity000:
          _id: dnd5eactivity000
          type: utility
          activation:
            type: action
            value: null
            override: false
          consumption:
            targets: []
            scaling:
              allowed: false
              max: ''
            spellSlot: true
          description:
            chatFlavor: ''
          duration:
            units: inst
            concentration: false
            override: false
          effects: []
          range:
            override: false
          target:
            prompt: true
            template:
              contiguous: false
              units: ft
            affects:
              choice: false
            override: false
          uses:
            spent: 0
            max: ''
            recovery: []
          roll:
            formula: 1d4+1
            name: ''
            prompt: false
            visible: false
          sort: 0
      identifier: time-stop
    sort: 0
    flags: {}
    img: icons/magic/time/clock-stopwatch-white-blue.webp
    effects: []
    folder: null
    _stats:
      compendiumSource: Compendium.dnd5e.spells.JYuRBwxpoFhXduvD
      duplicateSource: null
      coreVersion: '13.344'
      systemId: dnd5e
      systemVersion: 4.0.0
      createdTime: null
      modifiedTime: null
      lastModifiedBy: null
      exportSource: null
    _key: '!actors.items!B7lBOr1AahNZs4a6.JYuRBwxpoFhXduvD'
  - _id: 1N8dDMMgZ1h1YJ3B
    name: Invisibility
    ownership:
      default: 0
    type: spell
    system:
      description:
        value: >-
          <p>A creature you touch becomes invisible until the spell ends.
          Anything the target is wearing or carrying is invisible as long as it
          is on the target's person. The spell ends for a target that attacks or
          casts a spell.</p><p><strong>At Higher Levels.</strong> When you cast
          this spell using a spell slot of 3rd level or higher, you can target
          one additional creature for each slot level above 2nd.</p>
        chat: ''
      source:
        custom: ''
        book: ''
        page: ''
        license: CC-BY-4.0
        rules: '2014'
        revision: 1
      activation:
        type: action
        condition: ''
        value: 1
      duration:
        value: '1'
        units: hour
      target:
        affects:
          type: creature
          count: '1'
          choice: false
        template:
          units: ''
          contiguous: false
      range:
        units: touch
      uses:
        max: ''
        recovery: []
        spent: 0
      level: 2
      school: ill
      materials:
        value: An eyelash encased in gum arabic
        consumed: false
        cost: 0
        supply: 0
      preparation:
        mode: atwill
        prepared: true
      properties:
        - vocal
        - somatic
        - material
        - concentration
      activities:
        dnd5eactivity000:
          _id: dnd5eactivity000
          type: utility
          activation:
            type: action
            value: null
            override: false
          consumption:
            targets: []
            scaling:
              allowed: false
              max: ''
            spellSlot: true
          description:
            chatFlavor: ''
          duration:
            units: inst
            concentration: false
            override: false
          effects: []
          range:
            override: false
          target:
            prompt: true
            template:
              contiguous: false
              units: ft
            affects:
              choice: false
            override: false
          uses:
            spent: 0
            max: ''
            recovery: []
          roll:
            formula: ''
            name: ''
            prompt: false
            visible: false
          sort: 0
      identifier: invisibility
    sort: 0
    flags: {}
    img: icons/magic/air/fog-gas-smoke-dense-gray.webp
    effects: []
    folder: null
    _stats:
      compendiumSource: Compendium.dnd5e.spells.1N8dDMMgZ1h1YJ3B
      duplicateSource: null
      coreVersion: '13.344'
      systemId: dnd5e
      systemVersion: 4.0.0
      createdTime: null
      modifiedTime: null
      lastModifiedBy: null
      exportSource: null
    _key: '!actors.items!B7lBOr1AahNZs4a6.1N8dDMMgZ1h1YJ3B'
  - _id: A3q2gTNqG6fvNGrv
    name: Disguise Self
    ownership:
      default: 0
    type: spell
    system:
      description:
        value: >-
          <p>You make yourself—including your clothing, armor, weapons, and
          other belongings on your person—look different until the spell ends or
          until you use your action to dismiss it. You can seem 1 foot shorter
          or taller and can appear thin, fat, or in between. You can't change
          your body type, so you must adopt a form that has the same basic
          arrangement of limbs. Otherwise, the extent of the illusion is up to
          you.</p><p>The changes wrought by this spell fail to hold up to
          physical inspection. For example, if you use this spell to add a hat
          to your outfit, objects pass through the hat, and anyone who touches
          it would feel nothing or would feel your head and hair. If you use
          this spell to appear thinner than you are, the hand of someone who
          reaches out to touch you would bump into you while it was seemingly
          still in midair.</p><p>To discern that you are disguised, a creature
          can use its action to inspect your appearance and must succeed on an
          Intelligence (Investigation) check against your spell save DC.</p>
        chat: ''
      source:
        custom: ''
        book: ''
        page: ''
        license: CC-BY-4.0
        rules: '2014'
        revision: 1
      activation:
        type: action
        condition: ''
        value: 1
      duration:
        value: '1'
        units: hour
      target:
        affects:
          type: self
          choice: false
        template:
          units: ''
          contiguous: false
      range:
        units: self
      uses:
        max: ''
        recovery: []
        spent: 0
      level: 1
      school: ill
      materials:
        value: ''
        consumed: false
        cost: 0
        supply: 0
      preparation:
        mode: atwill
        prepared: true
      properties:
        - vocal
        - somatic
      activities:
        dnd5eactivity000:
          _id: dnd5eactivity000
          type: utility
          activation:
            type: action
            value: null
            override: false
          consumption:
            targets: []
            scaling:
              allowed: false
              max: ''
            spellSlot: true
          description:
            chatFlavor: ''
          duration:
            units: inst
            concentration: false
            override: false
          effects: []
          range:
            override: false
          target:
            prompt: true
            template:
              contiguous: false
              units: ft
            affects:
              choice: false
            override: false
          uses:
            spent: 0
            max: ''
            recovery: []
          roll:
            formula: ''
            name: ''
            prompt: false
            visible: false
          sort: 0
      identifier: disguise-self
    sort: 0
    flags: {}
    img: icons/magic/control/debuff-energy-hold-teal-blue.webp
    effects: []
    folder: null
    _stats:
      compendiumSource: Compendium.dnd5e.spells.A3q2gTNqG6fvNGrv
      duplicateSource: null
      coreVersion: '13.344'
      systemId: dnd5e
      systemVersion: 4.0.0
      createdTime: null
      modifiedTime: null
      lastModifiedBy: null
      exportSource: null
    _key: '!actors.items!B7lBOr1AahNZs4a6.A3q2gTNqG6fvNGrv'
effects: []
folder: pEyqIq8DYb21xia3
sort: 0
ownership:
  default: 0
flags: {}
_stats:
  duplicateSource: null
  coreVersion: '13.344'
  systemId: dnd5e
  systemVersion: 4.0.0
  createdTime: 1726171211119
  modifiedTime: 1726171441021
  lastModifiedBy: dnd5ebuilder0000
  exportSource: null
_key: '!actors!B7lBOr1AahNZs4a6'<|MERGE_RESOLUTION|>--- conflicted
+++ resolved
@@ -550,11 +550,7 @@
     _stats:
       compendiumSource: Compendium.dnd5e.monsterfeatures.fdmzHw875EzpXM2a
       duplicateSource: null
-<<<<<<< HEAD
-      coreVersion: '13.344'
-=======
       coreVersion: '13.345'
->>>>>>> be4d0a99
       systemId: dnd5e
       systemVersion: 5.1.0
       createdTime: null
@@ -602,21 +598,12 @@
     _stats:
       compendiumSource: Compendium.dnd5e.monsterfeatures.Hc6MqLQhPTI1KOvm
       duplicateSource: null
-<<<<<<< HEAD
-      coreVersion: '13.344'
-=======
       coreVersion: '13.345'
->>>>>>> be4d0a99
       systemId: dnd5e
       systemVersion: 5.1.0
       createdTime: null
-<<<<<<< HEAD
-      modifiedTime: null
-      lastModifiedBy: null
-=======
       modifiedTime: 1749402955593
       lastModifiedBy: dnd5ebuilder0000
->>>>>>> be4d0a99
       exportSource: null
     _key: '!actors.items!B7lBOr1AahNZs4a6.Wa6dckSFp3pY8yH5'
   - _id: vgTunE3gLps5Q595
