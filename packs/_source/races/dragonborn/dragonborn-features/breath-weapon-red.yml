_id: kB61JPKQrDBbSNU7
name: Breath Weapon - Red
ownership:
  default: 0
type: feat
system:
  description:
    value: >-
      <p>You can use your action to exhale destructive energy. Your draconic
      ancestry determines the size, shape, and damage type of the
      exhalation.</p><p>When you use your breath weapon, each creature in the
      area of the exhalation must make a Dexterity saving throw. The DC for this
      saving throw equals 8 + your Constitution modifier + your proficiency
      bonus. A creature takes 2d6 fire damage on a failed save, and half as much
      damage on a successful one. The damage increases to 3d6 at 6th level, 4d6
      at 11th level, and 5d6 at 16th level.</p><p>After you use your breath
      weapon, you can't use it again until you complete a short or long
      rest.</p>
    chat: ''
  source:
    custom: ''
    book: SRD 5.1
    page: ''
    license: CC-BY-4.0
    rules: '2014'
  uses:
    max: '1'
    recovery:
      - period: sr
        type: recoverAll
    spent: 0
  type:
    value: race
    subtype: ''
  requirements: Red Dragonborn
  properties: []
  activities:
    dnd5eactivity000:
      _id: dnd5eactivity000
      type: save
      activation:
        type: action
        value: 1
        condition: ''
        override: false
      consumption:
        targets:
          - type: itemUses
            value: '1'
            target: ''
        scaling:
          allowed: false
          max: ''
        spellSlot: true
      description:
        chatFlavor: ''
      duration:
        concentration: false
        value: ''
        units: inst
        special: ''
        override: false
      effects: []
      range:
        units: ''
        special: ''
        override: false
      target:
        template:
          count: ''
          contiguous: false
          type: cone
          size: '15'
          width: ''
          height: ''
          units: ft
        affects:
          count: ''
          type: creature
          choice: false
          special: ''
        prompt: true
        override: false
      damage:
        onSave: half
        parts:
          - custom:
              enabled: true
              formula: '@scale.dragonborn.breath-weapon'
            number: null
            denomination: null
            bonus: ''
            types:
              - fire
      save:
        ability:
          - dex
        dc:
          calculation: con
          formula: ''
      uses:
        spent: 0
        recovery: []
        max: ''
      sort: 0
      name: ''
      img: ''
      appliedEffects: []
  enchant: {}
  prerequisites:
    level: null
  identifier: breath-weapon-red
flags:
  dnd5e:
    riders:
      activity: []
      effect: []
img: icons/magic/fire/beam-jet-stream-trails-orange.webp
effects: []
_stats:
  duplicateSource: null
<<<<<<< HEAD
  coreVersion: '13.344'
=======
  coreVersion: '13.345'
>>>>>>> be4d0a99
  systemId: dnd5e
  systemVersion: 5.1.0
  createdTime: 1725037393150
  modifiedTime: 1750440680504
  lastModifiedBy: dnd5ebuilder0000
  exportSource: null
sort: 0
folder: TAw7621pFkXOkuYI
_key: '!items!kB61JPKQrDBbSNU7'<|MERGE_RESOLUTION|>--- conflicted
+++ resolved
@@ -119,11 +119,7 @@
 effects: []
 _stats:
   duplicateSource: null
-<<<<<<< HEAD
-  coreVersion: '13.344'
-=======
   coreVersion: '13.345'
->>>>>>> be4d0a99
   systemId: dnd5e
   systemVersion: 5.1.0
   createdTime: 1725037393150
