import { formatNumber, getSceneTargets, getTargetDescriptors, simplifyBonus } from "./utils.mjs";
import Award from "./applications/award.mjs";
import AttackRollConfigurationDialog from "./applications/dice/attack-configuration-dialog.mjs";
import simplifyRollFormula from "./dice/simplify-roll-formula.mjs";
import * as Trait from "./documents/actor/trait.mjs";
import { rollItem } from "./documents/macro.mjs";

const slugify = value => value?.slugify().replaceAll("-", "");

/**
 * Set up custom text enrichers.
 */
export function registerCustomEnrichers() {
  const stringNames = [
    "attack", "award", "check", "concentration", "damage", "heal", "healing", "item", "save", "skill", "tool"
  ];
  CONFIG.TextEditor.enrichers.push({
<<<<<<< HEAD
    pattern: new RegExp(`\\[\\[/(?<type>${stringNames.join("|")})(?<config> .*?)?]](?!\\])(?:{(?<label>[^}]+)})?`, "gi"),
=======
    pattern: new RegExp(`\\[\\[/(?<type>${stringNames.join("|")})(?<config> [^\\]]+)?]](?:{(?<label>[^}]+)})?`, "gi"),
>>>>>>> 82373d50
    enricher: enrichString
  },
  {
    pattern: /\[\[(?<type>lookup) (?<config>[^\]]+)]](?:{(?<label>[^}]+)})?/gi,
    enricher: enrichString
  },
  {
    pattern: /&(?<type>Reference)\[(?<config>[^\]]+)](?:{(?<label>[^}]+)})?/gi,
    enricher: enrichString
  });

  document.body.addEventListener("click", applyAction);
  document.body.addEventListener("click", awardAction);
  document.body.addEventListener("click", rollAction);
}

/* -------------------------------------------- */

/**
 * Parse the enriched string and provide the appropriate content.
 * @param {RegExpMatchArray} match       The regular expression match result.
 * @param {EnrichmentOptions} options    Options provided to customize text enrichment.
 * @returns {Promise<HTMLElement|null>}  An HTML element to insert in place of the matched text or null to
 *                                       indicate that no replacement should be made.
 */
async function enrichString(match, options) {
  let { type, config, label } = match.groups;
  config = parseConfig(config, { multiple: ["damage", "heal", "healing"].includes(type) });
  config._input = match[0];
  config._rules = _getRulesVersion(options);
  switch ( type.toLowerCase() ) {
    case "attack": return enrichAttack(config, label, options);
    case "award": return enrichAward(config, label, options);
    case "heal":
    case "healing": config._isHealing = true;
    case "damage": return enrichDamage(config, label, options);
    case "check":
    case "skill":
    case "tool": return enrichCheck(config, label, options);
    case "lookup": return enrichLookup(config, label, options);
    case "concentration": config._isConcentration = true;
    case "save": return enrichSave(config, label, options);
    case "item": return enrichItem(config, label, options);
    case "reference": return enrichReference(config, label, options);
  }
  return null;
}

/* -------------------------------------------- */

/**
 * Parse a roll string into a configuration object.
 * @param {string} match  Matched configuration string.
 * @param {object} [options={}]
 * @param {boolean} [options.multiple=false]  Support splitting configuration by "&" into multiple sub-configurations.
 *                                            If set to `true` then an array of configs will be returned.
 * @returns {object|object[]}
 */
function parseConfig(match="", { multiple=false }={}) {
  if ( multiple ) return match.split("&").map(s => parseConfig(s));
  const config = { _config: match, values: [] };
  for ( const part of match.match(/(?:[^\s"]+|"[^"]*")+/g) ?? [] ) {
    if ( !part ) continue;
    const [key, value] = part.split("=");
    const valueLower = value?.toLowerCase();
    if ( value === undefined ) config.values.push(key.replace(/(^"|"$)/g, ""));
    else if ( ["true", "false"].includes(valueLower) ) config[key] = valueLower === "true";
    else if ( Number.isNumeric(value) ) config[key] = Number(value);
    else config[key] = value.replace(/(^"|"$)/g, "");
  }
  return config;
}

/* -------------------------------------------- */

/**
 * Determine the appropriate rules version based on the provided document or system setting.
 * @param {EnrichmentOptions} options  Options provided to customize text enrichment.
 * @returns {string}
 */
function _getRulesVersion(options) {
  // Select from actor data first, then item data, and then fall back to system setting
  return options.relativeTo?.parent?.system?.source?.rules
    || options.relativeTo?.system?.source?.rules
    || (game.settings.get("dnd5e", "rulesVersion") === "modern" ? "2024" : "2014");
}

/* -------------------------------------------- */
/*  Attack Enricher                             */
/* -------------------------------------------- */

/**
 * Enrich an attack link using a pre-set to hit value.
 * @param {object} config              Configuration data.
 * @param {string} [label]             Optional label to replace default text.
 * @param {EnrichmentOptions} options  Options provided to customize text enrichment.
 * @returns {HTMLElement|null}         An HTML link if the attack could be built, otherwise null.
 *
 * @example Create an attack link using a fixed to hit:
 * ```[[/attack +5]]``` or ```[[/attack formula=5]]```
 * becomes
 * ```html
 * <a class="roll-action" data-type="attack" data-formula="+5">
 *   <i class="fa-solid fa-dice-d20" inert></i> +5
 * </a>
 * ```
 *
 * @example Create an attack link using a specific attack mode:
 * ```[[/attack +5]]``` or ```[[/attack formula=5 attackMode=thrown]]```
 * becomes
 * ```html
 * <a class="roll-action" data-type="attack" data-formula="+5" data-attack-mode="thrown">
 *   <i class="fa-solid fa-dice-d20" inert></i> +5
 * </a>
 * ```
 *
 * @example Link an enricher to an attack activity, either explicitly or automatically:
 * ```[[/attack activity=RLQlsLo5InKHZadn]]``` or ```[[/attack]]```
 * becomes
 * ```html
 * <a class="roll-action" data-type="attack" data-formula="+8" data-activity-uuid="...uuid...">
 *   <i class="fa-solid fa-dice-d20" inert"></i> +8
 * </a>
 * ```
 *
 * @example Display the full attack section:
 * ```[[/attack format=extended]]``` or ```[[/attack extended]]```
 * becomes
 * ```html
 * <span class="attack-extended">
 *   <em>Melee Attack Roll</em>:
 *   <span class="roll-link-group" data-type="attack" data-formula="+16" data-activity-uuid="...uuid...">
 *     <a class="roll-link"><i class="fa-solid fa-dice-d20" inert"></i> +16</a>
 *   </span>, reach 15 ft
 * </span>
 * ```
 */
async function enrichAttack(config, label, options) {
  if ( config.activity && config.formula ) {
    console.warn(`Activity ID and formula found while enriching ${config._input}, only one is supported.`);
    return null;
  }

  const formulaParts = [];
  if ( config.formula ) formulaParts.push(config.formula);
  for ( const value of config.values ) {
    if ( value in CONFIG.DND5E.attackModes ) config.attackMode = value;
    else if ( value === "extended" ) config.format = "extended";
    else formulaParts.push(value);
  }
  config.formula = Roll.defaultImplementation.replaceFormulaData(formulaParts.join(" "), options.rollData ?? {});

  const activity = config.activity ? options.relativeTo?.system.activities?.get(config.activity)
    : !config.formula ? options.relativeTo?.system.activities?.getByType("attack")[0] : null;

  if ( activity ) {
    config.activityUuid = activity.uuid;
    const attackConfig = activity.getAttackData({ attackMode: config.attackMode });
    config.formula = simplifyRollFormula(
      Roll.defaultImplementation.replaceFormulaData(attackConfig.parts.join(" + "), attackConfig.data)
    );
    delete config.activity;
  }

  if ( !config.activityUuid && !config.formula ) {
    console.warn(`No formula or linked activity found while enriching ${config._input}.`);
    return null;
  }

  config.type = "attack";
  if ( label ) return createRollLink(label, config);

  let displayFormula = simplifyRollFormula(config.formula);
  if ( !displayFormula.startsWith("+") && !displayFormula.startsWith("-") ) displayFormula = `+${displayFormula}`;

  const span = document.createElement("span");
  span.className = "roll-link-group";
  _addDataset(span, config);
  span.innerHTML = game.i18n.format(`EDITOR.DND5E.Inline.Attack${config._rules === "2014" ? "Long" : "Short"}`, {
    formula: createRollLink(displayFormula).outerHTML
  });

  if ( config.format === "extended" ) {
    const type = game.i18n.format(`DND5E.ATTACK.Formatted.${config._rules}`, {
      type: game.i18n.getListFormatter({ type: "disjunction" }).format(
        Array.from(activity?.validAttackTypes ?? []).map(t => CONFIG.DND5E.attackTypes[t]?.label)
      ),
      classification: CONFIG.DND5E.attackClassifications[activity?.attack.type.classification]?.label ?? ""
    }).trim();
    const parts = [span.outerHTML, activity?.getRangeLabel(config.attackMode)];
    if ( config._rules === "2014" ) parts.push(activity?.target?.affects.labels?.statblock);

    const full = document.createElement("span");
    full.className = "attack-extended";
    full.innerHTML = game.i18n.format("EDITOR.DND5E.Inline.AttackExtended", {
      type, parts: game.i18n.getListFormatter({ type: "unit" }).format(parts.filter(_ => _))
    });
    return full;
  }

  return span;
}

/* -------------------------------------------- */
/*  Award Enricher                              */
/* -------------------------------------------- */

/**
 * Enrich an award block displaying amounts for each part granted with a GM-control for awarding to the party.
 * @param {object} config              Configuration data.
 * @param {string} [label]             Optional label to replace default text.
 * @param {EnrichmentOptions} options  Options provided to customize text enrichment.
 * @returns {HTMLElement|null}         An HTML link if the check could be built, otherwise null.
 */
async function enrichAward(config, label, options) {
  const command = config._config;
  let parsed;
  try {
    parsed = Award.parseAwardCommand(command);
  } catch(err) {
    console.warn(err.message);
    return null;
  }

  const block = document.createElement("span");
  block.classList.add("award-block", "dnd5e2");
  block.dataset.awardCommand = command;

  const entries = [];
  for ( let [key, amount] of Object.entries(parsed.currency) ) {
    const label = CONFIG.DND5E.currencies[key].label;
    amount = Number.isNumeric(amount) ? formatNumber(amount) : amount;
    entries.push(`
      <span class="award-entry">
        ${amount} <i class="currency ${key}" data-tooltip="${label}" aria-label="${label}"></i>
      </span>
    `);
  }
  if ( parsed.xp ) entries.push(`
    <span class="award-entry">
      ${formatNumber(parsed.xp)} ${game.i18n.localize("DND5E.ExperiencePointsAbbr")}
    </span>
  `);

  let award = game.i18n.getListFormatter({ type: "unit" }).format(entries);
  if ( parsed.each ) award = game.i18n.format("EDITOR.DND5E.Inline.AwardEach", { award });

  block.innerHTML += `
    ${award}
    <a class="award-link" data-action="awardRequest">
      <i class="fa-solid fa-trophy"></i> ${label ?? game.i18n.localize("DND5E.Award.Action")}
    </a>
  `;

  return block;
}

/* -------------------------------------------- */
/*  Check & Save Enrichers                      */
/* -------------------------------------------- */

/**
 * Enrich an ability check link to perform a specific ability or skill check. If an ability is provided
 * along with a skill, then the skill check will always use the provided ability. Otherwise it will use
 * the character's default ability for that skill.
 * @param {object} config              Configuration data.
 * @param {string} [label]             Optional label to replace default text.
 * @param {EnrichmentOptions} options  Options provided to customize text enrichment.
 * @returns {HTMLElement|null}         An HTML link if the check could be built, otherwise null.
 *
 * @example Create a dexterity check:
 * ```[[/check ability=dex]]```
 * becomes
 * ```html
 * <a class="roll-action" data-type="check" data-ability="dex">
 *   <i class="fa-solid fa-dice-d20"></i> Dexterity check
 * </a>
 * ```
 *
 * @example Create an acrobatics check with a DC and default ability:
 * ```[[/check skill=acr dc=20]]```
 * becomes
 * ```html
 * <a class="roll-action" data-type="check" data-skill="acr" data-dc="20">
 *   <i class="fa-solid fa-dice-d20"></i> DC 20 Dexterity (Acrobatics) check
 * </a>
 * ```
 *
 * @example Create an acrobatics check using strength:
 * ```[[/check ability=str skill=acr]]```
 * becomes
 * ```html
 * <a class="roll-action" data-type="check" data-ability="str" data-skill="acr">
 *   <i class="fa-solid fa-dice-d20"></i> Strength (Acrobatics) check
 * </a>
 * ```
 *
 * @example Create a tool check:
 * ```[[/check tool=thief ability=int]]```
 * becomes
 * ```html
 * <a class="roll-action" data-type="check" data-ability="int" data-tool="thief">
 *   <i class="fa-solid fa-dice-d20"></i> Intelligence (Thieves' Tools) check
 * </a>
 * ```
 *
 * @example Formulas used for DCs will be resolved using data provided to the description (not the roller):
 * ```[[/check ability=cha dc=@abilities.int.dc]]```
 * becomes
 * ```html
 * <a class="roll-action" data-type="check" data-ability="cha" data-dc="15">
 *   <i class="fa-solid fa-dice-d20"></i> DC 15 Charisma check
 * </a>
 * ```
 */
async function enrichCheck(config, label, options) {
  for ( let value of config.values ) {
    value = foundry.utils.getType(value) === "string" ? slugify(value) : value;
    if ( value in CONFIG.DND5E.enrichmentLookup.abilities ) config.ability = value;
    else if ( value in CONFIG.DND5E.enrichmentLookup.skills ) config.skill = value;
    else if ( value in CONFIG.DND5E.enrichmentLookup.tools ) config.tool = value;
    else if ( Number.isNumeric(value) ) config.dc = Number(value);
    else config[value] = true;
  }

  let invalid = false;

  const skillConfig = CONFIG.DND5E.enrichmentLookup.skills[slugify(config.skill)];
  if ( config.skill && !skillConfig ) {
    console.warn(`Skill ${config.skill} not found while enriching ${config._input}.`);
    invalid = true;
  } else if ( config.skill && !config.ability ) {
    config.ability = skillConfig.ability;
  }
  if ( skillConfig?.key ) config.skill = skillConfig.key;

  const toolConfig = CONFIG.DND5E.tools[slugify(config.tool)];
  const toolUUID = CONFIG.DND5E.enrichmentLookup.tools[slugify(config.tool)];
  const toolIndex = toolUUID ? Trait.getBaseItem(toolUUID, { indexOnly: true }) : null;
  if ( config.tool && !toolIndex ) {
    console.warn(`Tool ${config.tool} not found while enriching ${config._input}.`);
    invalid = true;
  } else if ( config.tool && !config.ability && toolConfig ) {
    config.ability = toolConfig.ability;
  }

  let abilityConfig = CONFIG.DND5E.enrichmentLookup.abilities[slugify(config.ability)];
  if ( config.ability && !abilityConfig ) {
    console.warn(`Ability ${config.ability} not found while enriching ${config._input}.`);
    invalid = true;
  } else if ( !abilityConfig ) {
    console.warn(`No ability provided while enriching check ${config._input}.`);
    invalid = true;
  }
  if ( abilityConfig?.key ) config.ability = abilityConfig.key;

  if ( config.dc && !Number.isNumeric(config.dc) ) config.dc = simplifyBonus(config.dc, options.rollData);

  if ( invalid ) return null;

  const type = config.skill ? "skill" : config.tool ? "tool" : "check";
  config = { type, ...config };
  if ( !label ) label = createRollLabel(config);
  return config.passive ? createPassiveTag(label, config) : createRequestLink(createRollLink(label), config);
}

/* -------------------------------------------- */

/**
 * Enrich a saving throw link.
 * @param {object} config              Configuration data.
 * @param {string} [label]             Optional label to replace default text.
 * @param {EnrichmentOptions} options  Options provided to customize text enrichment.
 * @returns {HTMLElement|null}         An HTML link if the save could be built, otherwise null.
 *
 * @example Create a dexterity saving throw:
 * ```[[/save ability=dex]]```
 * becomes
 * ```html
 * <a class="roll-action" data-type="save" data-key="dex">
 *   <i class="fa-solid fa-dice-d20"></i> Dexterity
 * </a>
 * ```
 *
 * @example Add a DC to the save:
 * ```[[/save ability=dex dc=20]]```
 * becomes
 * ```html
 * <a class="roll-action" data-type="save" data-key="dex" data-dc="20">
 *   <i class="fa-solid fa-dice-d20"></i> DC 20 Dexterity
 * </a>
 * ```
 *
 * @example Create a concentration check:
 * ```[[/concentration 10]]```
 * becomes
 * ```html
 * <a class="roll-action" data-type="concentration" data-dc="10">
 *   <i class="fa-solid fa-dice-d20"></i> DC 10 concentration
 * </a>
 * ```
 */
async function enrichSave(config, label, options) {
  for ( const value of config.values ) {
    if ( value in CONFIG.DND5E.enrichmentLookup.abilities ) config.ability = value;
    else if ( Number.isNumeric(value) ) config.dc = Number(value);
    else config[value] = true;
  }

  const abilityConfig = CONFIG.DND5E.enrichmentLookup.abilities[config.ability];
  if ( !abilityConfig && !config._isConcentration ) {
    console.warn(`Ability ${config.ability} not found while enriching ${config._input}.`);
    return null;
  }
  if ( abilityConfig?.key ) config.ability = abilityConfig.key;

  if ( config.dc && !Number.isNumeric(config.dc) ) config.dc = simplifyBonus(config.dc, options.rollData);

  config = { type: config._isConcentration ? "concentration" : "save", ...config };
  if ( !label ) label = createRollLabel(config);
  return createRequestLink(createRollLink(label), config);
}

/* -------------------------------------------- */
/*  Damage Enricher                             */
/* -------------------------------------------- */

/**
 * Enrich a damage link.
 * @param {object[]} configs           Configuration data.
 * @param {string} [label]             Optional label to replace default text.
 * @param {EnrichmentOptions} options  Options provided to customize text enrichment.
 * @returns {HTMLElement|null}         An HTML link if the save could be built, otherwise null.
 *
 * @example Create a damage link:
 * ```[[/damage 2d6 type=bludgeoning]]``
 * becomes
 * ```html
 * <a class="roll-link-group" data-type="damage" data-formulas="2d6" data-damage-types="bludgeoning">
 *   <span class="roll-link"><i class="fa-solid fa-dice-d20"></i> 2d6</span> bludgeoning
 * </a>
 * ````
 *
 * @example Display the average:
 * ```[[/damage 2d6 type=bludgeoning average=true]]``
 * becomes
 * ```html
 * 7 (<a class="roll-link-group" data-type="damage" data-formulas="2d6" data-damage-types="bludgeoning">
 *   <span class="roll-link"><i class="fa-solid fa-dice-d20"></i> 2d6</span>
 * </a>) bludgeoning
 * ````
 *
 * @example Manually set the average & don't prefix the type:
 * ```[[/damage 8d4dl force average=666]]``
 * becomes
 * ```html
 * 666 (<a class="roll-link-group" data-type="damage" data-formulas="8d4dl" data-damage-types="force">
 *   <span class="roll-link"><i class="fa-solid fa-dice-d20"></i> 8d4dl</span>
 * </a> force
 * ````
 *
 * @example Create a healing link:
 * ```[[/heal 2d6]]``` or ```[[/damage 2d6 healing]]```
 * becomes
 * ```html
 * <a class="roll-link-group" data-type="damage" data-formulas="2d6" data-damage-types="healing">
 *   <span class="roll-link"><i class="fa-solid fa-dice-d20"></i> 2d6</span>
 * </a> healing
 * ```
 *
 * @example Specify variable damage types:
 * ```[[/damage 2d6 type=fire|cold]]``` or ```[[/damage 2d6 type=fire/cold]]```
 * becomes
 * ```html
 * <a class="roll-link-group" data-type="damage" data-formulas="2d6" data-damage-types="fire|cold">
 *   <span class="roll-link"><i class="fa-solid fa-dice-d20"></i> 2d6</span>
 * </a> fire or cold
 * ```
 *
 * @example Add multiple damage parts
 * ```[[/damage 1d6 fire & 1d6 cold]]```
 * becomes
 * ```html
 * <a class="roll-link-group" data-type="damage" data-formulas="1d6&1d6" data-damage-types="fire&cold">
 *   <span class="roll-link"><i class="fa-solid fa-dice-d20"></i> 1d6</span> fire and
 *   <span class="roll-link"><i class="fa-solid fa-dice-d20"></i> 1d6</span> cold
 * </a>
 * ```
 *
 * @example Link an enricher to an damage activity, either explicitly or automatically
 * ```[[/damage activity=RLQlsLo5InKHZadn]]``` or ```[[/damage]]```
 * becomes
 * ```html
 * <a class="roll-link-group" data-type="damage" data-formulas="1d6&1d6" data-damage-types="fire&cold"
 *    data-activity-uuid="...">
 *   <span class="roll-link"><i class="fa-solid fa-dice-d20"></i> 1d6</span> fire and
 *   <span class="roll-link"><i class="fa-solid fa-dice-d20"></i> 1d6</span> cold
 * </a>
 * ```
 *
 * @example Displaying the full hit section:
 * ```[[/damage extended]]``
 * becomes
 * ```html
 * <span class="damage-extended">
 *   <em>Hit:</em>
 *   <a class="roll-link-group" data-type="damage" data-formulas="2d6" data-damage-types="bludgeoning"
 *      data-activity-uuid="...">
 *     7 (<span class="roll-link"><i class="fa-solid fa-dice-d20"></i> 2d6</span></a>) Bludgeoning damage
 *   </a>
 * </span>
 * ````
 */
async function enrichDamage(configs, label, options) {
  const config = { type: "damage", formulas: [], damageTypes: [], rollType: configs._isHealing ? "healing" : "damage" };
  for ( const c of configs ) {
    const formulaParts = [];
    if ( c.activity ) config.activity = c.activity;
    if ( c.average ) config.average = c.average;
    if ( c.format ) config.format = c.format;
    if ( c.formula ) formulaParts.push(c.formula);
    for ( const value of c.values ) {
      if ( value in CONFIG.DND5E.damageTypes ) c.type = value;
      else if ( value in CONFIG.DND5E.healingTypes ) c.type = value;
      else if ( value in CONFIG.DND5E.attackModes ) config.attackMode = value;
      else if ( value === "average" ) config.average = true;
      else if ( value === "extended" ) config.format = "extended";
      else if ( value === "temp" ) c.type = "temphp";
      else formulaParts.push(value);
    }
    c.formula = Roll.defaultImplementation.replaceFormulaData(formulaParts.join(" "), options.rollData ?? {});
    c.type ??= configs._isHealing ? "healing" : null;
    if ( c.formula ) {
      config.formulas.push(c.formula);
      config.damageTypes.push(c.type);
    }
  }
  config.damageTypes = config.damageTypes.map(t => t?.replace("/", "|"));
  if ( config.format === "extended" ) config.average ??= true;

  if ( config.activity && config.formulas.length ) {
    console.warn(`Activity ID and formulas found while enriching ${config._input}, only one is supported.`);
    return null;
  }

  let activity = options.relativeTo?.system.activities?.get(config.activity);
  if ( !activity && !config.formula ) {
    const types = configs._isHealing ? ["heal"] : ["attack", "damage", "save"];
    for ( const a of options.relativeTo?.system.activities?.getByTypes(...types) ?? [] ) {
      if ( a.damage?.parts.length || a.healing?.formula ) {
        activity = a;
        break;
      }
    }
  }

  if ( activity ) {
    config.activityUuid = activity.uuid;
    const damageConfig = activity.getDamageConfig({ attackMode: config.attackMode });
    for ( const roll of damageConfig.rolls ) {
      config.formulas.push(simplifyRollFormula(
        Roll.defaultImplementation.replaceFormulaData(roll.parts.join(" + "), roll.data)
      ));
      config.damageTypes.push(roll.options.types?.join("|") ?? roll.options.type);
    }
    delete config.activity;
  }

  if ( !config.activityUuid && !config.formulas.length ) {
    console.warn(`No formula or linked activity found while enriching ${config._input}.`);
    return null;
  }

  const formulas = config.formulas.join("&");
  const damageTypes = config.damageTypes.join("&");

  if ( !config.formulas.length ) return null;
  if ( label ) return createRollLink(label, { ...config, formulas, damageTypes });

  const parts = [];
  for ( const [idx, formula] of config.formulas.entries() ) {
    const type = config.damageTypes[idx];
    const types = type?.split("|")
      .map(t => CONFIG.DND5E.damageTypes[t]?.label ?? CONFIG.DND5E.healingTypes[t]?.label)
      .filter(_ => _);
    const localizationData = {
      formula: createRollLink(formula, {}, { tag: "span" }).outerHTML,
      type: game.i18n.getListFormatter({ type: "disjunction" }).format(types)
    };
    if ( configs._rules === "2014" ) localizationData.type = localizationData.type.toLowerCase();

    let localizationType = "Short";
    if ( config.average ) {
      localizationType = "Long";
      if ( config.average === true ) {
        const minRoll = Roll.create(formula).evaluate({ minimize: true });
        const maxRoll = Roll.create(formula).evaluate({ maximize: true });
        localizationData.average = Math.floor(((await minRoll).total + (await maxRoll).total) / 2);
      } else if ( Number.isNumeric(config.average) ) {
        localizationData.average = config.average;
      } else {
        localizationType = "Short";
      }
    }

    parts.push(game.i18n.format(`EDITOR.DND5E.Inline.Damage${localizationType}`, localizationData));
  }

  const link = document.createElement("a");
  link.className = "roll-link-group";
  _addDataset(link, { ...config, formulas, damageTypes });
  if ( config.average && (parts.length === 2) ) {
    link.innerHTML = game.i18n.format("EDITOR.DND5E.Inline.DamageDouble", { first: parts[0], second: parts[1] });
  } else {
    link.innerHTML = game.i18n.getListFormatter().format(parts);
  }

  if ( config.format === "extended" ) {
    const span = document.createElement("span");
    span.className = "damage-extended";
    span.innerHTML = game.i18n.format("EDITOR.DND5E.Inline.DamageExtended", { damage: link.outerHTML });
    return span;
  }

  return link;
}

/* -------------------------------------------- */
/*  Lookup Enricher                             */
/* -------------------------------------------- */

/**
 * Enrich a property lookup.
 * @param {object} config              Configuration data.
 * @param {string} [fallback]          Optional fallback if the value couldn't be found.
 * @param {EnrichmentOptions} options  Options provided to customize text enrichment.
 * @returns {HTMLElement|null}         An HTML element if the lookup could be built, otherwise null.
 *
 * @example Include a creature's name in its description:
 * ```[[lookup @name]]```
 * becomes
 * ```html
 * <span class="lookup-value">Adult Black Dragon</span>
 * ```
 *
 * @example Lookup a property within an activity:
 * ```[[lookup @target.template.size activity=dnd5eactivity000]]```
 * becomes
 * ```html
 * <span class="lookup-value">120</span>
 * ```
 */
function enrichLookup(config, fallback, options) {
  let keyPath = config.path;
  let style = config.style;
  for ( const value of config.values ) {
    if ( value === "capitalize" ) style ??= "capitalize";
    else if ( value === "lowercase" ) style ??= "lowercase";
    else if ( value === "uppercase" ) style ??= "uppercase";
    else if ( value.startsWith("@") ) keyPath ??= value;
  }

  let activity = options.relativeTo?.system.activities?.get(config.activity);
  if ( config.activity && !activity ) {
    console.warn(`Activity not found when enriching ${config._input}.`);
    return null;
  }

  if ( !keyPath ) {
    console.warn(`Lookup path must be defined to enrich ${config._input}.`);
    return null;
  }

  const data = activity ? activity.getRollData().activity : options.rollData ?? options.relativeTo?.getRollData();
  let value = foundry.utils.getProperty(data, keyPath.substring(1)) ?? fallback;
  if ( value && style ) {
    if ( style === "capitalize" ) value = value.capitalize();
    else if ( style === "lowercase" ) value = value.toLowerCase();
    else if ( style === "uppercase" ) value = value.toUpperCase();
  }

  const span = document.createElement("span");
  span.classList.add("lookup-value");
  if ( !value && (options.documents === false) ) return null;
  if ( !value ) span.classList.add("not-found");
  span.innerText = value ?? keyPath;
  return span;
}

/* -------------------------------------------- */
/*  Reference Enricher                          */
/* -------------------------------------------- */

/**
 * Enrich a reference link.
 * @param {object} config              Configuration data.
 * @param {string} [label]             Optional label to replace default text.
 * @param {EnrichmentOptions} options  Options provided to customize text enrichment.
 * @returns {HTMLElement|null}         An HTML link to the Journal Entry Page for the given reference.
 *
 * @example Create a content link to the relevant reference:
 * ```&Reference[condition=unconscious]{Label}```
 * becomes
 * ```html
 * <span class="reference-link">
 *   <a class="content-link" draggable="true"
 *      data-uuid="Compendium.dnd5e.rules.JournalEntry.w7eitkpD7QQTB6j0.JournalEntryPage.UWw13ISmMxDzmwbd"
 *      data-type="JournalEntryPage" data-tooltip="Text Page">
 *     <i class="fas fa-book-open"></i> Label
 *   </a>
 *   <a class="enricher-action" data-action="apply" data-status="unconscious"
 *      data-tooltip="EDITOR.DND5E.Inline.ApplyStatus" aria-label="Apply Status to Selected Tokens">
 *     <i class="fas fa-fw fa-reply-all fa-flip-horizontal"></i>
 *   </a>
 * </span>
 * ```
 */
async function enrichReference(config, label, options) {
  let key;
  let source;
  let isCondition = "condition" in config;
  const type = Object.keys(config).find(k => k in CONFIG.DND5E.ruleTypes);
  if ( type ) {
    key = slugify(config[type]);
    source = foundry.utils.getProperty(CONFIG.DND5E, CONFIG.DND5E.ruleTypes[type].references)?.[key];
  } else if ( config.values.length ) {
    key = slugify(config.values.join(""));
    for ( const [type, { references }] of Object.entries(CONFIG.DND5E.ruleTypes) ) {
      source = foundry.utils.getProperty(CONFIG.DND5E, references)[key];
      if ( source ) {
        if ( type === "condition" ) isCondition = true;
        break;
      }
    }
  }
  if ( !source ) {
    console.warn(`No valid rule found while enriching ${config._input}.`);
    return null;
  }
  const uuid = foundry.utils.getType(source) === "Object" ? source.reference : source;
  if ( !uuid ) return null;
  const doc = await fromUuid(uuid);
  const span = document.createElement("span");
  span.classList.add("reference-link");
  span.append(doc.toAnchor({ name: label || doc.name }));
  if ( isCondition && (config.apply !== false) ) {
    const apply = document.createElement("a");
    apply.classList.add("enricher-action");
    apply.dataset.action = "apply";
    apply.dataset.status = key;
    apply.dataset.tooltip = "EDITOR.DND5E.Inline.ApplyStatus";
    apply.setAttribute("aria-label", game.i18n.localize(apply.dataset.tooltip));
    apply.innerHTML = '<i class="fas fa-fw fa-reply-all fa-flip-horizontal"></i>';
    span.append(apply);
  }
  return span;
}

/* -------------------------------------------- */
/*  Helpers                                     */
/* -------------------------------------------- */

/**
 * Enrich an item use link to roll an item on the selected token.
 * @param {string[]} config              Configuration data.
 * @param {string} [label]               Optional label to replace default text.
 * @param {EnrichmentOptions} options  Options provided to customize text enrichment.
 * @returns {Promise<HTMLElement|null>}  An HTML link if the item link could be built, otherwise null.
 *
 * @example Use an Item from a name:
 * ```[[/item Heavy Crossbow]]```
 * becomes
 * ```html
 * <a class="roll-action" data-type="item" data-roll-item-name="Heavy Crossbow">
 *   <i class="fa-solid fa-dice-d20"></i> Heavy Crossbow
 * </a>
 * ```
 *
 * @example Use an Item from a UUID:
 * ```[[/item Actor.M4eX4Mu5IHCr3TMf.Item.amUUCouL69OK1GZU]]```
 * becomes
 * ```html
 * <a class="roll-action" data-type="item" data-roll-item-uuid="Actor.M4eX4Mu5IHCr3TMf.Item.amUUCouL69OK1GZU">
 *   <i class="fa-solid fa-dice-d20"></i> Bite
 * </a>
 * ```
 *
 * @example Use an Item from an ID:
 * ```[[/item amUUCouL69OK1GZU]]```
 * becomes
 * ```html
 * <a class="roll-action" data-type="item" data-roll-item-uuid="Actor.M4eX4Mu5IHCr3TMf.Item.amUUCouL69OK1GZU">
 *   <i class="fa-solid fa-dice-d20"></i> Bite
 * </a>
 * ```
 *
 * @example Use an Activity on an Item from a name:
 * ```[[/item Heavy Crossbow activity=Poison]]```
 * becomes
 * ```html
 * <a class="roll-action" data-type="item" data-roll-item-name="Heavy Crossbow" data-roll-activity-name="Poison">
 *   <i class="fa-solid fa-dice-d20"></i> Heavy Crossbow: Poison
 * </a>
 * ```
 *
 * @example Use an Activity on an Item:
 * ```[[/item amUUCouL69OK1GZU activity=G8ng63Tjqy5W52OP]]```
 * becomes
 * ```html
 * <a class="roll-action" data-type="item"
 *    data-roll-activity-uuid="Actor.M4eX4Mu5IHCr3TMf.Item.amUUCouL69OK1GZU.Activity.G8ng63Tjqy5W52OP">
 *   <i class="fa-solid fa-dice-d20"></i> Bite: Save
 * </a>
 * ```
 */
async function enrichItem(config, label, options) {
  const givenItem = config.values.join(" ");
  // If config is a UUID
  const itemUuidMatch = givenItem.match(
    /^(?<synthid>Scene\.\w{16}\.Token\.\w{16}\.)?(?<actorid>Actor\.\w{16})(?<itemid>\.?Item(?<relativeId>\.\w{16}))$/
  );
  if ( itemUuidMatch ) {
    const ownerActor = itemUuidMatch.groups.actorid.trim();
    if ( !label ) {
      const item = await fromUuid(givenItem);
      if ( !item ) {
        console.warn(`Item not found while enriching ${config._input}.`);
        return null;
      }
      label = item.name;
    }
    return createRollLink(label, { type: "item", rollItemActor: ownerActor, rollItemUuid: givenItem });
  }

  let foundItem;
  const foundActor = options.relativeTo instanceof Item
    ? options.relativeTo.parent
    : options.relativeTo instanceof Actor ? options.relativeTo : null;

  // If config is an Item ID
  if ( /^\w{16}$/.test(givenItem) && foundActor ) foundItem = foundActor.items.get(givenItem);

  // If config is a relative UUID
  if ( givenItem.startsWith(".") ) {
    try {
      foundItem = await fromUuid(givenItem, { relative: options.relativeTo });
    } catch(err) { return null; }
  }

  const makeLink = (label, dataset) => {
    const span = document.createElement("span");
    span.classList.add("roll-link-group");
    _addDataset(span, dataset);
    span.append(createRollLink(label));
    return span;
  };

  if ( foundItem ) {
    let foundActivity;
    if ( config.activity ) {
      foundActivity = foundItem.system.activities?.get(config.activity)
        ?? foundItem.system.activities?.getName(config.activity);
      if ( !foundActivity ) {
        console.warn(`Activity ${config.activity} not found on ${foundItem.name} while enriching ${config._input}.`);
        return null;
      }
      if ( !label ) label = `${foundItem.name}: ${foundActivity.name}`;
      return makeLink(label, { type: "item", rollActivityUuid: foundActivity.uuid });
    }

    if ( !label ) label = foundItem.name;
    return makeLink(label, { type: "item", rollItemUuid: foundItem.uuid });
  }

  // Finally, if config is an item name
  if ( !label ) label = config.activity ? `${givenItem}: ${config.activity}` : givenItem;
  return makeLink(label, {
    type: "item", rollItemActor: foundActor?.uuid, rollItemName: givenItem, rollActivityName: config.activity
  });
}

/* -------------------------------------------- */

/**
 * Add a dataset object to the provided element.
 * @param {HTMLElement} element  Element to modify.
 * @param {object} dataset       Data properties to add.
 * @private
 */
function _addDataset(element, dataset) {
  for ( const [key, value] of Object.entries(dataset) ) {
    if ( !key.startsWith("_") && (key !== "values") && value ) element.dataset[key] = value;
  }
}

/* -------------------------------------------- */

/**
 * Create a passive skill tag.
 * @param {string} label    Label to display.
 * @param {object} dataset  Data that will be added to the tag.
 * @returns {HTMLElement}
 */
function createPassiveTag(label, dataset) {
  const span = document.createElement("span");
  span.classList.add("passive-check");
  _addDataset(span, {
    ...dataset,
    tooltip: `
      <section class="loading" data-passive><i class="fas fa-spinner fa-spin-pulse"></i></section>
    `
  });
  span.innerText = label;
  return span;
}

/* -------------------------------------------- */

/**
 * Create a label for a roll message.
 * @param {object} config  Configuration data.
 * @returns {string}
 */
export function createRollLabel(config) {
  const { label: ability, abbreviation } = CONFIG.DND5E.abilities[config.ability] ?? {};
  const skill = CONFIG.DND5E.skills[config.skill]?.label;
  const toolUUID = CONFIG.DND5E.enrichmentLookup.tools[config.tool];
  const tool = toolUUID ? Trait.getBaseItem(toolUUID, { indexOnly: true })?.name : null;
  const longSuffix = config.format === "long" ? "Long" : "Short";
  const showDC = config.dc && !config.hideDC;

  let label;
  switch ( config.type ) {
    case "check":
    case "skill":
    case "tool":
      if ( ability && (skill || tool) ) {
        label = game.i18n.format("EDITOR.DND5E.Inline.SpecificCheck", { ability, type: skill ?? tool });
      } else {
        label = ability;
      }
      if ( config.passive ) {
        label = game.i18n.format(
          `EDITOR.DND5E.Inline.${showDC ? "DC" : ""}Passive${longSuffix}`, { dc: config.dc, check: label }
        );
      } else {
        if ( showDC ) label = game.i18n.format("EDITOR.DND5E.Inline.DC", { dc: config.dc, check: label });
        label = game.i18n.format(`EDITOR.DND5E.Inline.Check${longSuffix}`, { check: label });
      }
      break;
    case "concentration":
    case "save":
      if ( config.type === "save" ) label = ability;
      else label = `${game.i18n.localize("DND5E.Concentration")} ${ability ? `(${abbreviation})` : ""}`;
      if ( showDC ) label = game.i18n.format("EDITOR.DND5E.Inline.DC", { dc: config.dc, check: label });
      label = game.i18n.format(`EDITOR.DND5E.Inline.Save${longSuffix}`, { save: label });
      break;
    default:
      return "";
  }

  if ( config.icon ) {
    switch ( config.type ) {
      case "check":
      case "skill":
        label = `<i class="dnd5e-icon" data-src="systems/dnd5e/icons/svg/ability-score-improvement.svg"></i>${label}`;
        break;
      case "tool":
        label = `<i class="fas fa-hammer"></i>${label}`;
        break;
      case "concentration":
      case "save":
        label = `<i class="fas fa-shield-heart"></i>${label}`;
        break;
    }
  }

  return label;
}

/* -------------------------------------------- */

/**
 * Create a rollable link with a request section for GMs.
 * @param {HTMLElement|string} label  Label to display
 * @param {object} dataset            Data that will be added to the link for the rolling method.
 * @returns {HTMLElement}
 */
function createRequestLink(label, dataset) {
  const span = document.createElement("span");
  span.classList.add("roll-link-group");
  _addDataset(span, dataset);
  if ( label instanceof HTMLElement ) span.insertAdjacentElement("afterbegin", label);
  else span.append(label);

  // Add chat request link for GMs
  if ( game.user.isGM ) {
    const gmLink = document.createElement("a");
    gmLink.classList.add("enricher-action");
    gmLink.dataset.action = "request";
    gmLink.dataset.tooltip = "EDITOR.DND5E.Inline.RequestRoll";
    gmLink.setAttribute("aria-label", game.i18n.localize(gmLink.dataset.tooltip));
    gmLink.insertAdjacentHTML("afterbegin", '<i class="fa-solid fa-comment-dots"></i>');
    span.insertAdjacentElement("beforeend", gmLink);
  }

  return span;
}

/* -------------------------------------------- */

/**
 * Create a rollable link.
 * @param {string} label                           Label to display.
 * @param {object} [dataset={}]                    Data that will be added to the link for the rolling method.
 * @param {object} [options={}]
 * @param {boolean} [options.classes="roll-link"]  Class to add to the link.
 * @param {string} [options.tag="a"]               Tag to use for the main link.
 * @returns {HTMLElement}
 */
function createRollLink(label, dataset={}, { classes="roll-link", tag="a" }={}) {
  const link = document.createElement(tag);
  link.className = classes;
  link.insertAdjacentHTML("afterbegin", '<i class="fa-solid fa-dice-d20" inert></i>');
  link.append(label);
  _addDataset(link, dataset);
  return link;
}

/* -------------------------------------------- */
/*  Actions                                     */
/* -------------------------------------------- */

/**
 * Toggle status effects on selected tokens.
 * @param {PointerEvent} event  The triggering event.
 * @returns {Promise<void>}
 */
async function applyAction(event) {
  const target = event.target.closest('[data-action="apply"][data-status]');
  const status = target?.dataset.status;
  if ( !status ) return;
  event.stopPropagation();
  const actors = new Set();
  for ( const { actor } of canvas.tokens.controlled ) {
    if ( !actor || actors.has(actor) ) continue;
    await actor.toggleStatusEffect(status);
    actors.add(actor);
  }
}

/* -------------------------------------------- */

/**
 * Forward clicks on award requests to the Award application.
 * @param {Event} event  The click event triggering the action.
 * @returns {Promise<void>}
 */
async function awardAction(event) {
  const target = event.target.closest('[data-action="awardRequest"]');
  const command = target?.closest("[data-award-command]")?.dataset.awardCommand;
  if ( !command ) return;
  event.stopPropagation();
  Award.handleAward(command);
}

/* -------------------------------------------- */

/**
 * Perform the provided roll action.
 * @param {Event} event  The click event triggering the action.
 * @returns {Promise}
 */
async function rollAction(event) {
  const target = event.target.closest('.roll-link-group, [data-action="rollRequest"], [data-action="concentration"]');
  if ( !target ) return;
  event.stopPropagation();

  const { type, ability, skill, tool, dc } = target.dataset;
  const options = { event };
  if ( ability in CONFIG.DND5E.abilities ) options.ability = ability;
  if ( dc ) options.target = dc;

  const action = event.target.closest("a")?.dataset.action ?? "roll";

  // Direct roll
  if ( (action === "roll") || !game.user.isGM ) {
    target.disabled = true;
    try {
      switch ( type ) {
        case "attack": return await rollAttack(event);
        case "damage": return await rollDamage(event);
        case "item": return await useItem(target.dataset);
      }

      const actors = getSceneTargets().map(t => t.actor);
      if ( !actors.length && game.user.character ) actors.push(game.user.character);
      if ( !actors.length ) {
        ui.notifications.warn("EDITOR.DND5E.Inline.Warning.NoActor", { localize: true });
        return;
      }

      for ( const actor of actors ) {
        switch ( type ) {
          case "check":
            await actor.rollAbilityCheck(options);
            break;
          case "concentration":
            await actor.rollConcentration({ ...options, legacy: false });
            break;
          case "save":
            await actor.rollSavingThrow(options);
            break;
          case "skill":
            await actor.rollSkill({ skill, ...options });
            break;
          case "tool":
            await actor.rollToolCheck({ tool, ...options });
            break;
        }
      }
    } finally {
      target.disabled = false;
    }
  }

  // Roll request
  else {
    const MessageClass = getDocumentClass("ChatMessage");
    const chatData = {
      user: game.user.id,
      content: await renderTemplate("systems/dnd5e/templates/chat/request-card.hbs", {
        buttonLabel: createRollLabel({ ...target.dataset, format: "short", icon: true }),
        hiddenLabel: createRollLabel({ ...target.dataset, format: "short", icon: true, hideDC: true }),
        dataset: { ...target.dataset, action: "rollRequest", visibility: "all" }
      }),
      flavor: game.i18n.localize("EDITOR.DND5E.Inline.RollRequest"),
      speaker: MessageClass.getSpeaker({user: game.user})
    };
    return MessageClass.create(chatData);
  }
}

/* -------------------------------------------- */

/**
 * Perform an attack roll.
 * @param {Event} event     The click event triggering the action.
 * @returns {Promise|void}
 */
async function rollAttack(event) {
  const target = event.target.closest(".roll-link-group");
  const { activityUuid, attackMode, formula } = target.dataset;

  if ( activityUuid ) {
    const activity = await fromUuid(activityUuid);
    if ( activity ) return activity.rollAttack({ attackMode, event });
  }

  const targets = getTargetDescriptors();
  const rollConfig = {
    attackMode, event,
    hookNames: ["attack", "d20Test"],
    rolls: [{
      parts: [formula.replace(/^\s*\+\s*/, "")],
      options: {
        target: targets.length === 1 ? targets[0].ac : undefined
      }
    }]
  };

  const dialogConfig = {
    applicationClass: AttackRollConfigurationDialog
  };

  const messageConfig = {
    data: {
      flags: {
        dnd5e: {
          messageType: "roll",
          roll: { type: "attack" }
        }
      },
      flavor: game.i18n.localize("DND5E.AttackRoll"),
      speaker: ChatMessage.implementation.getSpeaker()
    }
  };

  const rolls = await CONFIG.Dice.D20Roll.build(rollConfig, dialogConfig, messageConfig);
  if ( rolls?.length ) {
    Hooks.callAll("dnd5e.rollAttackV2", rolls, { subject: null, ammoUpdate: null });
    Hooks.callAll("dnd5e.postRollAttack", rolls, { subject: null });
  }
}

/* -------------------------------------------- */

/**
 * Perform a damage roll.
 * @param {Event} event  The click event triggering the action.
 * @returns {Promise<void>}
 */
async function rollDamage(event) {
  const target = event.target.closest(".roll-link-group");
  let { activityUuid, attackMode, formulas, damageTypes, rollType } = target.dataset;

  if ( activityUuid ) {
    const activity = await fromUuid(activityUuid);
    if ( activity ) return activity.rollDamage({ attackMode, event });
  }

  formulas = formulas?.split("&") ?? [];
  damageTypes = damageTypes?.split("&") ?? [];

  const rollConfig = {
    attackMode, event,
    hookNames: ["damage"],
    rolls: formulas.map((formula, idx) => {
      const types = damageTypes[idx]?.split("|") ?? [];
      return {
        parts: [formula],
        options: { type: types[0], types }
      };
    })
  };

  const messageConfig = {
    create: true,
    data: {
      flags: {
        dnd5e: {
          messageType: "roll",
          roll: { type: rollType },
          targets: getTargetDescriptors()
        }
      },
      flavor: game.i18n.localize(`DND5E.${rollType === "healing" ? "Healing" : "Damage"}Roll`),
      speaker: ChatMessage.implementation.getSpeaker()
    }
  };

  const rolls = await CONFIG.Dice.DamageRoll.build(rollConfig, {}, messageConfig);
  if ( !rolls?.length ) return;
  Hooks.callAll("dnd5e.rollDamageV2", rolls);
}

/* -------------------------------------------- */

/**
 * Use an Item from an Item enricher.
 * @param {object} [options]
 * @param {string} [options.rollActivityUuid]  Lookup the Activity by UUID.
 * @param {string} [options.rollActivityName]  Lookup the Activity by name.
 * @param {string} [options.rollItemUuid]      Lookup the Item by UUID.
 * @param {string} [options.rollItemName]      Lookup the Item by name.
 * @param {string} [options.rollItemActor]     The UUID of a specific Actor that should use the Item.
 * @returns {Promise}
 */
async function useItem({ rollActivityUuid, rollActivityName, rollItemUuid, rollItemName, rollItemActor }={}) {
  // If UUID is provided, always roll that item directly
  if ( rollActivityUuid ) return (await fromUuid(rollActivityUuid))?.use();
  if ( rollItemUuid ) return (await fromUuid(rollItemUuid))?.use({ legacy: false });

  if ( !rollItemName ) return;
  const actor = rollItemActor ? await fromUuid(rollItemActor) : null;

  // If no actor is specified or player isn't owner, fall back to the macro rolling logic
  if ( !actor?.isOwner ) return rollItem(rollItemName, { activityName: rollActivityName });
  const token = canvas.tokens.controlled[0];

  // If a token is controlled, and it has an item with the correct name, activate it
  let item = token?.actor.items.getName(rollItemName);

  // Otherwise check the specified actor for the item
  if ( !item ) {
    item = actor.items.getName(rollItemName);

    // Display a warning to indicate the item wasn't rolled from the controlled actor
    if ( item && canvas.tokens.controlled.length ) ui.notifications.warn(
      game.i18n.format("MACRO.5eMissingTargetWarn", {
        actor: token.name, name: rollItemName, type: game.i18n.localize("DOCUMENT.Item")
      })
    );
  }

  if ( item ) {
    if ( rollActivityName ) {
      const activity = item.system.activities?.getName(rollActivityName);
      if ( activity ) return activity.use();

      // If no activity could be found at all, display a warning
      else ui.notifications.warn(game.i18n.format("EDITOR.DND5E.Inline.Warning.NoActivityOnItem", {
        activity: rollActivityName, actor: actor.name, item: rollItemName
      }));
    }

    else return item.use({ legacy: false });
  }

  // If no item could be found at all, display a warning
  else ui.notifications.warn(game.i18n.format("EDITOR.DND5E.Inline.Warning.NoItemOnActor", {
    actor: actor.name, item: rollItemName
  }));
}<|MERGE_RESOLUTION|>--- conflicted
+++ resolved
@@ -15,11 +15,7 @@
     "attack", "award", "check", "concentration", "damage", "heal", "healing", "item", "save", "skill", "tool"
   ];
   CONFIG.TextEditor.enrichers.push({
-<<<<<<< HEAD
-    pattern: new RegExp(`\\[\\[/(?<type>${stringNames.join("|")})(?<config> .*?)?]](?!\\])(?:{(?<label>[^}]+)})?`, "gi"),
-=======
-    pattern: new RegExp(`\\[\\[/(?<type>${stringNames.join("|")})(?<config> [^\\]]+)?]](?:{(?<label>[^}]+)})?`, "gi"),
->>>>>>> 82373d50
+    pattern: new RegExp(`\\[\\[/(?<type>${stringNames.join("|")})(?<config> [^\\]]+?)?]](?:{(?<label>[^}]+)})?`, "gi"),
     enricher: enrichString
   },
   {
