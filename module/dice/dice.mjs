--- conflicted
+++ resolved
@@ -52,13 +52,8 @@
 export async function d20Roll({
   parts=[], data={}, event,
   advantage, disadvantage, critical=20, fumble=1, targetValue,
-<<<<<<< HEAD
   elvenAccuracy, halflingLucky, reliableTalent, formulaOnly,
-  fastForward=false, chooseModifier=false, template, title, dialogOptions,
-=======
-  elvenAccuracy, halflingLucky, reliableTalent,
   fastForward, chooseModifier=false, template, title, dialogOptions,
->>>>>>> c807a8b3
   chatMessage=true, messageData={}, rollMode, flavor
 }={}) {
 
