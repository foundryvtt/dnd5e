--- conflicted
+++ resolved
@@ -6,16 +6,11 @@
  * Field for storing senses data.
  */
 export default class SensesField extends foundry.data.fields.SchemaField {
-<<<<<<< HEAD
-  constructor(fields={}, options={}) {
+  constructor(fields={}, { initialUnits=null, ...options }={}) {
     const types = new MappingField(new NumberField({
       required: true, nullable: true, integer: true, min: 0, initial: null 
     }), { initialKeys: CONFIG.DND5E.senses, initialKeysOnly: true })
-  
-=======
-  constructor(fields={}, { initialUnits=null, ...options }={}) {
-    const numberConfig = { required: true, nullable: true, integer: true, min: 0, initial: null };
->>>>>>> 99000e24
+    
     fields = {
       types,
       units: new StringField({
