import { ItemDataModel } from "../abstract.mjs";
import { AdvancementField, IdentifierField } from "../fields.mjs";
import SpellcastingField from "./fields/spellcasting-field.mjs";
import ItemDescriptionTemplate from "./templates/item-description.mjs";
import SpellCastingFields from "./templates/spell-casting.mjs";

/**
 * Data definition for Subclass items.
 * @mixes ItemDescriptionTemplate
 *
 * @property {string} identifier       Identifier slug for this subclass.
 * @property {string} classIdentifier  Identifier slug for the class with which this subclass should be associated.
 * @property {object[]} advancement    Advancement objects for this subclass.
 * @property {object} spellcasting              Details on subclass's spellcasting ability.
 * @property {string} spellcasting.progression  Spell progression granted by class as from `DND5E.spellProgression`.
 * @property {string} spellcasting.ability      Ability score to use for spellcasting.
 * @property {string} spellcasting.preparationFormula Spellcasting preparation formula.
 * @property {string} [spellcasting.spellPreparationLimit] Spell preparation limit, if any.
 */
export default class SubclassData extends ItemDataModel.mixin(ItemDescriptionTemplate) {
  /** @inheritdoc */
  static defineSchema() {
    return this.mergeSchema(super.defineSchema(), {
      identifier: new IdentifierField({required: true, label: "DND5E.Identifier"}),
      classIdentifier: new IdentifierField({
        required: true, label: "DND5E.ClassIdentifier", hint: "DND5E.ClassIdentifierHint"
      }),
      advancement: new foundry.data.fields.ArrayField(new AdvancementField(), {label: "DND5E.AdvancementTitle"}),
<<<<<<< HEAD
      spellcasting: new SpellcastingField()
=======
      spellcasting: SpellCastingFields.spellCasting
>>>>>>> a1b0d115
    });
  }

  /** @inheritDoc */
  prepareFinalData() {
    this.spellcasting.spellPreparationLimit = SpellcastingField
      .calculatePreparationLimit(this.spellcasting, this.parent.getRollData({ deterministic: true }));
  }
}<|MERGE_RESOLUTION|>--- conflicted
+++ resolved
@@ -26,11 +26,7 @@
         required: true, label: "DND5E.ClassIdentifier", hint: "DND5E.ClassIdentifierHint"
       }),
       advancement: new foundry.data.fields.ArrayField(new AdvancementField(), {label: "DND5E.AdvancementTitle"}),
-<<<<<<< HEAD
       spellcasting: new SpellcastingField()
-=======
-      spellcasting: SpellCastingFields.spellCasting
->>>>>>> a1b0d115
     });
   }
 
