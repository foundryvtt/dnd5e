--- conflicted
+++ resolved
@@ -49,28 +49,15 @@
   /** @inheritdoc */
   static defineSchema() {
     return {
-<<<<<<< HEAD
-      ability: new foundry.data.fields.StringField({
-        required: true, nullable: true, initial: null, label: "DND5E.AbilityModifier"
-      }),
-      actionType: new foundry.data.fields.StringField({
-        required: true, nullable: true, initial: null, label: "DND5E.ItemActionType"
-      }),
+      ability: new StringField({required: true, nullable: true, initial: null, label: "DND5E.AbilityModifier"}),
+      actionType: new StringField({required: true, nullable: true, initial: null, label: "DND5E.ItemActionType"}),
       attack: new foundry.data.fields.SchemaField({
         bonus: new FormulaField({required: true, label: "DND5E.ItemAttackBonus"}),
-        flat: new foundry.data.fields.BooleanField({label: "DND5E.ItemAttackFlat"})
+        flat: new BooleanField({label: "DND5E.ItemAttackFlat"})
       }),
-      chatFlavor: new foundry.data.fields.StringField({required: true, label: "DND5E.ChatFlavor"}),
-      critical: new foundry.data.fields.SchemaField({
-        threshold: new foundry.data.fields.NumberField({
-=======
-      ability: new StringField({required: true, nullable: true, initial: null, label: "DND5E.AbilityModifier"}),
-      actionType: new StringField({required: true, nullable: true, initial: null, label: "DND5E.ItemActionType"}),
-      attackBonus: new FormulaField({required: true, label: "DND5E.ItemAttackBonus"}),
       chatFlavor: new StringField({required: true, label: "DND5E.ChatFlavor"}),
       critical: new SchemaField({
         threshold: new NumberField({
->>>>>>> f17bf2a7
           required: true, integer: true, initial: null, positive: true, label: "DND5E.ItemCritThreshold"
         }),
         damage: new FormulaField({required: true, label: "DND5E.ItemCritExtraDamage"})
