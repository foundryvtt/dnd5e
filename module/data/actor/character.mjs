import Proficiency from "../../documents/actor/proficiency.mjs";
import { FormulaField, LocalDocumentField } from "../fields.mjs";
import CreatureTypeField from "../shared/creature-type-field.mjs";
import AttributesFields from "./templates/attributes.mjs";
import CreatureTemplate from "./templates/creature.mjs";
import DetailsFields from "./templates/details.mjs";
import TraitsFields from "./templates/traits.mjs";

const { SchemaField, NumberField, StringField, BooleanField, ArrayField, IntegerSortField } = foundry.data.fields;

/**
 * @typedef {object} ActorFavorites5e
 * @property {"effect"|"item"|"skill"|"slots"|"tool"} type  The favorite type.
 * @property {string} id                                    The Document UUID, skill or tool identifier, or spell slot
 *                                                          level identifier.
 * @property {number} sort                                  The sort value.
 */

/**
 * System data definition for Characters.
 *
 * @property {object} attributes
 * @property {object} attributes.ac
 * @property {number} attributes.ac.flat                  Flat value used for flat or natural armor calculation.
 * @property {string} attributes.ac.calc                  Name of one of the built-in formulas to use.
 * @property {string} attributes.ac.formula               Custom formula to use.
 * @property {object} attributes.hp
 * @property {number} attributes.hp.value                 Current hit points.
 * @property {number} attributes.hp.max                   Override for maximum HP.
 * @property {number} attributes.hp.temp                  Temporary HP applied on top of value.
 * @property {number} attributes.hp.tempmax               Temporary change to the maximum HP.
 * @property {object} attributes.hp.bonuses
 * @property {string} attributes.hp.bonuses.level         Bonus formula applied for each class level.
 * @property {string} attributes.hp.bonuses.overall       Bonus formula applied to total HP.
 * @property {object} attributes.death
 * @property {number} attributes.death.success            Number of successful death saves.
 * @property {number} attributes.death.failure            Number of failed death saves.
 * @property {number} attributes.exhaustion               Number of levels of exhaustion.
 * @property {number} attributes.inspiration              Does this character have inspiration?
 * @property {object} details
 * @property {Item5e|string} details.background           Character's background item or name.
 * @property {string} details.originalClass               ID of first class taken by character.
 * @property {XPData} details.xp                          Experience points gained.
 * @property {number} details.xp.value                    Total experience points earned.
 * @property {string} details.appearance                  Description of character's appearance.
 * @property {string} details.trait                       Character's personality traits.
 * @property {string} details.ideal                       Character's ideals.
 * @property {string} details.bond                        Character's bonds.
 * @property {string} details.flaw                        Character's flaws.
 * @property {object} traits
 * @property {SimpleTraitData} traits.weaponProf          Character's weapon proficiencies.
 * @property {SimpleTraitData} traits.armorProf           Character's armor proficiencies.
 * @property {object} resources
 * @property {CharacterResourceData} resources.primary    Resource number one.
 * @property {CharacterResourceData} resources.secondary  Resource number two.
 * @property {CharacterResourceData} resources.tertiary   Resource number three.
 * @property {ActorFavorites5e[]} favorites               The character's favorites.
 */
export default class CharacterData extends CreatureTemplate {

  /** @inheritdoc */
  static _systemType = "character";

  /* -------------------------------------------- */

  /** @inheritdoc */
  static defineSchema() {
    return this.mergeSchema(super.defineSchema(), {
      attributes: new foundry.data.fields.SchemaField({
        ...AttributesFields.common,
        ...AttributesFields.creature,
        ac: new SchemaField({
          flat: new NumberField({integer: true, min: 0, label: "DND5E.ArmorClassFlat"}),
          calc: new StringField({initial: "default", label: "DND5E.ArmorClassCalculation"}),
          formula: new FormulaField({deterministic: true, label: "DND5E.ArmorClassFormula"})
        }, {label: "DND5E.ArmorClass"}),
        hp: new SchemaField({
          value: new NumberField({
            nullable: false, integer: true, min: 0, initial: 0, label: "DND5E.HitPointsCurrent"
          }),
          max: new NumberField({
            nullable: true, integer: true, min: 0, initial: null, label: "DND5E.HitPointsOverride"
          }),
          temp: new NumberField({integer: true, initial: 0, min: 0, label: "DND5E.HitPointsTemp"}),
          tempmax: new NumberField({integer: true, initial: 0, label: "DND5E.HitPointsTempMax"}),
          bonuses: new SchemaField({
            level: new FormulaField({deterministic: true, label: "DND5E.HitPointsBonusLevel"}),
            overall: new FormulaField({deterministic: true, label: "DND5E.HitPointsBonusOverall"})
          })
        }, {label: "DND5E.HitPoints"}),
        death: new SchemaField({
          success: new NumberField({
            required: true, nullable: false, integer: true, min: 0, initial: 0, label: "DND5E.DeathSaveSuccesses"
          }),
          failure: new NumberField({
            required: true, nullable: false, integer: true, min: 0, initial: 0, label: "DND5E.DeathSaveFailures"
          })
        }, {label: "DND5E.DeathSave"}),
        inspiration: new BooleanField({required: true, label: "DND5E.Inspiration"})
      }, {label: "DND5E.Attributes"}),
      details: new SchemaField({
        ...DetailsFields.common,
        ...DetailsFields.creature,
        background: new LocalDocumentField(foundry.documents.BaseItem, {
          required: true, fallback: true, label: "DND5E.Background"
        }),
        originalClass: new StringField({required: true, label: "DND5E.ClassOriginal"}),
        xp: new SchemaField({
          value: new NumberField({
            required: true, nullable: false, integer: true, min: 0, initial: 0, label: "DND5E.ExperiencePointsCurrent"
          })
        }, {label: "DND5E.ExperiencePoints"}),
        appearance: new StringField({required: true, label: "DND5E.Appearance"}),
        trait: new StringField({required: true, label: "DND5E.PersonalityTraits"}),
        ideal: new StringField({required: true, label: "DND5E.Ideals"}),
        bond: new StringField({required: true, label: "DND5E.Bonds"}),
        flaw: new StringField({required: true, label: "DND5E.Flaws"}),
        gender: new StringField({ label: "DND5E.Gender" }),
        eyes: new StringField({ label: "DND5E.Eyes" }),
        height: new StringField({ label: "DND5E.Height" }),
        faith: new StringField({ label: "DND5E.Faith" }),
        hair: new StringField({ label: "DND5E.Hair" }),
        skin: new StringField({ label: "DND5E.Skin" }),
        age: new StringField({ label: "DND5E.Age" }),
        weight: new StringField({ label: "DND5E.Weight" })
      }, {label: "DND5E.Details"}),
      traits: new SchemaField({
        ...TraitsFields.common,
        ...TraitsFields.creature,
        weaponProf: TraitsFields.makeSimpleTrait({label: "DND5E.TraitWeaponProf"}),
        armorProf: TraitsFields.makeSimpleTrait({label: "DND5E.TraitArmorProf"})
      }, {label: "DND5E.Traits"}),
      resources: new SchemaField({
        primary: makeResourceField({label: "DND5E.ResourcePrimary"}),
        secondary: makeResourceField({label: "DND5E.ResourceSecondary"}),
        tertiary: makeResourceField({label: "DND5E.ResourceTertiary"})
      }, {label: "DND5E.Resources"}),
      favorites: new ArrayField(new SchemaField({
        type: new StringField({ required: true, blank: false }),
        id: new StringField({ required: true, blank: false }),
        sort: new IntegerSortField()
      }), { label: "DND5E.Favorites" })
    });
  }

  /* -------------------------------------------- */
  /*  Data Migration                              */
  /* -------------------------------------------- */

  /** @inheritdoc */
  static _migrateData(source) {
    super._migrateData(source);
    AttributesFields._migrateInitiative(source.attributes);
  }

  /* -------------------------------------------- */
  /*  Data Preparation                            */
  /* -------------------------------------------- */

  /**
   * Prepare movement & senses values derived from race item.
   */
  prepareEmbeddedData() {
    const raceData = this.details.race?.system;
    if ( !raceData ) {
      this.details.type = new CreatureTypeField({ swarm: false }).initialize({ value: "humanoid" }, this);
      return;
    }

    for ( const key of Object.keys(CONFIG.DND5E.movementTypes) ) {
      if ( raceData.movement[key] ) this.attributes.movement[key] ??= raceData.movement[key];
    }
    if ( raceData.movement.hover ) this.attributes.movement.hover = true;
    this.attributes.movement.units ??= raceData.movement.units;

    for ( const key of Object.keys(CONFIG.DND5E.senses) ) {
      if ( raceData.senses[key] ) this.attributes.senses[key] ??= raceData.senses[key];
    }
    this.attributes.senses.special = [this.attributes.senses.special, raceData.senses.special].filterJoin(";");
    this.attributes.senses.units ??= raceData.senses.units;

    this.details.type = raceData.type;
  }

  /* -------------------------------------------- */
<<<<<<< HEAD

  /**
   * Prepare remaining character data.
   */
  prepareDerivedData() {
    AttributesFields.prepareExhaustionLevel.call(this);
    AttributesFields.prepareMovement.call(this);
    TraitsFields.prepareResistImmune.call(this);
=======
  /*  Helpers                                     */
  /* -------------------------------------------- */

  /** @inheritdoc */
  getRollData({ deterministic=false }={}) {
    const data = {...this};
    data.prof = new Proficiency(this.attributes.prof, 1);
    if ( deterministic ) data.prof = data.prof.flat;
    data.classes = {};
    for ( const [identifier, cls] of Object.entries(this.parent.classes) ) {
      data.classes[identifier] = {...cls.system};
      if ( cls.subclass ) data.classes[identifier].subclass = cls.subclass.system;
    }
    return data;
>>>>>>> 16fb82f1
  }
}

/* -------------------------------------------- */

/**
 * Data structure for character's resources.
 *
 * @typedef {object} ResourceData
 * @property {number} value  Available uses of this resource.
 * @property {number} max    Maximum allowed uses of this resource.
 * @property {boolean} sr    Does this resource recover on a short rest?
 * @property {boolean} lr    Does this resource recover on a long rest?
 * @property {string} label  Displayed name.
 */

/**
 * Produce the schema field for a simple trait.
 * @param {object} schemaOptions  Options passed to the outer schema.
 * @returns {ResourceData}
 */
function makeResourceField(schemaOptions={}) {
  return new SchemaField({
    value: new NumberField({required: true, integer: true, initial: 0, labels: "DND5E.ResourceValue"}),
    max: new NumberField({required: true, integer: true, initial: 0, labels: "DND5E.ResourceMax"}),
    sr: new BooleanField({required: true, labels: "DND5E.ShortRestRecovery"}),
    lr: new BooleanField({required: true, labels: "DND5E.LongRestRecovery"}),
    label: new StringField({required: true, labels: "DND5E.ResourceLabel"})
  }, schemaOptions);
}<|MERGE_RESOLUTION|>--- conflicted
+++ resolved
@@ -183,7 +183,6 @@
   }
 
   /* -------------------------------------------- */
-<<<<<<< HEAD
 
   /**
    * Prepare remaining character data.
@@ -192,7 +191,9 @@
     AttributesFields.prepareExhaustionLevel.call(this);
     AttributesFields.prepareMovement.call(this);
     TraitsFields.prepareResistImmune.call(this);
-=======
+  }
+
+  /* -------------------------------------------- */
   /*  Helpers                                     */
   /* -------------------------------------------- */
 
@@ -207,7 +208,6 @@
       if ( cls.subclass ) data.classes[identifier].subclass = cls.subclass.system;
     }
     return data;
->>>>>>> 16fb82f1
   }
 }
 
