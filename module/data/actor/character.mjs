import HitDice from "../../documents/actor/hit-dice.mjs";
import Proficiency from "../../documents/actor/proficiency.mjs";
import { defaultUnits, simplifyBonus } from "../../utils.mjs";
import FormulaField from "../fields/formula-field.mjs";
import LocalDocumentField from "../fields/local-document-field.mjs";
import CreatureTypeField from "../shared/creature-type-field.mjs";
import RollConfigField from "../shared/roll-config-field.mjs";
import SimpleTraitField from "./fields/simple-trait-field.mjs";
import AttributesFields from "./templates/attributes.mjs";
import CreatureTemplate from "./templates/creature.mjs";
import DetailsFields from "./templates/details.mjs";
import TraitsFields from "./templates/traits.mjs";

const {
  ArrayField, BooleanField, HTMLField, IntegerSortField, NumberField, SchemaField, SetField, StringField
} = foundry.data.fields;

/**
 * @import { SimpleTraitData } from "./fields/simple-trait.mjs";
 */

/**
 * @typedef {object} ActorFavorites5e
 * @property {"activity"|"effect"|"item"|"skill"|"slots"|"tool"} type  The favorite type.
 * @property {string} id                                    The Document UUID, skill or tool identifier, or spell slot
 *                                                          level identifier.
 * @property {number} [sort]                                The sort value.
 */

/**
 * System data definition for Characters.
 *
 * @property {object} attributes
 * @property {object} attributes.ac
 * @property {number} attributes.ac.flat                  Flat value used for flat or natural armor calculation.
 * @property {string} attributes.ac.calc                  Name of one of the built-in formulas to use.
 * @property {string} attributes.ac.formula               Custom formula to use.
 * @property {object} attributes.hp
 * @property {number} attributes.hp.value                 Current hit points.
 * @property {number} attributes.hp.max                   Override for maximum HP.
 * @property {number} attributes.hp.temp                  Temporary HP applied on top of value.
 * @property {number} attributes.hp.tempmax               Temporary change to the maximum HP.
 * @property {object} attributes.hp.bonuses
 * @property {string} attributes.hp.bonuses.level         Bonus formula applied for each class level.
 * @property {string} attributes.hp.bonuses.overall       Bonus formula applied to total HP.
 * @property {object} attributes.death
 * @property {number} attributes.death.success            Number of successful death saves.
 * @property {number} attributes.death.failure            Number of failed death saves.
 * @property {number} attributes.exhaustion               Number of levels of exhaustion.
 * @property {number} attributes.inspiration              Does this character have inspiration?
 * @property {object} bastion
 * @property {string} bastion.name                        The name of the character's bastion.
 * @property {string} bastion.description                 Additional description and details for the character's
 *                                                        bastion.
 * @property {object} details
 * @property {Item5e|string} details.background           Character's background item or name.
 * @property {string} details.originalClass               ID of first class taken by character.
 * @property {object} details.xp                          Experience points gained.
 * @property {number} details.xp.value                    Total experience points earned.
 * @property {string} details.appearance                  Description of character's appearance.
 * @property {string} details.trait                       Character's personality traits.
 * @property {string} details.ideal                       Character's ideals.
 * @property {string} details.bond                        Character's bonds.
 * @property {string} details.flaw                        Character's flaws.
 * @property {object} traits
 * @property {SimpleTraitData} traits.weaponProf             Character's weapon proficiencies.
 * @property {object} traits.weaponProf.mastery
 * @property {Set<string>} traits.weaponProf.mastery.value   Weapon masteries.
 * @property {Set<string>} traits.weaponProf.mastery.bonus   Extra mastery properties that can be chosen when making an
 *                                                           attack with a weapon that has mastery.
 * @property {SimpleTraitData} traits.armorProf              Character's armor proficiencies.
 * @property {object} resources
 * @property {ResourceData} resources.primary             Resource number one.
 * @property {ResourceData} resources.secondary           Resource number two.
 * @property {ResourceData} resources.tertiary            Resource number three.
 * @property {ActorFavorites5e[]} favorites               The character's favorites.
 */
export default class CharacterData extends CreatureTemplate {

  /** @inheritDoc */
  static metadata = Object.freeze(foundry.utils.mergeObject(super.metadata, {
    supportsAdvancement: true
  }, {inplace: false}));

  /* -------------------------------------------- */

  /** @inheritDoc */
  static _systemType = "character";

  /* -------------------------------------------- */

  /** @inheritDoc */
  static defineSchema() {
    return this.mergeSchema(super.defineSchema(), {
      attributes: new SchemaField({
        ...AttributesFields.common,
        ...AttributesFields.creature,
        ac: new SchemaField({
          flat: new NumberField({ integer: true, min: 0, label: "DND5E.ArmorClassFlat" }),
          calc: new StringField({ initial: "default", label: "DND5E.ArmorClassCalculation" }),
          formula: new FormulaField({ deterministic: true, label: "DND5E.ArmorClassFormula" })
        }, { label: "DND5E.ArmorClass" }),
        hp: new SchemaField({
          value: new NumberField({
            nullable: false, integer: true, min: 0, initial: 0, label: "DND5E.HitPointsCurrent"
          }),
          max: new NumberField({
            nullable: true, integer: true, min: 0, initial: null, label: "DND5E.HitPointsOverride",
            hint: "DND5E.HitPointsOverrideHint"
          }),
          temp: new NumberField({ integer: true, initial: 0, min: 0, label: "DND5E.HitPointsTemp" }),
          tempmax: new NumberField({
            integer: true, initial: 0, label: "DND5E.HitPointsTempMax", hint: "DND5E.HitPointsTempMaxHint"
          }),
          bonuses: new SchemaField({
            level: new FormulaField({ deterministic: true, label: "DND5E.HitPointsBonusLevel" }),
            overall: new FormulaField({ deterministic: true, label: "DND5E.HitPointsBonusOverall" })
          })
        }, { label: "DND5E.HitPoints" }),
        death: new RollConfigField({
          success: new NumberField({
            required: true, nullable: false, integer: true, min: 0, initial: 0, label: "DND5E.DeathSaveSuccesses"
          }),
          failure: new NumberField({
            required: true, nullable: false, integer: true, min: 0, initial: 0, label: "DND5E.DeathSaveFailures"
          })
        }, { label: "DND5E.DeathSave" }),
        inspiration: new BooleanField({ required: true, label: "DND5E.Inspiration" })
      }, { label: "DND5E.Attributes" }),
      bastion: new SchemaField({
        name: new StringField({ required: true }),
        description: new HTMLField()
      }),
      details: new SchemaField({
        ...DetailsFields.common,
        ...DetailsFields.creature,
        background: new LocalDocumentField(foundry.documents.BaseItem, {
          required: true, fallback: true, label: "DND5E.Background"
        }),
        originalClass: new StringField({ required: true, label: "DND5E.ClassOriginal" }),
        xp: new SchemaField({
          value: new NumberField({
            required: true, nullable: false, integer: true, min: 0, initial: 0, label: "DND5E.ExperiencePointsCurrent"
          })
        }, { label: "DND5E.ExperiencePoints" }),
        appearance: new StringField({ required: true, label: "DND5E.Appearance" }),
        trait: new StringField({ required: true, label: "DND5E.PersonalityTraits" }),
        gender: new StringField({ label: "DND5E.Gender" }),
        eyes: new StringField({ label: "DND5E.Eyes" }),
        height: new StringField({ label: "DND5E.Height" }),
        faith: new StringField({ label: "DND5E.Faith" }),
        hair: new StringField({ label: "DND5E.Hair" }),
        skin: new StringField({ label: "DND5E.Skin" }),
        age: new StringField({ label: "DND5E.Age" }),
        weight: new StringField({ label: "DND5E.Weight" })
      }, { label: "DND5E.Details" }),
      traits: new SchemaField({
        ...TraitsFields.common,
        ...TraitsFields.creature,
        weaponProf: new SimpleTraitField({
          mastery: new SchemaField({
            value: new SetField(new StringField()),
            bonus: new SetField(new StringField())
          })
        }, { label: "DND5E.TraitWeaponProf" }),
        armorProf: new SimpleTraitField({}, { label: "DND5E.TraitArmorProf" })
      }, { label: "DND5E.Traits" }),
      resources: new SchemaField({
        primary: makeResourceField({ label: "DND5E.ResourcePrimary" }),
        secondary: makeResourceField({ label: "DND5E.ResourceSecondary" }),
        tertiary: makeResourceField({ label: "DND5E.ResourceTertiary" })
      }, { label: "DND5E.Resources" }),
      favorites: new ArrayField(new SchemaField({
        type: new StringField({ required: true, blank: false }),
        id: new StringField({ required: true, blank: false }),
        sort: new IntegerSortField()
      }), { label: "DND5E.Favorites" })
    });
  }

  /* -------------------------------------------- */
  /*  Data Migration                              */
  /* -------------------------------------------- */

  /** @inheritDoc */
  static _migrateData(source) {
    super._migrateData(source);
    AttributesFields._migrateInitiative(source.attributes);
  }

  /* -------------------------------------------- */
  /*  Data Preparation                            */
  /* -------------------------------------------- */

  /** @inheritDoc */
  prepareBaseData() {
    this.attributes.hd = new HitDice(this.parent);
    this.details.level = 0;
    this.attributes.attunement.value = 0;

    for ( const item of this.parent.items ) {
      if ( item.system.attuned ) this.attributes.attunement.value += 1;
      if ( item.type === "class" ) this.details.level += item.system.levels;
    }

    // Character proficiency bonus
    this.attributes.prof = Proficiency.calculateMod(this.details.level);

    // Experience required for next level
    const { xp, level } = this.details;
    xp.max = level >= CONFIG.DND5E.maxLevel ? Infinity : this.parent.getLevelExp(level || 1);
    xp.min = level ? this.parent.getLevelExp(level - 1) : 0;
    if ( Number.isFinite(xp.max) ) {
      const required = xp.max - xp.min;
      const pct = Math.round((xp.value - xp.min) * 100 / required);
      xp.pct = Math.clamp(pct, 0, 100);
    } else if ( game.settings.get("dnd5e", "levelingMode") === "xpBoons" ) {
      const overflow = xp.value - this.parent.getLevelExp(CONFIG.DND5E.maxLevel);
      xp.boonsEarned = Math.max(0, Math.floor(overflow / CONFIG.DND5E.epicBoonInterval));
      const progress = overflow - (CONFIG.DND5E.epicBoonInterval * xp.boonsEarned);
      xp.pct = Math.clamp(Math.round((progress / CONFIG.DND5E.epicBoonInterval) * 100), 0, 100);
    } else {
      xp.pct = 100;
    }

    AttributesFields.prepareBaseArmorClass.call(this);
    AttributesFields.prepareBaseEncumbrance.call(this);
  }

  /* -------------------------------------------- */

  /**
   * Prepare movement & senses values derived from race item.
   */
  prepareEmbeddedData() {
    if ( this.details.race instanceof Item ) {
      AttributesFields.prepareRace.call(this, this.details.race);
      this.details.type = this.details.race.system.type;
    } else {
      this.details.type = new CreatureTypeField({ swarm: false }).initialize({ value: "humanoid" }, this);
    }
    for ( const key of Object.keys(CONFIG.DND5E.movementTypes) ) this.attributes.movement[key] ??= 0;
<<<<<<< HEAD
    for ( const key of Object.keys(CONFIG.DND5E.senses) ) this.attributes.senses.types[key] ??= 0;
    this.attributes.movement.units ??= Object.keys(CONFIG.DND5E.movementUnits)[0];
    this.attributes.senses.units ??= Object.keys(CONFIG.DND5E.movementUnits)[0];
=======
    for ( const key of Object.keys(CONFIG.DND5E.senses) ) this.attributes.senses[key] ??= 0;
    this.attributes.movement.units ??= defaultUnits("length");
    this.attributes.senses.units ??= defaultUnits("length");
>>>>>>> 99000e24
  }

  /* -------------------------------------------- */

  /**
   * Prepare remaining character data.
   */
  prepareDerivedData() {
    const rollData = this.parent.getRollData({ deterministic: true });
    const { originalSaves } = this.parent.getOriginalStats();

    this.prepareAbilities({ rollData, originalSaves });
    AttributesFields.prepareEncumbrance.call(this, rollData);
    AttributesFields.prepareExhaustionLevel.call(this);
    AttributesFields.prepareMovement.call(this);
    AttributesFields.prepareConcentration.call(this, rollData);
    TraitsFields.prepareLanguages.call(this);
    TraitsFields.prepareResistImmune.call(this);

    // Hit Points
    const hpOptions = {};
    if ( this.attributes.hp.max === null ) {
      hpOptions.advancement = Object.values(this.parent.classes)
        .map(c => c.advancement.byType.HitPoints?.[0]).filter(a => a);
      hpOptions.bonus = (simplifyBonus(this.attributes.hp.bonuses.level, rollData) * this.details.level)
        + simplifyBonus(this.attributes.hp.bonuses.overall, rollData);
      hpOptions.mod = this.abilities[CONFIG.DND5E.defaultAbilities.hitPoints ?? "con"]?.mod ?? 0;
    }
    AttributesFields.prepareHitPoints.call(this, this.attributes.hp, hpOptions);
  }

  /* -------------------------------------------- */
  /*  Helpers                                     */
  /* -------------------------------------------- */

  /**
   * Level used to determine cantrip scaling.
   * @param {Item5e} spell  Spell for which to fetch the cantrip level.
   * @returns {number}
   */
  cantripLevel(spell) {
    return this.details.level;
  }

  /* -------------------------------------------- */

  /**
   * Checks whether the item with the given relative UUID has been favorited
   * @param {string} favoriteId  The relative UUID of the item to check.
   * @returns {boolean}
   */
  hasFavorite(favoriteId) {
    return !!this.favorites.find(f => f.id === favoriteId);
  }

  /* -------------------------------------------- */

  /**
   * Add a favorite item to this actor.
   * If the given item is already favorite, this method has no effect.
   * @param {ActorFavorites5e} favorite  The favorite to add.
   * @returns {Promise<Actor5e>}
   * @throws If the item intended to be favorited does not belong to this actor.
   */
  addFavorite(favorite) {
    if ( this.hasFavorite(favorite.id) ) return Promise.resolve(this.parent);

    if ( favorite.id.startsWith(".") && fromUuidSync(favorite.id, { relative: this.parent }) === null ) {
      // Assume that an ID starting with a "." is a relative ID.
      throw new Error(`The item with id ${favorite.id} is not owned by actor ${this.parent.id}`);
    }

    let maxSort = 0;
    const favorites = this.favorites.map(f => {
      if ( f.sort > maxSort ) maxSort = f.sort;
      return { ...f };
    });
    favorites.push({ ...favorite, sort: maxSort + CONST.SORT_INTEGER_DENSITY });
    return this.parent.update({ "system.favorites": favorites });
  }

  /* -------------------------------------------- */

  /**
   * Removes the favorite with the given relative UUID or resource ID
   * @param {string} favoriteId  The relative UUID or resource ID of the favorite to remove.
   * @returns {Promise<Actor5e>}
   */
  removeFavorite(favoriteId) {
    if ( favoriteId.startsWith("resources.") ) return this.parent.update({ [`system.${favoriteId}.max`]: 0 });
    const favorites = this.favorites.filter(f => f.id !== favoriteId);
    return this.parent.update({ "system.favorites": favorites });
  }
}

/* -------------------------------------------- */

/**
 * Data structure for character's resources.
 *
 * @typedef {object} ResourceData
 * @property {number} value  Available uses of this resource.
 * @property {number} max    Maximum allowed uses of this resource.
 * @property {boolean} sr    Does this resource recover on a short rest?
 * @property {boolean} lr    Does this resource recover on a long rest?
 * @property {string} label  Displayed name.
 */

/**
 * Produce the schema field for a simple trait.
 * @param {object} schemaOptions  Options passed to the outer schema.
 * @returns {ResourceData}
 */
function makeResourceField(schemaOptions={}) {
  return new SchemaField({
    value: new NumberField({required: true, integer: true, initial: 0, labels: "DND5E.ResourceValue"}),
    max: new NumberField({required: true, integer: true, initial: 0, labels: "DND5E.ResourceMax"}),
    sr: new BooleanField({required: true, labels: "DND5E.REST.Short.Recovery"}),
    lr: new BooleanField({required: true, labels: "DND5E.REST.Long.Recovery"}),
    label: new StringField({required: true, labels: "DND5E.ResourceLabel"})
  }, schemaOptions);
}<|MERGE_RESOLUTION|>--- conflicted
+++ resolved
@@ -240,15 +240,9 @@
       this.details.type = new CreatureTypeField({ swarm: false }).initialize({ value: "humanoid" }, this);
     }
     for ( const key of Object.keys(CONFIG.DND5E.movementTypes) ) this.attributes.movement[key] ??= 0;
-<<<<<<< HEAD
     for ( const key of Object.keys(CONFIG.DND5E.senses) ) this.attributes.senses.types[key] ??= 0;
-    this.attributes.movement.units ??= Object.keys(CONFIG.DND5E.movementUnits)[0];
-    this.attributes.senses.units ??= Object.keys(CONFIG.DND5E.movementUnits)[0];
-=======
-    for ( const key of Object.keys(CONFIG.DND5E.senses) ) this.attributes.senses[key] ??= 0;
     this.attributes.movement.units ??= defaultUnits("length");
     this.attributes.senses.units ??= defaultUnits("length");
->>>>>>> 99000e24
   }
 
   /* -------------------------------------------- */
