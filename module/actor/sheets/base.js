import {ActorTraitSelector} from "../../apps/trait-selector.js";
import {ActorSheetFlags} from "../../apps/actor-flags.js";
import {DND5E} from '../../config.js';

/**
 * Extend the basic ActorSheet class to do all the D&D5e things!
 * This sheet is an Abstract layer which is not used.
 *
 * @type {ActorSheet}
 */
export class ActorSheet5e extends ActorSheet {
  constructor(...args) {
    super(...args);

    /**
     * Track the set of item filters which are applied
     * @type {Set}
     */
    this._filters = {
      inventory: new Set(),
      spellbook: new Set(),
      features: new Set()
    };
  }

  /* -------------------------------------------- */

  /** @override */
  static get defaultOptions() {
    return mergeObject(super.defaultOptions, {
      scrollY: [
        ".inventory .inventory-list",
        ".features .inventory-list",
        ".spellbook .inventory-list"
      ],
      tabs: [{navSelector: ".tabs", contentSelector: ".sheet-body", initial: "description"}]
    });
  }


  /* -------------------------------------------- */

  /** @override */
  getData() {

    // Basic data
    let isOwner = this.entity.owner;
    const data = {
      owner: isOwner,
      limited: this.entity.limited,
      options: this.options,
      editable: this.isEditable,
      cssClass: isOwner ? "editable" : "locked",
      isCharacter: this.entity.data.type === "character",
      isNPC: this.entity.data.type === "npc",
      config: CONFIG.DND5E,
    };

    // The Actor and its Items
    data.actor = duplicate(this.actor.data);
    data.items = this.actor.items.map(i => {
      i.data.labels = i.labels;
      return i.data;
    });
    data.items.sort((a, b) => (a.sort || 0) - (b.sort || 0));
    data.data = data.actor.data;
    data.labels = this.actor.labels || {};
    data.filters = this._filters;

    // Ability Scores
    for ( let [a, abl] of Object.entries(data.actor.data.abilities)) {
      abl.icon = this._getProficiencyIcon(abl.proficient);
      abl.hover = CONFIG.DND5E.proficiencyLevels[abl.proficient];
      abl.label = CONFIG.DND5E.abilities[a];
    }

    // Update skill labels
    for ( let [s, skl] of Object.entries(data.actor.data.skills)) {
      skl.ability = data.actor.data.abilities[skl.ability].label.substring(0, 3);
      skl.icon = this._getProficiencyIcon(skl.value);
      skl.hover = CONFIG.DND5E.proficiencyLevels[skl.value];
      skl.label = CONFIG.DND5E.skills[s];
    }

    // Update traits
    this._prepareTraits(data.actor.data.traits);

    // Prepare owned items
    this._prepareItems(data);

    // Return data to the sheet
    return data
  }

  /* -------------------------------------------- */

  _prepareTraits(traits) {
    const map = {
      "dr": CONFIG.DND5E.damageTypes,
      "di": CONFIG.DND5E.damageTypes,
      "dv": CONFIG.DND5E.damageTypes,
      "ci": CONFIG.DND5E.conditionTypes,
      "languages": CONFIG.DND5E.languages,
      "armorProf": CONFIG.DND5E.armorProficiencies,
      "weaponProf": CONFIG.DND5E.weaponProficiencies,
      "toolProf": CONFIG.DND5E.toolProficiencies
    };
    for ( let [t, choices] of Object.entries(map) ) {
      const trait = traits[t];
      if ( !trait ) continue;
      let values = [];
      if ( trait.value ) {
        values = trait.value instanceof Array ? trait.value : [trait.value];
      }
      trait.selected = values.reduce((obj, t) => {
        obj[t] = choices[t];
        return obj;
      }, {});

      // Add custom entry
      if ( trait.custom ) {
        trait.custom.split(";").forEach((c, i) => trait.selected[`custom${i+1}`] = c.trim());
      }
      trait.cssClass = !isObjectEmpty(trait.selected) ? "" : "inactive";
    }
  }

  /* -------------------------------------------- */

  /**
   * Insert a spell into the spellbook object when rendering the character sheet
   * @param {Object} data     The Actor data being prepared
   * @param {Array} spells    The spell data being prepared
   * @private
   */
  _prepareSpellbook(data, spells) {
    const owner = this.actor.owner;

    // Define some mappings
    const levels = {
      "always": -30,
      "innate": -20,
      "pact": -10
    };

    // Label spell slot uses headers
    const useLabels = {
      "-30": "-",
      "-20": "-",
      "-10": "-",
      "0": "&infin;"
    };

    // Reduce spells to the nested spellbook structure
    let spellbook = spells.reduce((sb, spell) => {

      // Define the numeric spell level for sorting
      const mode = spell.data.preparation.mode || "prepared";
      const lvl = levels[mode] || spell.data.level || 0;

      // Prepare a new Spellbook level
      if ( !sb[lvl] ) {
        sb[lvl] = {
          level: lvl,
          usesSlots: lvl > 0,
          canCreate: owner && (lvl >= 0),
          canPrepare: (data.actor.type === "character") && (lvl > 0),
          label: lvl >= 0 ? CONFIG.DND5E.spellLevels[lvl] : CONFIG.DND5E.spellPreparationModes[mode],
          spells: [],
          uses: useLabels[lvl] || data.data.spells["spell"+lvl].value || 0,
          slots: useLabels[lvl] || data.data.spells["spell"+lvl].max || 0,
          dataset: {"type": "spell", "level": lvl}
        };
      }

      // Add the spell to the section
      sb[lvl].spells.push(spell);
      return sb;
    }, {});

    // Sort the spellbook by section order
    spellbook = Object.values(spellbook);
    spellbook.sort((a, b) => a.level - b.level);
    return spellbook;
  }

  /* -------------------------------------------- */

  /**
   * Determine whether an Owned Item will be shown based on the current set of filters
   * @return {boolean}
   * @private
   */
  _filterItems(items, filters) {
    return items.filter(item => {
      const data = item.data;

      // Action usage
      for ( let f of ["action", "bonus", "reaction"] ) {
        if ( filters.has(f) ) {
          if ((data.activation && (data.activation.type !== f))) return false;
        }
      }

      // Spell-specific filters
      if ( filters.has("ritual") ) {
        if (data.components.ritual !== true) return false;
      }
      if ( filters.has("concentration") ) {
        if (data.components.concentration !== true) return false;
      }
      if ( filters.has("prepared") ) {
        if ( data.level === 0 || ["pact", "innate"].includes(data.preparation.mode) ) return true;
        if ( this.actor.data.type === "npc" ) return true;
        return data.preparation.prepared;
      }

      // Equipment-specific filters
      if ( filters.has("equipped") ) {
        if (data.equipped && data.equipped !== true) return false;
      }
      return true;
    });
  }

  /* -------------------------------------------- */

  /**
   * Get the font-awesome icon used to display a certain level of skill proficiency
   * @private
   */
  _getProficiencyIcon(level) {
    const icons = {
      0: '<i class="far fa-circle"></i>',
      0.5: '<i class="fas fa-adjust"></i>',
      1: '<i class="fas fa-check"></i>',
      2: '<i class="fas fa-check-double"></i>'
    };
    return icons[level];
  }

  /* -------------------------------------------- */
  /*  Event Listeners and Handlers
  /* -------------------------------------------- */

  /**
   * Activate event listeners using the prepared sheet HTML
   * @param html {HTML}   The prepared HTML object ready to be rendered into the DOM
   */
  activateListeners(html) {

    // Activate Item Filters
    const filterLists = html.find(".filter-list");
    filterLists.each(this._initializeFilterItemList.bind(this));
    filterLists.on("click", ".filter-item", this._onToggleFilter.bind(this));

    // Item summaries
    html.find('.item .item-name h4').click(event => this._onItemSummary(event));

    // Editable Only Listeners
    if ( this.isEditable ) {

      // Relative updates for numeric fields
      html.find('input[data-dtype="Number"]').change(this._onChangeInputDelta.bind(this));

      // Ability Proficiency
      html.find('.ability-proficiency').click(this._onToggleAbilityProficiency.bind(this));

      // Toggle Skill Proficiency
      html.find('.skill-proficiency').on("click contextmenu", this._onCycleSkillProficiency.bind(this));

      // Trait Selector
      html.find('.trait-selector').click(this._onTraitSelector.bind(this));

      // Configure Special Flags
      html.find('.configure-flags').click(this._onConfigureFlags.bind(this));

      // Owned Item management
      html.find('.item-create').click(this._onItemCreate.bind(this));
      html.find('.item-edit').click(this._onItemEdit.bind(this));
      html.find('.item-delete').click(this._onItemDelete.bind(this));
      html.find('.item-uses input').click(ev => ev.target.select()).change(this._onUsesChange.bind(this));
    }

    // Owner Only Listeners
    if ( this.actor.owner ) {

      // Ability Checks
      html.find('.ability-name').click(this._onRollAbilityTest.bind(this));


      // Roll Skill Checks
      html.find('.skill-name').click(this._onRollSkillCheck.bind(this));

<<<<<<< HEAD
      // Item Dragging
      let handler = ev => this._onDragItemStart(ev);
      html.find('li.item').each((i, li) => {
        if ( li.classList.contains("inventory-header") ) return;
        li.setAttribute("draggable", true);
        li.addEventListener("dragstart", handler, false);
      });
=======
    // Owned Item management
    html.find('.item-create').click(this._onItemCreate.bind(this));
    html.find('.item-edit').click(this._onItemEdit.bind(this));
    html.find('.item-delete').click(this._onItemDelete.bind(this));

    // Item Uses
    html.find('.item-uses input').click(ev => ev.target.select()).change(this._onUsesChange.bind(this));

    // Item Dragging
    let handler = ev => this._onDragItemStart(ev);
    html.find('li.item').each((i, li) => {
      if ( li.classList.contains("inventory-header") ) return;
      li.setAttribute("draggable", true);
      li.addEventListener("dragstart", handler, false);
    });
>>>>>>> dcde34d8

      // Item Rolling
      html.find('.item .item-image').click(event => this._onItemRoll(event));
      html.find('.item .item-recharge').click(event => this._onItemRecharge(event));
    }

    // Handle default listeners last so system listeners are triggered first
    super.activateListeners(html);
  }

  /* -------------------------------------------- */

  /**
   * Iinitialize Item list filters by activating the set of filters which are currently applied
   * @private
   */
  _initializeFilterItemList(i, ul) {
    const set = this._filters[ul.dataset.filter];
    const filters = ul.querySelectorAll(".filter-item");
    for ( let li of filters ) {
      if ( set.has(li.dataset.filter) ) li.classList.add("active");
    }
  }

  /* -------------------------------------------- */
  /*  Event Listeners and Handlers                */
  /* -------------------------------------------- */

  /**
   * Handle input changes to numeric form fields, allowing them to accept delta-typed inputs
   * @param event
   * @private
   */
  _onChangeInputDelta(event) {
    const input = event.target;
    const value = input.value;
    if ( ["+", "-"].includes(value[0]) ) {
      let delta = parseFloat(value);
      input.value = getProperty(this.actor.data, input.name) + delta;
    } else if ( value[0] === "=" ) {
      input.value = value.slice(1);
    }
  }

  /* -------------------------------------------- */

  /**
   * Handle click events for the Traits tab button to configure special Character Flags
   */
  _onConfigureFlags(event) {
    event.preventDefault();
    new ActorSheetFlags(this.actor).render(true);
  }

  /* -------------------------------------------- */

  /**
   * Handle cycling proficiency in a Skill
   * @param {Event} event   A click or contextmenu event which triggered the handler
   * @private
   */
  _onCycleSkillProficiency(event) {
    event.preventDefault();
    const field = $(event.currentTarget).siblings('input[type="hidden"]');

    // Get the current level and the array of levels
    const level = parseFloat(field.val());
    const levels = [0, 1, 0.5, 2];
    let idx = levels.indexOf(level);

    // Toggle next level - forward on click, backwards on right
    if ( event.type === "click" ) {
      field.val(levels[(idx === levels.length - 1) ? 0 : idx + 1]);
    } else if ( event.type === "contextmenu" ) {
      field.val(levels[(idx === 0) ? levels.length - 1 : idx - 1]);
    }

    // Update the field value and save the form
    this._onSubmit(event);
  }

  /* -------------------------------------------- */

  /**
   * Handle dropping another Actor onto this one, potentially transforming
   * them into the dropped Actor.
   * @private
   * @param {DragEvent} event
   */
  async _onDrop (event) {
    event.preventDefault();

    let data;
    try {
      data = JSON.parse(event.dataTransfer.getData('text/plain'));
    } catch (err) {
      return false;
    }

    if (!data || data.type !== 'Actor'
        || (!game.user.isGM && !game.settings.get('dnd5e', 'allowPolymorphing')))
    {
      return super._onDrop(event);
    }

    let targetActor;
    if (data.pack) {
      const pack = game.packs.find(p => p.collection === data.pack);
      targetActor = await pack.getEntity(data.id);
    } else {
      targetActor = game.actors.get(data.id);
    }

    if (!targetActor) {
      return super._onDrop(event);
    }

    const dlg = await renderTemplate('systems/dnd5e/templates/apps/polymorph-prompt.html', {
      options: game.settings.get('dnd5e', 'polymorphSettings'),
      i18n: DND5E.polymorphSettings,
      isToken: this.actor.isToken
    });

    const rememberOptions = html => {
      const options = {};
      html.find('input').each((i, el) => {
        options[el.name] = el.checked;
      });

      const oldSettings = game.settings.get('dnd5e', 'polymorphSettings');
      game.settings.set('dnd5e', 'polymorphSettings',
          mergeObject(oldSettings, options, {inplace: false}));

      return options;
    };

    new Dialog({
      title: game.i18n.localize('DND5E.PolymorphPromptTitle'),
      content: dlg,
      default: 'accept',
      buttons: {
        accept: {
          icon: '<i class="fas fa-check"></i>',
          label: game.i18n.localize('DND5E.PolymorphAcceptSettings'),
          callback: html => this.actor.transformInto(targetActor, rememberOptions(html))
        },
        wildshape: {
          icon: '<i class="fas fa-paw"></i>',
          label: game.i18n.localize('DND5E.PolymorphWildShape'),
          callback: html => this.actor.transformInto(targetActor, {
            keepMental: true,
            mergeSaves: true,
            mergeSkills: true,
            transformTokens: rememberOptions(html).transformTokens
          })
        },
        polymorph: {
          icon: '<i class="fas fa-pastafarianism"></i>',
          label: game.i18n.localize('DND5E.Polymorph'),
          callback: html => this.actor.transformInto(targetActor, {
            transformTokens: rememberOptions(html).transformTokens
          })
        },
        cancel: {
          icon: '<i class="fas fa-times"></i>',
          label: game.i18n.localize('DND5E.cancel')
        }
      }
    }, {classes: ['dialog', 'dnd5e']}).render(true);
  }

  /* -------------------------------------------- */

    /**
     * Change the uses amount of an Owned Item within the Actor
     * @param {Event} event   The triggering click event
     * @private
     */
    async _onUsesChange(event) {
        event.preventDefault();
        const itemId = event.currentTarget.closest(".item").dataset.itemId;
        const item = this.actor.getOwnedItem(itemId);
        const uses = Math.clamped(0, parseInt(event.target.value), item.data.data.uses.max);
        event.target.value = uses;
        return item.update({ 'data.uses.value': uses });
    }

  /* -------------------------------------------- */

  /**
   * Handle rolling of an item from the Actor sheet, obtaining the Item instance and dispatching to it's roll method
   * @private
   */
  _onItemRoll(event) {
    event.preventDefault();
    const itemId = event.currentTarget.closest(".item").dataset.itemId;
    const item = this.actor.getOwnedItem(itemId);

    // Roll spells through the actor
    if ( item.data.type === "spell" ) {
      return this.actor.useSpell(item, {configureDialog: !event.shiftKey});
    }

    // Otherwise roll the Item directly
    else return item.roll();
  }

  /* -------------------------------------------- */

  /**
   * Handle attempting to recharge an item usage by rolling a recharge check
   * @param {Event} event   The originating click event
   * @private
   */
  _onItemRecharge(event) {
    event.preventDefault();
    const itemId = event.currentTarget.closest(".item").dataset.itemId;
    const item = this.actor.getOwnedItem(itemId);
    return item.rollRecharge();
  };

  /* -------------------------------------------- */

  /**
   * Handle rolling of an item from the Actor sheet, obtaining the Item instance and dispatching to it's roll method
   * @private
   */
  _onItemSummary(event) {
    event.preventDefault();
    let li = $(event.currentTarget).parents(".item"),
        item = this.actor.getOwnedItem(li.data("item-id")),
        chatData = item.getChatData({secrets: this.actor.owner});

    // Toggle summary
    if ( li.hasClass("expanded") ) {
      let summary = li.children(".item-summary");
      summary.slideUp(200, () => summary.remove());
    } else {
      let div = $(`<div class="item-summary">${chatData.description.value}</div>`);
      let props = $(`<div class="item-properties"></div>`);
      chatData.properties.forEach(p => props.append(`<span class="tag">${p}</span>`));
      div.append(props);
      li.append(div.hide());
      div.slideDown(200);
    }
    li.toggleClass("expanded");
  }

  /* -------------------------------------------- */

  /**
   * Handle creating a new Owned Item for the actor using initial data defined in the HTML dataset
   * @param {Event} event   The originating click event
   * @private
   */
  _onItemCreate(event) {
    event.preventDefault();
    const header = event.currentTarget;
    const type = header.dataset.type;
    const itemData = {
      name: `New ${type.capitalize()}`,
      type: type,
      data: duplicate(header.dataset)
    };
    delete itemData.data["type"];
    return this.actor.createOwnedItem(itemData);
  }

  /* -------------------------------------------- */

  /**
   * Handle editing an existing Owned Item for the Actor
   * @param {Event} event   The originating click event
   * @private
   */
  _onItemEdit(event) {
    event.preventDefault();
    const li = event.currentTarget.closest(".item");
    const item = this.actor.getOwnedItem(li.dataset.itemId);
    item.sheet.render(true);
  }

  /* -------------------------------------------- */

  /**
   * Handle deleting an existing Owned Item for the Actor
   * @param {Event} event   The originating click event
   * @private
   */
  _onItemDelete(event) {
    event.preventDefault();
    const li = event.currentTarget.closest(".item");
    this.actor.deleteOwnedItem(li.dataset.itemId);
  }

  /* -------------------------------------------- */

  /**
   * Handle rolling an Ability check, either a test or a saving throw
   * @param {Event} event   The originating click event
   * @private
   */
  _onRollAbilityTest(event) {
    event.preventDefault();
    let ability = event.currentTarget.parentElement.dataset.ability;
    this.actor.rollAbility(ability, {event: event});
  }

  /* -------------------------------------------- */

  /**
   * Handle rolling a Skill check
   * @param {Event} event   The originating click event
   * @private
   */
  _onRollSkillCheck(event) {
    event.preventDefault();
    const skill = event.currentTarget.parentElement.dataset.skill;
    this.actor.rollSkill(skill, {event: event});
  }

  /* -------------------------------------------- */

  /**
   * Handle toggling Ability score proficiency level
   * @param {Event} event     The originating click event
   * @private
   */
  _onToggleAbilityProficiency(event) {
    event.preventDefault();
    const field = event.currentTarget.previousElementSibling;
    this.actor.update({[field.name]: 1 - parseInt(field.value)});
  }

  /* -------------------------------------------- */

  /**
   * Handle toggling of filters to display a different set of owned items
   * @param {Event} event     The click event which triggered the toggle
   * @private
   */
  _onToggleFilter(event) {
    event.preventDefault();
    const li = event.currentTarget;
    const set = this._filters[li.parentElement.dataset.filter];
    const filter = li.dataset.filter;
    if ( set.has(filter) ) set.delete(filter);
    else set.add(filter);
    this.render();
  }

  /* -------------------------------------------- */

  /**
   * Handle spawning the ActorTraitSelector application which allows a checkbox of multiple trait options
   * @param {Event} event   The click event which originated the selection
   * @private
   */
  _onTraitSelector(event) {
    event.preventDefault();
    const a = event.currentTarget;
    const label = a.parentElement.querySelector("label");
    const options = {
      name: label.getAttribute("for"),
      title: label.innerText,
      choices: CONFIG.DND5E[a.dataset.options]
    };
    new ActorTraitSelector(this.actor, options).render(true)
  }

  async _render (...args) {
    await super._render(...args);
    this.element.find('.restore-transform').remove();
    if (this.actor.getFlag('dnd5e', 'isPolymorphed')) {
      $('<a class="restore-transform"><i class="fas fa-backward"></i>'
        + game.i18n.localize('DND5E.PolymorphRestoreTransformation') + '</a>')
        .insertAfter(this.element.find('.window-title'))
        .click(() => this.actor.revertOriginalForm());
    }
  }
}<|MERGE_RESOLUTION|>--- conflicted
+++ resolved
@@ -292,7 +292,6 @@
       // Roll Skill Checks
       html.find('.skill-name').click(this._onRollSkillCheck.bind(this));
 
-<<<<<<< HEAD
       // Item Dragging
       let handler = ev => this._onDragItemStart(ev);
       html.find('li.item').each((i, li) => {
@@ -300,23 +299,6 @@
         li.setAttribute("draggable", true);
         li.addEventListener("dragstart", handler, false);
       });
-=======
-    // Owned Item management
-    html.find('.item-create').click(this._onItemCreate.bind(this));
-    html.find('.item-edit').click(this._onItemEdit.bind(this));
-    html.find('.item-delete').click(this._onItemDelete.bind(this));
-
-    // Item Uses
-    html.find('.item-uses input').click(ev => ev.target.select()).change(this._onUsesChange.bind(this));
-
-    // Item Dragging
-    let handler = ev => this._onDragItemStart(ev);
-    html.find('li.item').each((i, li) => {
-      if ( li.classList.contains("inventory-header") ) return;
-      li.setAttribute("draggable", true);
-      li.addEventListener("dragstart", handler, false);
-    });
->>>>>>> dcde34d8
 
       // Item Rolling
       html.find('.item .item-image').click(event => this._onItemRoll(event));
@@ -400,15 +382,11 @@
 
   /* -------------------------------------------- */
 
-  /**
-   * Handle dropping another Actor onto this one, potentially transforming
-   * them into the dropped Actor.
-   * @private
-   * @param {DragEvent} event
-   */
+  /** @override */
   async _onDrop (event) {
     event.preventDefault();
 
+    // Get dropped data
     let data;
     try {
       data = JSON.parse(event.dataTransfer.getData('text/plain'));
@@ -416,57 +394,70 @@
       return false;
     }
 
-    if (!data || data.type !== 'Actor'
-        || (!game.user.isGM && !game.settings.get('dnd5e', 'allowPolymorphing')))
-    {
-      return super._onDrop(event);
-    }
-
-    let targetActor;
+    // Handle a polymorph
+    if (data && (data.type === "Actor")) {
+      if (game.user.isGM || (game.settings.get('dnd5e', 'allowPolymorphing') && this.owner)) {
+        return this._onDropPolymorph(event, data);
+      }
+    }
+
+    // Call parent on drop logic
+    return super._onDrop(event);
+  }
+
+  /* -------------------------------------------- */
+
+  /**
+   * Handle dropping an Actor on the sheet to trigger a Polymorph workflow
+   * @param {DragEvent} event   The drop event
+   * @param {Object} data       The data transfer
+   * @private
+   */
+  async _onDropPolymorph(event, data) {
+
+    // Get the target actor
+    let sourceActor = null;
     if (data.pack) {
       const pack = game.packs.find(p => p.collection === data.pack);
-      targetActor = await pack.getEntity(data.id);
+      sourceActor = await pack.getEntity(data.id);
     } else {
-      targetActor = game.actors.get(data.id);
-    }
-
-    if (!targetActor) {
-      return super._onDrop(event);
-    }
-
-    const dlg = await renderTemplate('systems/dnd5e/templates/apps/polymorph-prompt.html', {
+      sourceActor = game.actors.get(data.id);
+    }
+    if ( !sourceActor ) return;
+
+    // Display the polymorph configuration dialog
+    const html = await renderTemplate('systems/dnd5e/templates/apps/polymorph-prompt.html', {
       options: game.settings.get('dnd5e', 'polymorphSettings'),
       i18n: DND5E.polymorphSettings,
       isToken: this.actor.isToken
     });
 
+    // Define a function to record polymorph settings for future use
     const rememberOptions = html => {
       const options = {};
       html.find('input').each((i, el) => {
         options[el.name] = el.checked;
       });
-
-      const oldSettings = game.settings.get('dnd5e', 'polymorphSettings');
-      game.settings.set('dnd5e', 'polymorphSettings',
-          mergeObject(oldSettings, options, {inplace: false}));
-
-      return options;
-    };
-
-    new Dialog({
+      const settings = mergeObject(game.settings.get('dnd5e', 'polymorphSettings') || {}, options);
+      game.settings.set('dnd5e', 'polymorphSettings', settings);
+      return settings;
+    };
+
+    // Create and render the Dialog
+    return new Dialog({
       title: game.i18n.localize('DND5E.PolymorphPromptTitle'),
-      content: dlg,
+      content: html,
       default: 'accept',
       buttons: {
         accept: {
           icon: '<i class="fas fa-check"></i>',
           label: game.i18n.localize('DND5E.PolymorphAcceptSettings'),
-          callback: html => this.actor.transformInto(targetActor, rememberOptions(html))
+          callback: html => this.actor.transformInto(sourceActor, rememberOptions(html))
         },
         wildshape: {
           icon: '<i class="fas fa-paw"></i>',
           label: game.i18n.localize('DND5E.PolymorphWildShape'),
-          callback: html => this.actor.transformInto(targetActor, {
+          callback: html => this.actor.transformInto(sourceActor, {
             keepMental: true,
             mergeSaves: true,
             mergeSkills: true,
@@ -476,13 +467,13 @@
         polymorph: {
           icon: '<i class="fas fa-pastafarianism"></i>',
           label: game.i18n.localize('DND5E.Polymorph'),
-          callback: html => this.actor.transformInto(targetActor, {
+          callback: html => this.actor.transformInto(sourceActor, {
             transformTokens: rememberOptions(html).transformTokens
           })
         },
         cancel: {
           icon: '<i class="fas fa-times"></i>',
-          label: game.i18n.localize('DND5E.cancel')
+          label: game.i18n.localize('Cancel')
         }
       }
     }, {classes: ['dialog', 'dnd5e']}).render(true);
@@ -490,19 +481,19 @@
 
   /* -------------------------------------------- */
 
-    /**
-     * Change the uses amount of an Owned Item within the Actor
-     * @param {Event} event   The triggering click event
-     * @private
-     */
-    async _onUsesChange(event) {
-        event.preventDefault();
-        const itemId = event.currentTarget.closest(".item").dataset.itemId;
-        const item = this.actor.getOwnedItem(itemId);
-        const uses = Math.clamped(0, parseInt(event.target.value), item.data.data.uses.max);
-        event.target.value = uses;
-        return item.update({ 'data.uses.value': uses });
-    }
+  /**
+   * Change the uses amount of an Owned Item within the Actor
+   * @param {Event} event   The triggering click event
+   * @private
+   */
+  async _onUsesChange(event) {
+      event.preventDefault();
+      const itemId = event.currentTarget.closest(".item").dataset.itemId;
+      const item = this.actor.getOwnedItem(itemId);
+      const uses = Math.clamped(0, parseInt(event.target.value), item.data.data.uses.max);
+      event.target.value = uses;
+      return item.update({ 'data.uses.value': uses });
+  }
 
   /* -------------------------------------------- */
 
@@ -687,14 +678,20 @@
     new ActorTraitSelector(this.actor, options).render(true)
   }
 
-  async _render (...args) {
-    await super._render(...args);
-    this.element.find('.restore-transform').remove();
-    if (this.actor.getFlag('dnd5e', 'isPolymorphed')) {
-      $('<a class="restore-transform"><i class="fas fa-backward"></i>'
-        + game.i18n.localize('DND5E.PolymorphRestoreTransformation') + '</a>')
-        .insertAfter(this.element.find('.window-title'))
-        .click(() => this.actor.revertOriginalForm());
-    }
+  /* -------------------------------------------- */
+
+  /** @override */
+  _getHeaderButtons() {
+    let buttons = super._getHeaderButtons();
+
+    // Add button to revert polymorph
+    if ( !this.actor.isPolymorphed ) return buttons;
+    buttons.unshift({
+      label: 'DND5E.PolymorphRestoreTransformation',
+      class: "restore-transformation",
+      icon: "fas fa-backward",
+      onclick: ev => this.actor.revertOriginalForm()
+    });
+    return buttons;
   }
 }