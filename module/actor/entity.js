--- conflicted
+++ resolved
@@ -65,21 +65,12 @@
     let level = ClassHelper.getLevelByClasses(actorData);
 
     // Level, experience, and proficiency
-<<<<<<< HEAD
-    data.details.level.value = parseInt(data.details.level.value);
-    data.details.xp.max = this.getLevelExp(data.details.level.value || 1);
-    const prior = this.getLevelExp(data.details.level.value - 1 || 0);
-    const req = data.details.xp.max - prior;
-    data.details.xp.pct = Math.clamped(0, Math.round((data.details.xp.value -prior) * 100 / req), 99.5);
-    data.attributes.prof = Math.floor((data.details.level.value + 7) / 4);
-=======
-    actorData.details.level.value = level;;
-    actorData.details.xp.max = this.getLevelExp(level || 1);
+    actorData.data.details.level.value = level;;
+    actorData.data.details.xp.max = this.getLevelExp(level || 1);
     const prior = this.getLevelExp(level - 1 || 0);
-    const req = actorData.details.xp.max - prior;
-    actorData.details.xp.pct = Math.clamped(0, Math.round((actorData.details.xp.value -prior) * 100 / req), 99.5);
-    actorData.attributes.prof = Math.floor((actorData.details.level.value + 7) / 4);
->>>>>>> afef47b3
+    const req = actorData.data.details.xp.max - prior;
+    actorData.data.details.xp.pct = Math.clamped(0, Math.round((actorData.data.details.xp.value -prior) * 100 / req), 99.5);
+    actorData.data.attributes.prof = Math.floor((actorData.data.details.level.value + 7) / 4);
   }
 
   /* -------------------------------------------- */
