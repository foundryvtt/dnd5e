import Proficiency from "./proficiency.js";
import { d20Roll, damageRoll } from "../dice.js";
import SelectItemsPrompt from "../apps/select-items-prompt.js";
import ShortRestDialog from "../apps/short-rest.js";
import LongRestDialog from "../apps/long-rest.js";
import ProficiencySelector from "../apps/proficiency-selector.js";
import Item5e from "../item/entity.js";


/**
 * Extend the base Actor class to implement additional system-specific logic.
 * @extends {Actor}
 */
export default class Actor5e extends Actor {

  /** @inheritdoc */
  static LOG_V10_COMPATIBILITY_WARNINGS = false;

  /* -------------------------------------------- */

  /**
   * The data source for Actor5e.classes allowing it to be lazily computed.
   * @type {object<string, Item5e>}
   * @private
   */
  _classes;

  /* -------------------------------------------- */
  /*  Properties                                  */
  /* -------------------------------------------- */

  /**
   * A mapping of classes belonging to this Actor.
   * @type {object<string, Item5e>}
   */
  get classes() {
    if ( this._classes !== undefined ) return this._classes;
    if ( !["character", "npc"].includes(this.data.type) ) return this._classes = {};
    return this._classes = this.items.filter(item => item.type === "class").reduce((obj, cls) => {
      obj[cls.identifier] = cls;
      return obj;
    }, {});
  }

  /* -------------------------------------------- */

  /**
   * Is this Actor currently polymorphed into some other creature?
   * @type {boolean}
   */
  get isPolymorphed() {
    return this.getFlag("dnd5e", "isPolymorphed") || false;
  }

  /* -------------------------------------------- */
  /*  Methods                                     */
  /* -------------------------------------------- */

  /** @override */
  prepareData() {
    this._preparationWarnings = [];
    super.prepareData();

    // Iterate over owned items and recompute attributes that depend on prepared actor data
    this.items.forEach(item => item.prepareFinalAttributes());
  }

  /* -------------------------------------------- */

  /** @override */
  prepareBaseData() {
    const updates = {};
    this._prepareBaseAbilities(this.data, updates);
    if ( !foundry.utils.isObjectEmpty(updates) ) this.data.update(updates);

    this._prepareBaseArmorClass(this.data);
    switch ( this.data.type ) {
      case "character":
        return this._prepareCharacterData(this.data);
      case "npc":
        return this._prepareNPCData(this.data);
      case "vehicle":
        return this._prepareVehicleData(this.data);
    }
  }

  /* --------------------------------------------- */

  /** @override */
  applyActiveEffects() {
    // The Active Effects do not have access to their parent at preparation time so we wait until this stage to
    // determine whether they are suppressed or not.
    this.effects.forEach(e => e.determineSuppression());
    return super.applyActiveEffects();
  }

  /* -------------------------------------------- */

  /** @override */
  prepareDerivedData() {
    const actorData = this.data;
    const data = actorData.data;
    const flags = actorData.flags.dnd5e || {};
    const bonuses = getProperty(data, "bonuses.abilities") || {};

    // Retrieve data for polymorphed actors
    let originalSaves = null;
    let originalSkills = null;
    if (this.isPolymorphed) {
      const transformOptions = this.getFlag("dnd5e", "transformOptions");
      const original = game.actors?.get(this.getFlag("dnd5e", "originalActor"));
      if (original) {
        if (transformOptions.mergeSaves) {
          originalSaves = original.data.data.abilities;
        }
        if (transformOptions.mergeSkills) {
          originalSkills = original.data.data.skills;
        }
      }
    }

    // Ability modifiers and saves
    const bonusData = this.getRollData();
    const joat = flags.jackOfAllTrades;
    const dcBonus = this._simplifyBonus(data.bonuses?.spell?.dc, bonusData);
    const saveBonus = this._simplifyBonus(bonuses.save, bonusData);
    const checkBonus = this._simplifyBonus(bonuses.check, bonusData);
    for (let [id, abl] of Object.entries(data.abilities)) {
      if ( flags.diamondSoul ) abl.proficient = 1;  // Diamond Soul is proficient in all saves
      abl.mod = Math.floor((abl.value - 10) / 2);

      const isRA = this._isRemarkableAthlete(id);
      abl.checkProf = new Proficiency(data.attributes.prof, (isRA || joat) ? 0.5 : 0, !isRA);
      const saveBonusAbl = this._simplifyBonus(abl.bonuses?.save, bonusData);
      abl.saveBonus = saveBonusAbl + saveBonus;

      abl.saveProf = new Proficiency(data.attributes.prof, abl.proficient);
      const checkBonusAbl = this._simplifyBonus(abl.bonuses?.check, bonusData);
      abl.checkBonus = checkBonusAbl + checkBonus;

      abl.save = abl.mod + abl.saveBonus;
      if ( Number.isNumeric(abl.saveProf.term) ) abl.save += abl.saveProf.flat;
      abl.dc = 8 + abl.mod + data.attributes.prof + dcBonus;

      // If we merged saves when transforming, take the highest bonus here.
      if (originalSaves && abl.proficient) {
        abl.save = Math.max(abl.save, originalSaves[id].save);
      }
    }

    // Attuned items
    if ( this.type !== "vehicle" ) data.attributes.attunement.value = this.items.filter(i => {
      return i.data.data.attunement === CONFIG.DND5E.attunementTypes.ATTUNED;
    }).length;

    // Inventory encumbrance
    data.attributes.encumbrance = this._computeEncumbrance(actorData);

    // Prepare skills
    this._prepareSkills(actorData, bonusData, bonuses, checkBonus, originalSkills);

    // Reset class store to ensure it is updated with any changes
    this._classes = undefined;

    // Determine Initiative Modifier
    this._computeInitiativeModifier(actorData, checkBonus, bonusData);

    // Determine Scale Values
    this._computeScaleValues(data);

    // Cache labels
    this.labels = {};
    if ( this.type === "npc" ) {
      this.labels.creatureType = this.constructor.formatCreatureType(data.details.type);
    }

    // Prepare spell-casting data
    this._computeSpellcastingProgression(this.data);

    // Prepare armor class data
    const ac = this._computeArmorClass(data);
    this.armor = ac.equippedArmor || null;
    this.shield = ac.equippedShield || null;
    if ( ac.warnings ) this._preparationWarnings.push(...ac.warnings);
  }

  /* -------------------------------------------- */

  /**
   * Return the amount of experience required to gain a certain character level.
   * @param {number} level  The desired level.
   * @returns {number}      The XP required.
   */
  getLevelExp(level) {
    const levels = CONFIG.DND5E.CHARACTER_EXP_LEVELS;
    return levels[Math.min(level, levels.length - 1)];
  }

  /* -------------------------------------------- */

  /**
   * Return the amount of experience granted by killing a creature of a certain CR.
   * @param {number} cr     The creature's challenge rating.
   * @returns {number}      The amount of experience granted per kill.
   */
  getCRExp(cr) {
    if (cr < 1.0) return Math.max(200 * cr, 10);
    return CONFIG.DND5E.CR_EXP_LEVELS[cr];
  }

  /* -------------------------------------------- */

  /** @inheritdoc */
  getRollData() {
    const data = super.getRollData();
    data.prof = new Proficiency(this.data.data.attributes.prof, 1);
    data.classes = {};
    for ( const [identifier, cls] of Object.entries(this.classes) ) {
      data.classes[identifier] = cls.data.data;
      if ( cls.subclass ) data.classes[identifier].subclass = cls.subclass.data.data;
    }
    return data;
  }

  /* -------------------------------------------- */

  /**
   * Given a list of items to add to the Actor, optionally prompt the
   * user for which they would like to add.
   * @param {Item5e[]} items         The items being added to the Actor.
   * @param {boolean} [prompt=true]  Whether or not to prompt the user.
   * @returns {Promise<Item5e[]>}
   * @deprecated since dnd5e 1.6, targeted for removal in 1.8
   */
  async addEmbeddedItems(items, prompt=true) {
    console.warn("Actor5e#addEmbeddedItems has been deprecated and will be removed in 1.8.");
    let itemsToAdd = items;
    if ( !items.length ) return [];

    // Obtain the array of item creation data
    let toCreate = [];
    if (prompt) {
      const itemIdsToAdd = await SelectItemsPrompt.create(items, {
        hint: game.i18n.localize("DND5E.AddEmbeddedItemPromptHint")
      });
      for (let item of items) {
        if (itemIdsToAdd.includes(item.id)) toCreate.push(item.toObject());
      }
    } else {
      toCreate = items.map(item => item.toObject());
    }

    // Create the requested items
    if (itemsToAdd.length === 0) return [];
    return Item5e.createDocuments(toCreate, {parent: this});
  }

  /* -------------------------------------------- */

  /**
   * Get a list of features to add to the Actor when a class item is updated.
   * Optionally prompt the user for which they would like to add.
   * @param {object} [options]
   * @param {string} [options.classIdentifier] Identifier slug of the class if it has been changed.
   * @param {string} [options.subclassName]    Name of the selected subclass if it has been changed.
   * @param {number} [options.level]           New class level if it has been changed.
   * @returns {Promise<Item5e[]>}              Any new items that should be added to the actor.
   * @deprecated since dnd5e 1.6, targeted for removal in 1.8
   */
  async getClassFeatures({classIdentifier, subclassName, level}={}) {
    console.warn("Actor5e#getClassFeatures has been deprecated and will be removed in 1.8. Please refer to the Advancement API for its replacement.");
    const existing = new Set(this.items.map(i => i.name));
    const features = await Actor5e.loadClassFeatures({classIdentifier, subclassName, level});
    return features.filter(f => !existing.has(f.name)) || [];
  }

  /* -------------------------------------------- */

  /**
   * Return the features which a character is awarded for each class level.
   * @param {object} [options]
   * @param {string} [options.classIdentifier] Identifier slug of the class being added or updated.
   * @param {string} [options.subclassName]    Name of the subclass of the class being added, if any.
   * @param {number} [options.level]           The number of levels in the added class.
   * @param {number} [options.priorLevel]      The previous level of the added class.
   * @returns {Promise<Item5e[]>}              Items that should be added based on the changes made.
   * @deprecated since dnd5e 1.6, targeted for removal in 1.8
   */
  static async loadClassFeatures({classIdentifier="", subclassName="", level=1, priorLevel=0}={}) {
    console.warn("Actor5e#loadClassFeatures has been deprecated and will be removed in 1.8. Please refer to the Advancement API for its replacement.");
    subclassName = subclassName.slugify();

    // Get the configuration of features which may be added
    const clsConfig = CONFIG.DND5E.classFeatures[classIdentifier];
    if (!clsConfig) return [];

    // Acquire class features
    let ids = [];
    for ( let [l, f] of Object.entries(clsConfig.features || {}) ) {
      l = parseInt(l);
      if ( (l <= level) && (l > priorLevel) ) ids = ids.concat(f);
    }

    // Acquire subclass features
    const subConfig = clsConfig.subclasses[subclassName] || {};
    for ( let [l, f] of Object.entries(subConfig.features || {}) ) {
      l = parseInt(l);
      if ( (l <= level) && (l > priorLevel) ) ids = ids.concat(f);
    }

    // Load item data for all identified features
    const features = [];
    for ( let id of ids ) {
      features.push(await fromUuid(id));
    }

    // Class spells should always be prepared
    for ( const feature of features ) {
      if ( feature.type === "spell" ) {
        const preparation = feature.data.data.preparation;
        preparation.mode = "always";
        preparation.prepared = true;
      }
    }
    return features;
  }

  /* -------------------------------------------- */
  /*  Data Preparation Helpers                    */
  /* -------------------------------------------- */

  /**
   * Update the actor's abilities list to match the abilities configured in `DND5E.abilities`.
   * @param {ActorData} actorData  Data being prepared.
   * @param {object} updates       Updates to be applied to the actor. *Will be mutated*.
   * @private
   */
  _prepareBaseAbilities(actorData, updates) {
    const abilities = {};
    const emptyAbility = game.system.template.Actor.templates.common.abilities.cha;
    for ( const key of Object.keys(CONFIG.DND5E.abilities) ) {
      abilities[key] = actorData.data.abilities[key];
      if ( !abilities[key] ) {
        const newAbility = foundry.utils.deepClone(emptyAbility);

        // Honor & Sanity default to Charisma & Wisdom for NPCs and 0 for vehicles
        if ( actorData.type === "npc" ) {
          if ( key === "hon" ) newAbility.value = actorData.data.abilities.cha?.value ?? 10;
          else if ( key === "san" ) newAbility.value = actorData.data.abilities.wis?.value ?? 10;
        } else if ( (actorData.type === "vehicle") && ["hon", "san"].includes(key) ) {
          newAbility.value = 0;
        }

        updates[`data.abilities.${key}`] = newAbility;
      }
    }
    actorData.data.abilities = abilities;
  }

  /**
   * Perform any Character specific preparation.
   * @param {object} actorData  Copy of the data for the actor being prepared. *Will be mutated.*
   */
  _prepareCharacterData(actorData) {
    const data = actorData.data;

    // Determine character level and available hit dice based on owned Class items
    const [level, hd] = this.items.reduce((arr, item) => {
      if ( item.type === "class" ) {
        const classLevels = parseInt(item.data.data.levels) || 1;
        arr[0] += classLevels;
        arr[1] += classLevels - (parseInt(item.data.data.hitDiceUsed) || 0);
      }
      return arr;
    }, [0, 0]);
    data.details.level = level;
    data.attributes.hd = hd;

    // Character proficiency bonus
    data.attributes.prof = Math.floor((level + 7) / 4);

    // Experience required for next level
    const xp = data.details.xp;
    xp.max = this.getLevelExp(level || 1);
    const prior = this.getLevelExp(level - 1 || 0);
    const required = xp.max - prior;
    const pct = Math.round((xp.value - prior) * 100 / required);
    xp.pct = Math.clamped(pct, 0, 100);
  }

  /* -------------------------------------------- */

  /**
   * Perform any NPC specific preparation.
   * @param {object} actorData  Copy of the data for the actor being prepared. *Will be mutated.*
   */
  _prepareNPCData(actorData) {
    const data = actorData.data;

    // Kill Experience
    data.details.xp.value = this.getCRExp(data.details.cr);

    // Proficiency
    data.attributes.prof = Math.floor((Math.max(data.details.cr, 1) + 7) / 4);

    // Spellcaster Level
    if ( data.attributes.spellcasting && !Number.isNumeric(data.details.spellLevel) ) {
      data.details.spellLevel = Math.max(data.details.cr, 1);
    }
  }

  /* -------------------------------------------- */

  /**
   * Perform any Vehicle specific preparation.
   * @param {object} actorData  Copy of the data for the actor being prepared. *Will be mutated.*
   * @private
   */
  _prepareVehicleData(actorData) {
    const data = actorData.data;

    // Proficiency
    data.attributes.prof = 0;
  }

  /* -------------------------------------------- */

  /**
   * Prepare skill checks.
   * @param {object} actorData       Copy of the data for the actor being prepared. *Will be mutated.*
   * @param {object} bonusData       Data produced by `getRollData` to be applied to bonus formulas.
   * @param {object} bonuses         Global bonus data.
   * @param {number} checkBonus      Global ability check bonus.
   * @param {object} originalSkills  A transformed actor's original actor's skills.
   * @private
   */
  _prepareSkills(actorData, bonusData, bonuses, checkBonus, originalSkills) {
    if (actorData.type === "vehicle") return;

    const data = actorData.data;
    const flags = actorData.flags.dnd5e || {};

    // Skill modifiers
    const feats = CONFIG.DND5E.characterFlags;
    const joat = flags.jackOfAllTrades;
    const observant = flags.observantFeat;
    const skillBonus = this._simplifyBonus(bonuses.skill, bonusData);
    for (let [id, skl] of Object.entries(data.skills)) {
      skl.value = Math.clamped(Number(skl.value).toNearest(0.5), 0, 2) ?? 0;
      const baseBonus = this._simplifyBonus(skl.bonuses?.check, bonusData);
      let roundDown = true;

      // Remarkable Athlete
      if ( this._isRemarkableAthlete(skl.ability) && (skl.value < 0.5) ) {
        skl.value = 0.5;
        roundDown = false;
      }

      // Jack of All Trades
      else if ( joat && (skl.value < 0.5) ) {
        skl.value = 0.5;
      }

      // Polymorph Skill Proficiencies
      if ( originalSkills ) {
        skl.value = Math.max(skl.value, originalSkills[id].value);
      }

      // Compute modifier
      const checkBonusAbl = this._simplifyBonus(data.abilities[skl.ability]?.bonuses?.check, bonusData);
      skl.bonus = baseBonus + checkBonus + checkBonusAbl + skillBonus;
      skl.mod = data.abilities[skl.ability]?.mod ?? 0;
      skl.prof = new Proficiency(data.attributes.prof, skl.value, roundDown);
      skl.proficient = skl.value;
      skl.total = skl.mod + skl.bonus;
      if ( Number.isNumeric(skl.prof.term) ) skl.total += skl.prof.flat;

      // Compute passive bonus
      const passive = observant && (feats.observantFeat.skills.includes(id)) ? 5 : 0;
      const passiveBonus = this._simplifyBonus(skl.bonuses?.passive, bonusData);
      skl.passive = 10 + skl.mod + skl.bonus + skl.prof.flat + passive + passiveBonus;
    }
  }

  /* -------------------------------------------- */

  /**
   * Convert a bonus value to a simple integer for displaying on the sheet.
   * @param {number|string|null} bonus  Actor's bonus value.
   * @param {object} data               Actor data to use for replacing @ strings.
   * @returns {number}                  Simplified bonus as an integer.
   * @protected
   */
  _simplifyBonus(bonus, data) {
    if ( !bonus ) return 0;
    if ( Number.isNumeric(bonus) ) return Number(bonus);
    try {
      const roll = new Roll(bonus, data);
      if ( !roll.isDeterministic ) return 0;
      roll.evaluate({ async: false });
      return roll.total;
    } catch(error) {
      console.error(error);
      return 0;
    }
  }

  /* -------------------------------------------- */

  /**
   * Initialize derived AC fields for Active Effects to target.
   * @param {object} actorData  Copy of the data for the actor being prepared. *Will be mutated.*
   * @private
   */
  _prepareBaseArmorClass(actorData) {
    const ac = actorData.data.attributes.ac;
    ac.armor = 10;
    ac.shield = ac.bonus = ac.cover = 0;
    this.armor = null;
    this.shield = null;
  }

  /* -------------------------------------------- */

  /**
   * Calculate the initiative bonus to display on a character sheet
   *
   * @param {object} actorData         The actor data being prepared.
   * @param {number} globalCheckBonus  The simplified global ability check bonus for this actor
   * @param {object} bonusData         Actor data to use for replacing formula variables in bonuses
   */
  _computeInitiativeModifier(actorData, globalCheckBonus, bonusData) {
    const data = actorData.data;
    const flags = actorData.flags.dnd5e || {};
    const init = data.attributes.init;

    // Initiative modifiers
    const joat = flags.jackOfAllTrades;
    const athlete = flags.remarkableAthlete;
    const dexCheckBonus = this._simplifyBonus(data.abilities.dex?.bonuses?.check, bonusData);

    // Compute initiative modifier
    init.mod = data.abilities.dex?.mod ?? 0;
    init.prof = new Proficiency(data.attributes.prof, (joat || athlete) ? 0.5 : 0, !athlete);
    init.value = init.value ?? 0;
    init.bonus = init.value + (flags.initiativeAlert ? 5 : 0);
    init.total = init.mod + init.bonus + dexCheckBonus + globalCheckBonus;
    if ( Number.isNumeric(init.prof.term) ) init.total += init.prof.flat;
  }

  /* -------------------------------------------- */

  /**
   * Derive any values that have been scaled by the Advancement system.
   * @param {object} data  The actor's system data being prepared.
   * @private
   */
  _computeScaleValues(data) {
    const scale = data.scale = {};
    for ( const [identifier, cls] of Object.entries(this.classes) ) {
      scale[identifier] = cls.scaleValues;
      if ( cls.subclass ) scale[cls.subclass.identifier] = cls.subclass.scaleValues;
    }
  }

  /* -------------------------------------------- */

  /**
   * Prepare data related to the spell-casting capabilities of the Actor.
   * @param {object} actorData  Copy of the data for the actor being prepared. *Will be mutated.*
   * @private
   */
  _computeSpellcastingProgression(actorData) {
    if (actorData.type === "vehicle") return;
    const ad = actorData.data;
    const spells = ad.spells;
    const isNPC = actorData.type === "npc";

    // Spellcasting DC
    const spellcastingAbility = ad.abilities[ad.attributes.spellcasting];
    ad.attributes.spelldc = spellcastingAbility ? spellcastingAbility.dc : 8 + ad.attributes.prof;

    // Translate the list of classes into spell-casting progression
    const progression = {
      total: 0,
      slot: 0,
      pact: 0
    };

    // Keep track of the last seen caster in case we're in a single-caster situation.
    let caster = null;

    // Tabulate the total spell-casting progression
    for ( let cls of Object.values(this.classes) ) {
      const classData = cls.data.data;
      const subclassProg = cls.subclass?.data.data.spellcasting.progression;
      const prog = ( subclassProg && (subclassProg !== "none") ) ? subclassProg : classData.spellcasting.progression;
      if ( prog === "none" ) continue;
      const levels = classData.levels;

      // Accumulate levels
      if ( prog !== "pact" ) {
        caster = classData;
        progression.total++;
      }
      switch (prog) {
        case "third": progression.slot += Math.floor(levels / 3); break;
        case "half": progression.slot += Math.floor(levels / 2); break;
        case "full": progression.slot += levels; break;
        case "artificer": progression.slot += Math.ceil(levels / 2); break;
        case "pact": progression.pact += levels; break;
      }
    }

    // EXCEPTION: single-classed non-full progression rounds up, rather than down
    const isSingleClass = (progression.total === 1) && (progression.slot > 0);
    if (!isNPC && isSingleClass && ["half", "third"].includes(caster.spellcasting.progression) ) {
      const denom = caster.spellcasting.progression === "third" ? 3 : 2;
      progression.slot = Math.ceil(caster.levels / denom);
    }

    // EXCEPTION: NPC with an explicit spell-caster level
    if (isNPC && actorData.data.details.spellLevel) {
      progression.slot = actorData.data.details.spellLevel;
    }

    // Look up the number of slots per level from the progression table
    const levels = Math.clamped(progression.slot, 0, CONFIG.DND5E.maxLevel);
    const slots = CONFIG.DND5E.SPELL_SLOT_TABLE[Math.min(levels, CONFIG.DND5E.SPELL_SLOT_TABLE.length) - 1] || [];
    for ( let [n, lvl] of Object.entries(spells) ) {
      let i = parseInt(n.slice(-1));
      if ( Number.isNaN(i) ) continue;
      if ( Number.isNumeric(lvl.override) ) lvl.max = Math.max(parseInt(lvl.override), 0);
      else lvl.max = slots[i-1] || 0;
      lvl.value = parseInt(lvl.value);
    }

    // Determine the Actor's pact magic level (if any)
    let pl = Math.clamped(progression.pact, 0, CONFIG.DND5E.maxLevel);
    spells.pact = spells.pact || {};
    if ( (pl === 0) && isNPC && Number.isNumeric(spells.pact.override) ) pl = actorData.data.details.spellLevel;

    // Determine the number of Warlock pact slots per level
    if ( pl > 0) {
      spells.pact.level = Math.ceil(Math.min(10, pl) / 2);
      if ( Number.isNumeric(spells.pact.override) ) spells.pact.max = Math.max(parseInt(spells.pact.override), 1);
      else spells.pact.max = Math.max(1, Math.min(pl, 2), Math.min(pl - 8, 3), Math.min(pl - 13, 4));
      spells.pact.value = Math.min(spells.pact.value, spells.pact.max);
    } else {
      spells.pact.max = parseInt(spells.pact.override) || 0;
      spells.pact.level = spells.pact.max > 0 ? 1 : 0;
    }
  }

  /* -------------------------------------------- */

  /**
   * Determine a character's AC value from their equipped armor and shield.
   * @param {object} data  Copy of the data for the actor being prepared. *Will be mutated.*
   * @returns {{
   *   calc: string,
   *   value: number,
   *   base: number,
   *   shield: number,
   *   bonus: number,
   *   cover: number,
   *   flat: number,
   *   equippedArmor: Item5e,
   *   equippedShield: Item5e,
   *   warnings: string[]
   * }}
   * @private
   */
  _computeArmorClass(data) {

    // Get AC configuration and apply automatic migrations for older data structures
    const ac = data.attributes.ac;
    ac.warnings = [];
    let cfg = CONFIG.DND5E.armorClasses[ac.calc];
    if ( !cfg ) {
      ac.calc = "flat";
      if ( Number.isNumeric(ac.value) ) ac.flat = Number(ac.value);
      cfg = CONFIG.DND5E.armorClasses.flat;
    }

    // Identify Equipped Items
    const armorTypes = new Set(Object.keys(CONFIG.DND5E.armorTypes));
    const {armors, shields} = this.itemTypes.equipment.reduce((obj, equip) => {
      const armor = equip.data.data.armor;
      if ( !equip.data.data.equipped || !armorTypes.has(armor?.type) ) return obj;
      if ( armor.type === "shield" ) obj.shields.push(equip);
      else obj.armors.push(equip);
      return obj;
    }, {armors: [], shields: []});

    // Determine base AC
    switch ( ac.calc ) {

      // Flat AC (no additional bonuses)
      case "flat":
        ac.value = Number(ac.flat);
        return ac;

      // Natural AC (includes bonuses)
      case "natural":
        ac.base = Number(ac.flat);
        break;

      default:
        let formula = ac.calc === "custom" ? ac.formula : cfg.formula;
        const rollData = foundry.utils.deepClone(this.getRollData());
        if ( armors.length ) {
          if ( armors.length > 1 ) ac.warnings.push("DND5E.WarnMultipleArmor");
          const armorData = armors[0].data.data.armor;
          const isHeavy = armorData.type === "heavy";
          ac.armor = armorData.value ?? ac.armor;
          ac.dex = isHeavy ? 0 : Math.min(armorData.dex ?? Infinity, data.abilities.dex?.mod ?? 0);
          ac.equippedArmor = armors[0];
        } else {
          ac.dex = data.abilities.dex?.mod ?? 0;
        }
        rollData.attributes.ac = ac;
        try {
          const replaced = Roll.replaceFormulaData(formula, rollData);
          ac.base = Roll.safeEval(replaced);
        } catch(err) {
          ac.warnings.push("DND5E.WarnBadACFormula");
          const replaced = Roll.replaceFormulaData(CONFIG.DND5E.armorClasses.default.formula, rollData);
          ac.base = Roll.safeEval(replaced);
        }
        break;
    }

    // Equipped Shield
    if ( shields.length ) {
      if ( shields.length > 1 ) ac.warnings.push("DND5E.WarnMultipleShields");
      ac.shield = shields[0].data.data.armor.value ?? 0;
      ac.equippedShield = shields[0];
    }

    // Compute total AC and return
    ac.value = ac.base + ac.shield + ac.bonus + ac.cover;
    return ac;
  }

  /* -------------------------------------------- */

  /**
   * Compute the level and percentage of encumbrance for an Actor.
   *
   * Optionally include the weight of carried currency across all denominations by applying the standard rule
   * from the PHB pg. 143
   * @param {object} actorData      The data object for the Actor being rendered
   * @returns {{max: number, value: number, pct: number}}  An object describing the character's encumbrance level
   * @private
   */
  _computeEncumbrance(actorData) {

    // Get the total weight from items
    const physicalItems = ["weapon", "equipment", "consumable", "tool", "backpack", "loot"];
    let weight = actorData.items.reduce((weight, i) => {
      if ( !physicalItems.includes(i.type) ) return weight;
      const q = i.data.data.quantity || 0;
      const w = i.data.data.weight || 0;
      return weight + (q * w);
    }, 0);

    // [Optional] add Currency Weight (for non-transformed actors)
    if ( game.settings.get("dnd5e", "currencyWeight") && actorData.data.currency ) {
      const currency = actorData.data.currency;
      const numCoins = Object.values(currency).reduce((val, denom) => val += Math.max(denom, 0), 0);

      const currencyPerWeight = game.settings.get("dnd5e", "metricWeightUnits")
        ? CONFIG.DND5E.encumbrance.currencyPerWeight.metric
        : CONFIG.DND5E.encumbrance.currencyPerWeight.imperial;

      weight += numCoins / currencyPerWeight;
    }

    // Determine the encumbrance size class
    let mod = {
      tiny: 0.5,
      sm: 1,
      med: 1,
      lg: 2,
      huge: 4,
      grg: 8
    }[actorData.data.traits.size] || 1;
    if ( this.getFlag("dnd5e", "powerfulBuild") ) mod = Math.min(mod * 2, 8);

    // Compute Encumbrance percentage
    weight = weight.toNearest(0.1);

    const strengthMultiplier = game.settings.get("dnd5e", "metricWeightUnits")
      ? CONFIG.DND5E.encumbrance.strMultiplier.metric
      : CONFIG.DND5E.encumbrance.strMultiplier.imperial;

    const max = (actorData.data.abilities.str.value * strengthMultiplier * mod).toNearest(0.1);
    const pct = Math.clamped((weight * 100) / max, 0, 100);
    return { value: weight.toNearest(0.1), max, pct, encumbered: pct > (200/3) };
  }

  /* -------------------------------------------- */
  /*  Event Handlers                              */
  /* -------------------------------------------- */

  /** @inheritdoc */
  async _preCreate(data, options, user) {
    await super._preCreate(data, options, user);
    const sourceId = this.getFlag("core", "sourceId");
    if ( sourceId?.startsWith("Compendium.") ) return;

    // Some sensible defaults for convenience
    // Token size category
    const s = CONFIG.DND5E.tokenSizes[this.data.data.traits.size || "med"];
    this.data.token.update({width: s, height: s});

    // Player character configuration
    if ( this.type === "character" ) {
      this.data.token.update({vision: true, actorLink: true, disposition: 1});
    }
  }

  /* -------------------------------------------- */

  /** @inheritdoc */
  async _preUpdate(changed, options, user) {
    await super._preUpdate(changed, options, user);

    // Apply changes in Actor size to Token width/height
    const newSize = foundry.utils.getProperty(changed, "data.traits.size");
    if ( newSize && (newSize !== foundry.utils.getProperty(this.data, "data.traits.size")) ) {
      let size = CONFIG.DND5E.tokenSizes[newSize];
      if ( !foundry.utils.hasProperty(changed, "token.width") ) {
        changed.token = changed.token || {};
        changed.token.height = size;
        changed.token.width = size;
      }
    }

    // Reset death save counters
    const isDead = this.data.data.attributes.hp.value <= 0;
    if ( isDead && (foundry.utils.getProperty(changed, "data.attributes.hp.value") > 0) ) {
      foundry.utils.setProperty(changed, "data.attributes.death.success", 0);
      foundry.utils.setProperty(changed, "data.attributes.death.failure", 0);
    }
  }

  /* -------------------------------------------- */

  /**
   * Assign a class item as the original class for the Actor based on which class has the most levels.
   * @returns {Promise<Actor5e>}  Instance of the updated actor.
   * @protected
   */
  _assignPrimaryClass() {
    const classes = this.itemTypes.class.sort((a, b) => b.data.data.levels - a.data.data.levels);
    const newPC = classes[0]?.id || "";
    return this.update({"data.details.originalClass": newPC});
  }

  /* -------------------------------------------- */
  /*  Gameplay Mechanics                          */
  /* -------------------------------------------- */

  /** @override */
  async modifyTokenAttribute(attribute, value, isDelta, isBar) {
    if ( attribute === "attributes.hp" ) {
      const hp = getProperty(this.data.data, attribute);
      const delta = isDelta ? (-1 * value) : (hp.value + hp.temp) - value;
      return this.applyDamage(delta);
    }
    return super.modifyTokenAttribute(attribute, value, isDelta, isBar);
  }

  /* -------------------------------------------- */

  /**
   * Apply a certain amount of damage or healing to the health pool for Actor
   * @param {number} amount       An amount of damage (positive) or healing (negative) to sustain
   * @param {number} multiplier   A multiplier which allows for resistance, vulnerability, or healing
   * @returns {Promise<Actor5e>}  A Promise which resolves once the damage has been applied
   */
  async applyDamage(amount=0, multiplier=1) {
    amount = Math.floor(parseInt(amount) * multiplier);
    const hp = this.data.data.attributes.hp;

    // Deduct damage from temp HP first
    const tmp = parseInt(hp.temp) || 0;
    const dt = amount > 0 ? Math.min(tmp, amount) : 0;

    // Remaining goes to health
    const tmpMax = parseInt(hp.tempmax) || 0;
    const dh = Math.clamped(hp.value - (amount - dt), 0, hp.max + tmpMax);

    // Update the Actor
    const updates = {
      "data.attributes.hp.temp": tmp - dt,
      "data.attributes.hp.value": dh
    };

    // Delegate damage application to a hook
    // TODO replace this in the future with a better modifyTokenAttribute function in the core
    const allowed = Hooks.call("modifyTokenAttribute", {
      attribute: "attributes.hp",
      value: amount,
      isDelta: false,
      isBar: true
    }, updates);
    return allowed !== false ? this.update(updates, {dhp: -amount}) : this;
  }

  /* -------------------------------------------- */

  /**
   * Determine whether the provided ability is usable for remarkable athlete.
   * @param {string} ability  Ability type to check.
   * @returns {boolean}       Whether the actor has the remarkable athlete flag and the ability is physical.
   * @private
   */
  _isRemarkableAthlete(ability) {
    return this.getFlag("dnd5e", "remarkableAthlete")
      && CONFIG.DND5E.characterFlags.remarkableAthlete.abilities.includes(ability);
  }

  /* -------------------------------------------- */

  /**
   * Roll a Skill Check
   * Prompt the user for input regarding Advantage/Disadvantage and any Situational Bonus
   * @param {string} skillId      The skill id (e.g. "ins")
   * @param {object} options      Options which configure how the skill check is rolled
   * @returns {Promise<Roll>}     A Promise which resolves to the created Roll instance
   */
  rollSkill(skillId, options={}) {
    const skl = this.data.data.skills[skillId];
    const abl = this.data.data.abilities[skl.ability];
    const bonuses = getProperty(this.data.data, "bonuses.abilities") || {};

    const parts = ["@mod", "@abilityCheckBonus"];
    const data = this.getRollData();

    // Add ability modifier
    data.mod = skl.mod;
    data.defaultAbility = skl.ability;

    // Include proficiency bonus
    if ( skl.prof.hasProficiency ) {
      parts.push("@prof");
      data.prof = skl.prof.term;
    }

    // Global ability check bonus
    if ( bonuses.check ) {
      parts.push("@checkBonus");
      data.checkBonus = Roll.replaceFormulaData(bonuses.check, data);
    }

    // Ability-specific check bonus
    if ( abl?.bonuses?.check ) data.abilityCheckBonus = Roll.replaceFormulaData(abl.bonuses.check, data);
    else data.abilityCheckBonus = 0;

    // Skill-specific skill bonus
    if ( skl.bonuses?.check ) {
      const checkBonusKey = `${skillId}CheckBonus`;
      parts.push(`@${checkBonusKey}`);
      data[checkBonusKey] = Roll.replaceFormulaData(skl.bonuses.check, data);
    }

    // Global skill check bonus
    if ( bonuses.skill ) {
      parts.push("@skillBonus");
      data.skillBonus = Roll.replaceFormulaData(bonuses.skill, data);
    }

    // Add provided extra roll parts now because they will get clobbered by mergeObject below
    if (options.parts?.length > 0) {
      parts.push(...options.parts);
    }

    // Reliable Talent applies to any skill check we have full or better proficiency in
    const reliableTalent = (skl.value >= 1 && this.getFlag("dnd5e", "reliableTalent"));

    // Roll and return
    const flavor = game.i18n.format("DND5E.SkillPromptTitle", {skill: CONFIG.DND5E.skills[skillId]});
    const rollData = foundry.utils.mergeObject(options, {
      parts: parts,
      data: data,
      title: `${flavor}: ${this.name}`,
      flavor,
      chooseModifier: true,
      halflingLucky: this.getFlag("dnd5e", "halflingLucky"),
      reliableTalent: reliableTalent,
      messageData: {
        speaker: options.speaker || ChatMessage.getSpeaker({actor: this}),
        "flags.dnd5e.roll": {type: "skill", skillId }
      }
    });
    return d20Roll(rollData);
  }

  /* -------------------------------------------- */

  /**
   * Roll a generic ability test or saving throw.
   * Prompt the user for input on which variety of roll they want to do.
   * @param {string} abilityId    The ability id (e.g. "str")
   * @param {object} options      Options which configure how ability tests or saving throws are rolled
   */
  rollAbility(abilityId, options={}) {
    const label = CONFIG.DND5E.abilities[abilityId] ?? "";
    new Dialog({
      title: `${game.i18n.format("DND5E.AbilityPromptTitle", {ability: label})}: ${this.name}`,
      content: `<p>${game.i18n.format("DND5E.AbilityPromptText", {ability: label})}</p>`,
      buttons: {
        test: {
          label: game.i18n.localize("DND5E.ActionAbil"),
          callback: () => this.rollAbilityTest(abilityId, options)
        },
        save: {
          label: game.i18n.localize("DND5E.ActionSave"),
          callback: () => this.rollAbilitySave(abilityId, options)
        }
      }
    }).render(true);
  }

  /* -------------------------------------------- */

  /**
   * Roll an Ability Test
   * Prompt the user for input regarding Advantage/Disadvantage and any Situational Bonus
   * @param {string} abilityId    The ability ID (e.g. "str")
   * @param {object} options      Options which configure how ability tests are rolled
   * @returns {Promise<Roll>}     A Promise which resolves to the created Roll instance
   */
  rollAbilityTest(abilityId, options={}) {
    const label = CONFIG.DND5E.abilities[abilityId] ?? "";
    const abl = this.data.data.abilities[abilityId];

    const parts = [];
    const data = this.getRollData();

    // Add ability modifier
    parts.push("@mod");
    data.mod = abl?.mod ?? 0;

    // Include proficiency bonus
    if ( abl?.checkProf.hasProficiency ) {
      parts.push("@prof");
      data.prof = abl.checkProf.term;
    }

    // Add ability-specific check bonus
    if ( abl?.bonuses?.check ) {
      const checkBonusKey = `${abilityId}CheckBonus`;
      parts.push(`@${checkBonusKey}`);
      data[checkBonusKey] = Roll.replaceFormulaData(abl.bonuses.check, data);
    }

    // Add global actor bonus
    const bonuses = getProperty(this.data.data, "bonuses.abilities") || {};
    if ( bonuses.check ) {
      parts.push("@checkBonus");
      data.checkBonus = Roll.replaceFormulaData(bonuses.check, data);
    }

    // Add provided extra roll parts now because they will get clobbered by mergeObject below
    if (options.parts?.length > 0) {
      parts.push(...options.parts);
    }

    // Roll and return
    const flavor = game.i18n.format("DND5E.AbilityPromptTitle", {ability: label});
    const rollData = foundry.utils.mergeObject(options, {
      parts,
      data,
      title: `${flavor}: ${this.name}`,
      flavor,
      halflingLucky: this.getFlag("dnd5e", "halflingLucky"),
      messageData: {
        speaker: options.speaker || ChatMessage.getSpeaker({actor: this}),
        "flags.dnd5e.roll": {type: "ability", abilityId }
      }
    });
    return d20Roll(rollData);
  }

  /* -------------------------------------------- */

  /**
   * Roll an Ability Saving Throw
   * Prompt the user for input regarding Advantage/Disadvantage and any Situational Bonus
   * @param {string} abilityId    The ability ID (e.g. "str")
   * @param {object} options      Options which configure how ability tests are rolled
   * @returns {Promise<Roll>}     A Promise which resolves to the created Roll instance
   */
  rollAbilitySave(abilityId, options={}) {
    const label = CONFIG.DND5E.abilities[abilityId] ?? "";
    const abl = this.data.data.abilities[abilityId];

    const parts = [];
    const data = this.getRollData();

    // Add ability modifier
    parts.push("@mod");
    data.mod = abl?.mod ?? 0;

    // Include proficiency bonus
    if ( abl?.saveProf.hasProficiency ) {
      parts.push("@prof");
      data.prof = abl.saveProf.term;
    }

    // Include ability-specific saving throw bonus
    if ( abl?.bonuses?.save ) {
      const saveBonusKey = `${abilityId}SaveBonus`;
      parts.push(`@${saveBonusKey}`);
      data[saveBonusKey] = Roll.replaceFormulaData(abl.bonuses.save, data);
    }

    // Include a global actor ability save bonus
    const bonuses = getProperty(this.data.data, "bonuses.abilities") || {};
    if ( bonuses.save ) {
      parts.push("@saveBonus");
      data.saveBonus = Roll.replaceFormulaData(bonuses.save, data);
    }

    // Add provided extra roll parts now because they will get clobbered by mergeObject below
    if (options.parts?.length > 0) {
      parts.push(...options.parts);
    }

    // Roll and return
    const flavor = game.i18n.format("DND5E.SavePromptTitle", {ability: label});
    const rollData = foundry.utils.mergeObject(options, {
      parts,
      data,
      title: `${flavor}: ${this.name}`,
      flavor,
      halflingLucky: this.getFlag("dnd5e", "halflingLucky"),
      messageData: {
        speaker: options.speaker || ChatMessage.getSpeaker({actor: this}),
        "flags.dnd5e.roll": {type: "save", abilityId }
      }
    });
    return d20Roll(rollData);
  }

  /* -------------------------------------------- */

  /**
   * Perform a death saving throw, rolling a d20 plus any global save bonuses
   * @param {object} options        Additional options which modify the roll
   * @returns {Promise<Roll|null>}  A Promise which resolves to the Roll instance
   */
  async rollDeathSave(options={}) {

    // Display a warning if we are not at zero HP or if we already have reached 3
    const death = this.data.data.attributes.death;
    if ( (this.data.data.attributes.hp.value > 0) || (death.failure >= 3) || (death.success >= 3)) {
      ui.notifications.warn(game.i18n.localize("DND5E.DeathSaveUnnecessary"));
      return null;
    }

    // Evaluate a global saving throw bonus
    const parts = [];
    const data = this.getRollData();
    const speaker = options.speaker || ChatMessage.getSpeaker({actor: this});

    // Diamond Soul adds proficiency
    if ( this.getFlag("dnd5e", "diamondSoul") ) {
      parts.push("@prof");
      data.prof = new Proficiency(this.data.data.attributes.prof, 1).term;
    }

    // Include a global actor ability save bonus
    const bonuses = foundry.utils.getProperty(this.data.data, "bonuses.abilities") || {};
    if ( bonuses.save ) {
      parts.push("@saveBonus");
      data.saveBonus = Roll.replaceFormulaData(bonuses.save, data);
    }

    // Evaluate the roll
    const flavor = game.i18n.localize("DND5E.DeathSavingThrow");
    const rollData = foundry.utils.mergeObject(options, {
      parts,
      data,
      title: `${flavor}: ${this.name}`,
      flavor,
      halflingLucky: this.getFlag("dnd5e", "halflingLucky"),
      targetValue: 10,
      messageData: {
        speaker: speaker,
        "flags.dnd5e.roll": {type: "death"}
      }
    });
    const roll = await d20Roll(rollData);
    if ( !roll ) return null;

    // Take action depending on the result
    const success = roll.total >= 10;
    const d20 = roll.dice[0].total;

    let chatString;

    // Save success
    if ( success ) {
      let successes = (death.success || 0) + 1;

      // Critical Success = revive with 1hp
      if ( d20 === 20 ) {
        await this.update({
          "data.attributes.death.success": 0,
          "data.attributes.death.failure": 0,
          "data.attributes.hp.value": 1
        });
        chatString = "DND5E.DeathSaveCriticalSuccess";
      }

      // 3 Successes = survive and reset checks
      else if ( successes === 3 ) {
        await this.update({
          "data.attributes.death.success": 0,
          "data.attributes.death.failure": 0
        });
        chatString = "DND5E.DeathSaveSuccess";
      }

      // Increment successes
      else await this.update({"data.attributes.death.success": Math.clamped(successes, 0, 3)});
    }

    // Save failure
    else {
      let failures = (death.failure || 0) + (d20 === 1 ? 2 : 1);
      await this.update({"data.attributes.death.failure": Math.clamped(failures, 0, 3)});
      if ( failures >= 3 ) {  // 3 Failures = death
        chatString = "DND5E.DeathSaveFailure";
      }
    }

    // Display success/failure chat message
    if ( chatString ) {
      let chatData = { content: game.i18n.format(chatString, {name: this.name}), speaker };
      ChatMessage.applyRollMode(chatData, roll.options.rollMode);
      await ChatMessage.create(chatData);
    }

    // Return the rolled result
    return roll;
  }

  /* -------------------------------------------- */

  /**
   * Roll a hit die of the appropriate type, gaining hit points equal to the die roll plus your CON modifier
   * @param {string} [denomination]   The hit denomination of hit die to roll. Example "d8".
   *                                  If no denomination is provided, the first available HD will be used
   * @param {boolean} [dialog]        Show a dialog prompt for configuring the hit die roll?
   * @returns {Promise<Roll|null>}    The created Roll instance, or null if no hit die was rolled
   */
  async rollHitDie(denomination, {dialog=true}={}) {

    // If no denomination was provided, choose the first available
    let cls = null;
    if ( !denomination ) {
      cls = this.itemTypes.class.find(c => c.data.data.hitDiceUsed < c.data.data.levels);
      if ( !cls ) return null;
      denomination = cls.data.data.hitDice;
    }

    // Otherwise locate a class (if any) which has an available hit die of the requested denomination
    else {
      cls = this.items.find(i => {
        const d = i.data.data;
        return (d.hitDice === denomination) && ((d.hitDiceUsed || 0) < (d.levels || 1));
      });
    }

    // If no class is available, display an error notification
    if ( !cls ) {
      ui.notifications.error(game.i18n.format("DND5E.HitDiceWarn", {name: this.name, formula: denomination}));
      return null;
    }

    // Prepare roll data
    const parts = [`1${denomination}`, "@abilities.con.mod"];
    const flavor = game.i18n.localize("DND5E.HitDiceRoll");
    const title = `${flavor}: ${this.name}`;
    const data = foundry.utils.deepClone(this.data.data);

    // Call the roll helper utility
    const roll = await damageRoll({
      event: new Event("hitDie"),
      parts,
      data,
      title,
      flavor,
      allowCritical: false,
      fastForward: !dialog,
      dialogOptions: {width: 350},
      messageData: {
        speaker: ChatMessage.getSpeaker({actor: this}),
        "flags.dnd5e.roll": {type: "hitDie"}
      }
    });
    if ( !roll ) return null;

    // Adjust actor data
    await cls.update({"data.hitDiceUsed": cls.data.data.hitDiceUsed + 1});
    const hp = this.data.data.attributes.hp;
    const dhp = Math.min(hp.max + (hp.tempmax ?? 0) - hp.value, roll.total);
    await this.update({"data.attributes.hp.value": hp.value + dhp});
    return roll;
  }

  /* -------------------------------------------- */

  /**
   * Roll hit points for a specific class as part of a level-up workflow.
   * @param {Item5e} item      The class item whose hit dice to roll.
   * @returns {Promise<Roll>}  The completed roll.
   * @see {@link dnd5e.preRollClassHitPoints}
   */
  async rollClassHitPoints(item) {
    if ( item.type !== "class" ) throw new Error("Hit points can only be rolled for a class item.");
    const rollData = { formula: `1${item.data.data.hitDice}`, data: item.getRollData() };
    const flavor = game.i18n.format("DND5E.AdvancementHitPointsRollMessage", { class: item.name });
    const messageData = {
      title: `${flavor}: ${this.name}`,
      flavor,
      speaker: ChatMessage.getSpeaker({ actor: this }),
      "flags.dnd5e.roll": { type: "hitPoints" }
    };

    /**
     * A hook event that fires before hit points are rolled for a character's class.
     * @function dnd5e.preRollClassHitPoints
     * @memberof hookEvents
     * @param {Actor5e} actor            Actor for which the hit points are being rolled.
     * @param {Item5e} item              The class item whose hit dice will be rolled.
     * @param {object} rollData
     * @param {string} rollData.formula  The string formula to parse.
     * @param {object} rollData.data     The data object against which to parse attributes within the formula.
     * @param {object} messageData       The data object to use when creating the message.
     */
    Hooks.callAll("dnd5e.preRollClassHitPoints", this, item, rollData, messageData);

    const roll = new Roll(rollData.formula, rollData.data);
    await roll.toMessage(messageData);
    return roll;
  }

  /* -------------------------------------------- */

  /**
   * Results from a rest operation.
   *
   * @typedef {object} RestResult
   * @property {number} dhp            Hit points recovered during the rest.
   * @property {number} dhd            Hit dice recovered or spent during the rest.
   * @property {object} updateData     Updates applied to the actor.
   * @property {object[]} updateItems  Updates applied to actor's items.
   * @property {boolean} longRest      Whether the rest type was a long rest.
   * @property {boolean} newDay        Whether a new day occurred during the rest.
   */

  /* -------------------------------------------- */

  /**
   * Take a short rest, possibly spending hit dice and recovering resources, item uses, and pact slots.
   *
   * @param {object} [options]
   * @param {boolean} [options.dialog=true]         Present a dialog window which allows for rolling hit dice as part
   *                                                of the Short Rest and selecting whether a new day has occurred.
   * @param {boolean} [options.chat=true]           Summarize the results of the rest workflow as a chat message.
   * @param {boolean} [options.autoHD=false]        Automatically spend Hit Dice if you are missing 3 or more hit
   *                                                points.
   * @param {boolean} [options.autoHDThreshold=3]   A number of missing hit points which would trigger an automatic HD
   *                                                roll.
   * @returns {Promise<RestResult>}                 A Promise which resolves once the short rest workflow has completed.
   */
  async shortRest({dialog=true, chat=true, autoHD=false, autoHDThreshold=3}={}) {
    // Take note of the initial hit points and number of hit dice the Actor has
    const hd0 = this.data.data.attributes.hd;
    const hp0 = this.data.data.attributes.hp.value;
    let newDay = false;

    // Display a Dialog for rolling hit dice
    if ( dialog ) {
      try {
        newDay = await ShortRestDialog.shortRestDialog({actor: this, canRoll: hd0 > 0});
      } catch(err) {
        return;
      }
    }

    // Automatically spend hit dice
    else if ( autoHD ) {
      await this.autoSpendHitDice({ threshold: autoHDThreshold });
    }
    return this._rest(
      chat, newDay, false, this.data.data.attributes.hd - hd0, this.data.data.attributes.hp.value - hp0);
  }

  /* -------------------------------------------- */

  /**
   * Take a long rest, recovering hit points, hit dice, resources, item uses, and spell slots.
   *
   * @param {object} [options]
   * @param {boolean} [options.dialog=true]  Present a confirmation dialog window whether or not to take a long rest.
   * @param {boolean} [options.chat=true]    Summarize the results of the rest workflow as a chat message.
   * @param {boolean} [options.newDay=true]  Whether the long rest carries over to a new day.
   * @returns {Promise<RestResult>}          A Promise which resolves once the long rest workflow has completed.
   */
  async longRest({dialog=true, chat=true, newDay=true}={}) {
    // Maybe present a confirmation dialog
    if ( dialog ) {
      try {
        newDay = await LongRestDialog.longRestDialog({actor: this});
      } catch(err) {
        return;
      }
    }

    return this._rest(chat, newDay, true);
  }

  /* -------------------------------------------- */

  /**
   * Perform all of the changes needed for a short or long rest.
   *
   * @param {boolean} chat           Summarize the results of the rest workflow as a chat message.
   * @param {boolean} newDay         Has a new day occurred during this rest?
   * @param {boolean} longRest       Is this a long rest?
   * @param {number} [dhd=0]         Number of hit dice spent during so far during the rest.
   * @param {number} [dhp=0]         Number of hit points recovered so far during the rest.
   * @returns {Promise<RestResult>}  Consolidated results of the rest workflow.
   * @private
   */
  async _rest(chat, newDay, longRest, dhd=0, dhp=0) {
    let hitPointsRecovered = 0;
    let hitPointUpdates = {};
    let hitDiceRecovered = 0;
    let hitDiceUpdates = [];

    // Recover hit points & hit dice on long rest
    if ( longRest ) {
      ({ updates: hitPointUpdates, hitPointsRecovered } = this._getRestHitPointRecovery());
      ({ updates: hitDiceUpdates, hitDiceRecovered } = this._getRestHitDiceRecovery());
    }

    // Figure out the rest of the changes
    const result = {
      dhd: dhd + hitDiceRecovered,
      dhp: dhp + hitPointsRecovered,
      updateData: {
        ...hitPointUpdates,
        ...this._getRestResourceRecovery({ recoverShortRestResources: !longRest, recoverLongRestResources: longRest }),
        ...this._getRestSpellRecovery({ recoverSpells: longRest })
      },
      updateItems: [
        ...hitDiceUpdates,
        ...this._getRestItemUsesRecovery({ recoverLongRestUses: longRest, recoverDailyUses: newDay })
      ],
      longRest,
      newDay
    };

    // Perform updates
    await this.update(result.updateData);
    await this.updateEmbeddedDocuments("Item", result.updateItems);

    // Display a Chat Message summarizing the rest effects
    if ( chat ) await this._displayRestResultMessage(result, longRest);

    if ( Hooks._hooks.restCompleted?.length ) console.warn(
      "The restCompleted hook has been deprecated in favor of dnd5e.restCompleted. "
      + "The original hook will be removed in dnd5e 1.8."
    );
    /** @deprecated since 1.6, targeted for removal in 1.8 */
    Hooks.callAll("restCompleted", this, result);

    /**
     * A hook event that fires when the rest process is completed for an actor.
     * @function dnd5e.restCompleted
     * @memberof hookEvents
     * @param {Actor5e} actor      The actor that just completed resting.
     * @param {RestResult} result  Details on the rest completed.
     */
    Hooks.callAll("dnd5e.restCompleted", this, result);

    // Return data summarizing the rest effects
    return result;
  }

  /* -------------------------------------------- */

  /**
   * Display a chat message with the result of a rest.
   *
   * @param {RestResult} result         Result of the rest operation.
   * @param {boolean} [longRest=false]  Is this a long rest?
   * @returns {Promise<ChatMessage>}    Chat message that was created.
   * @protected
   */
  async _displayRestResultMessage(result, longRest=false) {
    const { dhd, dhp, newDay } = result;
    const diceRestored = dhd !== 0;
    const healthRestored = dhp !== 0;
    const length = longRest ? "Long" : "Short";

    let restFlavor;
    let message;

    // Summarize the rest duration
    switch (game.settings.get("dnd5e", "restVariant")) {
      case "normal": restFlavor = (longRest && newDay) ? "DND5E.LongRestOvernight" : `DND5E.${length}RestNormal`; break;
      case "gritty": restFlavor = (!longRest && newDay) ? "DND5E.ShortRestOvernight" : `DND5E.${length}RestGritty`; break;
      case "epic": restFlavor = `DND5E.${length}RestEpic`; break;
    }

    // Determine the chat message to display
    if ( diceRestored && healthRestored ) message = `DND5E.${length}RestResult`;
    else if ( longRest && !diceRestored && healthRestored ) message = "DND5E.LongRestResultHitPoints";
    else if ( longRest && diceRestored && !healthRestored ) message = "DND5E.LongRestResultHitDice";
    else message = `DND5E.${length}RestResultShort`;

    // Create a chat message
    let chatData = {
      user: game.user.id,
      speaker: {actor: this, alias: this.name},
      flavor: game.i18n.localize(restFlavor),
      content: game.i18n.format(message, {
        name: this.name,
        dice: longRest ? dhd : -dhd,
        health: dhp
      })
    };
    ChatMessage.applyRollMode(chatData, game.settings.get("core", "rollMode"));
    return ChatMessage.create(chatData);
  }

  /* -------------------------------------------- */

  /**
   * Automatically spend hit dice to recover hit points up to a certain threshold.
   *
   * @param {object} [options]
   * @param {number} [options.threshold=3]  A number of missing hit points which would trigger an automatic HD roll.
   * @returns {Promise<number>}             Number of hit dice spent.
   */
  async autoSpendHitDice({ threshold=3 }={}) {
    const max = this.data.data.attributes.hp.max + this.data.data.attributes.hp.tempmax;

    let diceRolled = 0;
    while ( (this.data.data.attributes.hp.value + threshold) <= max ) {
      const r = await this.rollHitDie(undefined, {dialog: false});
      if ( r === null ) break;
      diceRolled += 1;
    }

    return diceRolled;
  }

  /* -------------------------------------------- */

  /**
   * Recovers actor hit points and eliminates any temp HP.
   *
   * @param {object} [options]
   * @param {boolean} [options.recoverTemp=true]     Reset temp HP to zero.
   * @param {boolean} [options.recoverTempMax=true]  Reset temp max HP to zero.
   * @returns {object}                               Updates to the actor and change in hit points.
   * @protected
   */
  _getRestHitPointRecovery({ recoverTemp=true, recoverTempMax=true }={}) {
    const data = this.data.data;
    let updates = {};
    let max = data.attributes.hp.max;

    if ( recoverTempMax ) {
      updates["data.attributes.hp.tempmax"] = 0;
    } else {
      max += data.attributes.hp.tempmax;
    }
    updates["data.attributes.hp.value"] = max;
    if ( recoverTemp ) {
      updates["data.attributes.hp.temp"] = 0;
    }

    return { updates, hitPointsRecovered: max - data.attributes.hp.value };
  }

  /* -------------------------------------------- */

  /**
   * Recovers actor resources.
   * @param {object} [options]
   * @param {boolean} [options.recoverShortRestResources=true]  Recover resources that recharge on a short rest.
   * @param {boolean} [options.recoverLongRestResources=true]   Recover resources that recharge on a long rest.
   * @returns {object}                                          Updates to the actor.
   * @protected
   */
  _getRestResourceRecovery({recoverShortRestResources=true, recoverLongRestResources=true}={}) {
    let updates = {};
    for ( let [k, r] of Object.entries(this.data.data.resources) ) {
      if ( Number.isNumeric(r.max) && ((recoverShortRestResources && r.sr) || (recoverLongRestResources && r.lr)) ) {
        updates[`data.resources.${k}.value`] = Number(r.max);
      }
    }
    return updates;
  }

  /* -------------------------------------------- */

  /**
   * Recovers spell slots and pact slots.
   *
   * @param {object} [options]
   * @param {boolean} [options.recoverPact=true]     Recover all expended pact slots.
   * @param {boolean} [options.recoverSpells=true]   Recover all expended spell slots.
   * @returns {object}                               Updates to the actor.
   * @protected
   */
  _getRestSpellRecovery({ recoverPact=true, recoverSpells=true }={}) {
    let updates = {};
    if ( recoverPact ) {
      const pact = this.data.data.spells.pact;
      updates["data.spells.pact.value"] = pact.override || pact.max;
    }

    if ( recoverSpells ) {
      for ( let [k, v] of Object.entries(this.data.data.spells) ) {
        updates[`data.spells.${k}.value`] = Number.isNumeric(v.override) ? v.override : (v.max ?? 0);
      }
    }

    return updates;
  }

  /* -------------------------------------------- */

  /**
   * Recovers class hit dice during a long rest.
   *
   * @param {object} [options]
   * @param {number} [options.maxHitDice]  Maximum number of hit dice to recover.
   * @returns {object}                     Array of item updates and number of hit dice recovered.
   * @protected
   */
  _getRestHitDiceRecovery({ maxHitDice=undefined }={}) {
    // Determine the number of hit dice which may be recovered
    if ( maxHitDice === undefined ) {
      maxHitDice = Math.max(Math.floor(this.data.data.details.level / 2), 1);
    }

    // Sort classes which can recover HD, assuming players prefer recovering larger HD first.
    const sortedClasses = Object.values(this.classes).sort((a, b) => {
      return (parseInt(b.data.data.hitDice.slice(1)) || 0) - (parseInt(a.data.data.hitDice.slice(1)) || 0);
    });

    let updates = [];
    let hitDiceRecovered = 0;
    for ( let item of sortedClasses ) {
      const d = item.data.data;
      if ( (hitDiceRecovered < maxHitDice) && (d.hitDiceUsed > 0) ) {
        let delta = Math.min(d.hitDiceUsed || 0, maxHitDice - hitDiceRecovered);
        hitDiceRecovered += delta;
        updates.push({_id: item.id, "data.hitDiceUsed": d.hitDiceUsed - delta});
      }
    }

    return { updates, hitDiceRecovered };
  }

  /* -------------------------------------------- */

  /**
   * Recovers item uses during short or long rests.
   *
   * @param {object} [options]
   * @param {boolean} [options.recoverShortRestUses=true]  Recover uses for items that recharge after a short rest.
   * @param {boolean} [options.recoverLongRestUses=true]   Recover uses for items that recharge after a long rest.
   * @param {boolean} [options.recoverDailyUses=true]      Recover uses for items that recharge on a new day.
   * @returns {Array<object>}                              Array of item updates.
   * @protected
   */
  _getRestItemUsesRecovery({ recoverShortRestUses=true, recoverLongRestUses=true, recoverDailyUses=true }={}) {
    let recovery = [];
    if ( recoverShortRestUses ) recovery.push("sr");
    if ( recoverLongRestUses ) recovery.push("lr");
    if ( recoverDailyUses ) recovery.push("day");

    let updates = [];
    for ( let item of this.items ) {
      const d = item.data.data;
      if ( d.uses && recovery.includes(d.uses.per) ) {
        updates.push({_id: item.id, "data.uses.value": d.uses.max});
      }
      if ( recoverLongRestUses && d.recharge && d.recharge.value ) {
        updates.push({_id: item.id, "data.recharge.charged": true});
      }
    }

    return updates;
  }

  /* -------------------------------------------- */
  /*  Conversion & Transformation                 */
  /* -------------------------------------------- */

  /**
   * Convert all carried currency to the highest possible denomination to reduce the number of raw coins being
   * carried by an Actor.
   * @returns {Promise<Actor5e>}
   */
  convertCurrency() {
    const curr = foundry.utils.deepClone(this.data.data.currency);
    const conversion = Object.entries(CONFIG.DND5E.currencies);
    conversion.reverse();
    for ( let [c, data] of conversion ) {
      const t = data.conversion;
      if ( !t ) continue;
      let change = Math.floor(curr[c] / t.each);
      curr[c] -= (change * t.each);
      curr[t.into] += change;
    }
    return this.update({"data.currency": curr});
  }

  /* -------------------------------------------- */

  /**
   * Options that determine what properties of the original actor are kept and which are replaced with
   * the target actor.
   *
   * @typedef {object} TransformationOptions
   * @property {boolean} [keepPhysical=false]    Keep physical abilities (str, dex, con)
   * @property {boolean} [keepMental=false]      Keep mental abilities (int, wis, cha)
   * @property {boolean} [keepSaves=false]       Keep saving throw proficiencies
   * @property {boolean} [keepSkills=false]      Keep skill proficiencies
   * @property {boolean} [mergeSaves=false]      Take the maximum of the save proficiencies
   * @property {boolean} [mergeSkills=false]     Take the maximum of the skill proficiencies
   * @property {boolean} [keepClass=false]       Keep proficiency bonus
   * @property {boolean} [keepFeats=false]       Keep features
   * @property {boolean} [keepSpells=false]      Keep spells
   * @property {boolean} [keepItems=false]       Keep items
   * @property {boolean} [keepBio=false]         Keep biography
   * @property {boolean} [keepVision=false]      Keep vision
   * @property {boolean} [transformTokens=true]  Transform linked tokens too
   */

  /**
   * Transform this Actor into another one.
   *
<<<<<<< HEAD
   * @param {Actor5e} target            The target Actor.
   * @param {object} [options]
   * @param {boolean} [options.keepPhysical]    Keep physical abilities (str, dex, con)
   * @param {boolean} [options.keepMental]      Keep mental abilities (int, wis, cha)
   * @param {boolean} [options.keepSaves]       Keep saving throw proficiencies
   * @param {boolean} [options.keepSkills]      Keep skill proficiencies
   * @param {boolean} [options.mergeSaves]      Take the maximum of the save proficiencies
   * @param {boolean} [options.mergeSkills]     Take the maximum of the skill proficiencies
   * @param {boolean} [options.keepClass]       Keep proficiency bonus
   * @param {boolean} [options.keepFeats]       Keep features
   * @param {boolean} [options.keepSpells]      Keep spells
   * @param {boolean} [options.keepItems]       Keep items
   * @param {boolean} [options.keepBio]         Keep biography
   * @param {boolean} [options.keepVision]      Keep vision
   * @param {boolean} [options.keepSelf]        Keep self
   * @param {boolean} [options.notKeepAE]       Not keep active effects
   * @param {boolean} [options.keepAEOnlyOriginNotEquipment] Keep only active effects which origin is not equipment
   * @param {boolean} [options.transformTokens] Transform linked tokens too
   * @returns {Promise<Array<Token>>|null}      Updated token if the transformation was performed.
   */
  async transformInto(target, { keepPhysical=false, keepMental=false, keepSaves=false, keepSkills=false,
    mergeSaves=false, mergeSkills=false, keepClass=false, keepFeats=false, keepSpells=false,
    keepItems=false, keepBio=false, keepVision=false,
    keepSelf=false, notKeepAE=false, keepAEOnlyOriginNotEquipment=false,
    transformTokens=true}={}) {
=======
   * @param {Actor5e} target                      The target Actor.
   * @param {TransformationOptions} [options={}]  Options that determine how the transformation is performed.
   * @returns {Promise<Array<Token>>|null}        Updated token if the transformation was performed.
   */
  async transformInto(target, { keepPhysical=false, keepMental=false, keepSaves=false, keepSkills=false,
    mergeSaves=false, mergeSkills=false, keepClass=false, keepFeats=false, keepSpells=false,
    keepItems=false, keepBio=false, keepVision=false, transformTokens=true }={}) {
>>>>>>> f72c5254

    // Ensure the player is allowed to polymorph
    const allowed = game.settings.get("dnd5e", "allowPolymorphing");
    if ( !allowed && !game.user.isGM ) {
      return ui.notifications.warn(game.i18n.localize("DND5E.PolymorphWarn"));
    }

    // Get the original Actor data and the new source data
    const o = this.toJSON();
    o.flags.dnd5e = o.flags.dnd5e || {};
    o.flags.dnd5e.transformOptions = {mergeSkills, mergeSaves};
    const source = target.toJSON();

    let d = new Object();
    if(keepSelf){
      // Keep Self
      mergeObject(d,o);
    }

    // Prepare new data to merge from the source
    d = {
      type: o.type, // Remain the same actor type
      name: `${o.name} (${source.name})`, // Append the new shape to your old name
      data: source.data, // Get the data model of your new form
      items: source.items, // Get the items of your new form
      effects: o.effects.concat(source.effects), // Combine active effects from both forms
      img: source.img, // New appearance
      permission: o.permission, // Use the original actor permissions
      folder: o.folder, // Be displayed in the same sidebar folder
      flags: o.flags // Use the original actor flags
    };

    // Specifically delete some data attributes
    delete d.data.resources; // Don't change your resource pools
    delete d.data.currency; // Don't lose currency
    delete d.data.bonuses; // Don't lose global bonuses

    // Specific additional adjustments
    d.data.details.alignment = o.data.details.alignment; // Don't change alignment
    d.data.attributes.exhaustion = o.data.attributes.exhaustion; // Keep your prior exhaustion level
    d.data.attributes.inspiration = o.data.attributes.inspiration; // Keep inspiration
    d.data.spells = o.data.spells; // Keep spell slots
    d.data.attributes.ac.flat = target.data.data.attributes.ac.value; // Override AC

    // Token appearance updates
    d.token = {name: d.name};
    for ( let k of ["width", "height", "scale", "img", "mirrorX", "mirrorY", "tint", "alpha", "lockRotation"] ) {
      d.token[k] = source.token[k];
    }

    if ( source.token.randomImg ) {
      const images = await target.getTokenImages();
      d.token.img = images[Math.floor(Math.random() * images.length)];
    }

    if(!keepSelf){

    const vision = keepVision ? o.token : source.token;
    for ( let k of ["dimSight", "brightSight", "dimLight", "brightLight", "vision", "sightAngle"] ) {
      d.token[k] = vision[k];
    }

    // Transfer ability scores
    const abilities = d.data.abilities;
    for ( let k of Object.keys(abilities) ) {
      const oa = o.data.abilities[k];
      const prof = abilities[k].proficient;
      if ( keepPhysical && ["str", "dex", "con"].includes(k) ) abilities[k] = oa;
      else if ( keepMental && ["int", "wis", "cha"].includes(k) ) abilities[k] = oa;
      if ( keepSaves ) abilities[k].proficient = oa.proficient;
      else if ( mergeSaves ) abilities[k].proficient = Math.max(prof, oa.proficient);
    }

    // Transfer skills
    if ( keepSkills ) d.data.skills = o.data.skills;
    else if ( mergeSkills ) {
      for ( let [k, s] of Object.entries(d.data.skills) ) {
        s.value = Math.max(s.value, o.data.skills[k].value);
      }
    }

    // Keep specific items from the original data
    d.items = d.items.concat(o.items.filter(i => {
      if ( ["class", "subclass"].includes(i.type) ) return keepClass;
      else if ( i.type === "feat" ) return keepFeats;
      else if ( i.type === "spell" ) return keepSpells;
      else return keepItems;
    }));

    // Transfer classes for NPCs
    if ( !keepClass && d.data.details.cr ) {
      d.items.push({
        type: "class",
        name: game.i18n.localize("DND5E.PolymorphTmpClass"),
        data: { levels: d.data.details.cr }
      });
    }

    // Keep biography
    if (keepBio) d.data.details.biography = o.data.details.biography;

    // Keep senses
    if (keepVision) d.data.traits.senses = o.data.traits.senses;

    // Not keep active effects
    if(notKeepAE) d.effects = [];

    // Keep active effects only origin not equipment
    if(keepAEOnlyOriginNotEquipment){
      const tokenEffects = foundry.utils.deepClone(d.effects) || [];
      let nonEquipItems = ["feat", "spell", "class"];
      const tokenEffectsNotEquipment = [];
      tokenEffects.forEach((effect) => {
        if(!effect.origin.toLowerCase().startsWith("item")){
          tokenEffectsNotEquipment.push(effect);
        }
      });
      d.effects = tokenEffectsNotEquipment;
    }

    }


    // Set new data flags
    if ( !this.isPolymorphed || !d.flags.dnd5e.originalActor ) d.flags.dnd5e.originalActor = this.id;
    d.flags.dnd5e.isPolymorphed = true;

    // Update unlinked Tokens in place since they can simply be re-dropped from the base actor
    if ( this.isToken ) {
      const tokenData = d.token;
      tokenData.actorData = d;
      delete tokenData.actorData.token;
      return this.token.update(tokenData);
    }

    // Close sheet for non-transformed Actor
    await this.sheet.close();

    /**
     * A hook event that fires just before the actor is transformed.
     * @function dnd5e.transformActor
     * @memberof hookEvents
     * @param {Actor5e} actor                  The original actor before transformation.
     * @param {Actor5e} target                 The target actor into which to transform.
     * @param {object} data                    The data that will be used to create the new transformed actor.
     * @param {TransformationOptions} options  Options that determine how the transformation is performed.
     */
    Hooks.callAll("dnd5e.transformActor", this, target, d, {
      keepPhysical, keepMental, keepSaves, keepSkills, mergeSaves, mergeSkills,
      keepClass, keepFeats, keepSpells, keepItems, keepBio, keepVision, keepSelf, notKeepAE, keepAEOnlyOriginNotEquipment, transformTokens
    });

<<<<<<< HEAD
    // To analize strange bug... some info like height and weight of the token are reset to default
    // after the constructor of the actor is invoked solved with a backup of the info of the token
    const tokenBackup = duplicate(d.token);
=======
    // Create new Actor with transformed data
>>>>>>> f72c5254
    const newActor = await this.constructor.create(d, {renderSheet: true});
    mergeObject(d.token, tokenBackup);

    // Update placed Token instances
    if ( !transformTokens ) return;
    const tokens = this.getActiveTokens(true);
    const updates = tokens.map(t => {
      const newTokenData = foundry.utils.deepClone(d.token);
      newTokenData._id = t.data._id;
      newTokenData.actorId = newActor.id;
      newTokenData.actorLink = true;
      return newTokenData;
    });
    return canvas.scene?.updateEmbeddedDocuments("Token", updates);
  }

  /* -------------------------------------------- */

  /**
   * If this actor was transformed with transformTokens enabled, then its
   * active tokens need to be returned to their original state. If not, then
   * we can safely just delete this actor.
   * @returns {Promise<Actor>|null}  Original actor if it was reverted.
   */
  async revertOriginalForm() {
    if ( !this.isPolymorphed ) return;
    if ( !this.isOwner ) {
      return ui.notifications.warn(game.i18n.localize("DND5E.PolymorphRevertWarn"));
    }

    // If we are reverting an unlinked token, simply replace it with the base actor prototype
    if ( this.isToken ) {
      const baseActor = game.actors.get(this.token.data.actorId);
      const prototypeTokenData = await baseActor.getTokenData();
      const tokenUpdate = {actorData: {}};
      for ( let k of ["width", "height", "scale", "img", "mirrorX", "mirrorY", "tint", "alpha", "lockRotation", "name"] ) {
        tokenUpdate[k] = prototypeTokenData[k];
      }
      await this.token.update(tokenUpdate, {recursive: false});
      await this.sheet.close();
      const actor = this.token.getActor();
      actor.sheet.render(true);
      return actor;
    }

    // Obtain a reference to the original actor
    const original = game.actors.get(this.getFlag("dnd5e", "originalActor"));
    if ( !original ) return;

    // Get the Tokens which represent this actor
    if ( canvas.ready ) {
      const tokens = this.getActiveTokens(true);
      const tokenData = await original.getTokenData();
      const tokenUpdates = tokens.map(t => {
        const update = duplicate(tokenData);
        update._id = t.id;
        delete update.x;
        delete update.y;
        return update;
      });
      canvas.scene.updateEmbeddedDocuments("Token", tokenUpdates);
    }

    // Delete the polymorphed version of the actor, if possible
    const isRendered = this.sheet.rendered;
    if ( game.user.isGM ) await this.delete();
    else if ( isRendered ) this.sheet.close();
    if ( isRendered ) original.sheet.render(isRendered);
    return original;
  }

  /* -------------------------------------------- */

  /**
   * Add additional system-specific sidebar directory context menu options for Actor documents
   * @param {jQuery} html         The sidebar HTML
   * @param {Array} entryOptions  The default array of context menu options
   */
  static addDirectoryContextOptions(html, entryOptions) {
    entryOptions.push({
      name: "DND5E.PolymorphRestoreTransformation",
      icon: '<i class="fas fa-backward"></i>',
      callback: li => {
        const actor = game.actors.get(li.data("documentId"));
        return actor.revertOriginalForm();
      },
      condition: li => {
        const allowed = game.settings.get("dnd5e", "allowPolymorphing");
        if ( !allowed && !game.user.isGM ) return false;
        const actor = game.actors.get(li.data("documentId"));
        return actor && actor.isPolymorphed;
      }
    });
  }

  /* -------------------------------------------- */

  /**
   * Format a type object into a string.
   * @param {object} typeData          The type data to convert to a string.
   * @returns {string}
   */
  static formatCreatureType(typeData) {
    if ( typeof typeData === "string" ) return typeData; // Backwards compatibility
    let localizedType;
    if ( typeData.value === "custom" ) {
      localizedType = typeData.custom;
    } else {
      let code = CONFIG.DND5E.creatureTypes[typeData.value];
      localizedType = game.i18n.localize(typeData.swarm ? `${code}Pl` : code);
    }
    let type = localizedType;
    if ( typeData.swarm ) {
      type = game.i18n.format("DND5E.CreatureSwarmPhrase", {
        size: game.i18n.localize(CONFIG.DND5E.actorSizes[typeData.swarm]),
        type: localizedType
      });
    }
    if (typeData.subtype) type = `${type} (${typeData.subtype})`;
    return type;
  }

  /* -------------------------------------------- */

  /**
   * Populate a proficiency object with a `selected` field containing a combination of
   * localizable group & individual proficiencies from `value` and the contents of `custom`.
   *
   * @param {object} data          Object containing proficiency data.
   * @param {string[]} data.value  Array of standard proficiency keys.
   * @param {string} data.custom   Semicolon-separated string of custom proficiencies.
   * @param {string} type          "armor", "weapon", or "tool"
   */
  static prepareProficiencies(data, type) {
    const profs = CONFIG.DND5E[`${type}Proficiencies`];
    const itemTypes = CONFIG.DND5E[`${type}Ids`];

    let values = [];
    if ( data.value ) {
      values = data.value instanceof Array ? data.value : [data.value];
    }

    data.selected = {};
    for ( const key of values ) {
      if ( profs[key] ) {
        data.selected[key] = profs[key];
      } else if ( itemTypes && itemTypes[key] ) {
        const item = ProficiencySelector.getBaseItem(itemTypes[key], { indexOnly: true });
        if ( item ) data.selected[key] = item.name;
      } else if ( type === "tool" && CONFIG.DND5E.vehicleTypes[key] ) {
        data.selected[key] = CONFIG.DND5E.vehicleTypes[key];
      }
    }

    // Add custom entries
    if ( data.custom ) {
      data.custom.split(";").forEach((c, i) => data.selected[`custom${i+1}`] = c.trim());
    }
  }

  /* -------------------------------------------- */
  /*  Event Listeners and Handlers                */
  /* -------------------------------------------- */

  /** @inheritdoc */
  _onUpdate(data, options, userId) {
    super._onUpdate(data, options, userId);
    this._displayScrollingDamage(options.dhp);
  }

  /* -------------------------------------------- */

  /**
   * Display changes to health as scrolling combat text.
   * Adapt the font size relative to the Actor's HP total to emphasize more significant blows.
   * @param {number} dhp      The change in hit points that was applied
   * @private
   */
  _displayScrollingDamage(dhp) {
    if ( !dhp ) return;
    dhp = Number(dhp);
    const tokens = this.isToken ? [this.token?.object] : this.getActiveTokens(true);
    for ( let t of tokens ) {
      const pct = Math.clamped(Math.abs(dhp) / this.data.data.attributes.hp.max, 0, 1);
      t.hud.createScrollingText(dhp.signedString(), {
        anchor: CONST.TEXT_ANCHOR_POINTS.TOP,
        fontSize: 16 + (32 * pct), // Range between [16, 48]
        fill: CONFIG.DND5E.tokenHPColors[dhp < 0 ? "damage" : "healing"],
        stroke: 0x000000,
        strokeThickness: 4,
        jitter: 0.25
      });
    }
  }

  /* -------------------------------------------- */
  /*  DEPRECATED METHODS                          */
  /* -------------------------------------------- */

  /**
   * Retrieve the spell save DC for the provided ability.
   * @param {string} ability  Ability key as defined in `CONFIG.DND5E.abilities`.
   * @returns {number}        Spell save DC for provided ability.
   * @deprecated since dnd5e 0.97
   */
  getSpellDC(ability) {
    console.warn("The Actor5e#getSpellDC(ability) method has been deprecated in favor of Actor5e#data.data.abilities[ability].dc");
    return this.data.data.abilities[ability]?.dc;
  }

  /* -------------------------------------------- */

  /**
   * Cast a Spell, consuming a spell slot of a certain level
   * @param {Item5e} item   The spell being cast by the actor
   * @param {Event} event   The originating user interaction which triggered the cast
   * @returns {Promise<ChatMessage|object|void>}  Dialog if `configureDialog` is true, else prepared dialog data.
   * @deprecated since dnd5e 1.2.0
   */
  async useSpell(item, {configureDialog=true}={}) {
    console.warn("The Actor5e#useSpell method has been deprecated in favor of Item5e#roll");
    if ( item.data.type !== "spell" ) throw new Error("Wrong Item type");
    return item.roll();
  }
}<|MERGE_RESOLUTION|>--- conflicted
+++ resolved
@@ -1757,33 +1757,6 @@
   /**
    * Transform this Actor into another one.
    *
-<<<<<<< HEAD
-   * @param {Actor5e} target            The target Actor.
-   * @param {object} [options]
-   * @param {boolean} [options.keepPhysical]    Keep physical abilities (str, dex, con)
-   * @param {boolean} [options.keepMental]      Keep mental abilities (int, wis, cha)
-   * @param {boolean} [options.keepSaves]       Keep saving throw proficiencies
-   * @param {boolean} [options.keepSkills]      Keep skill proficiencies
-   * @param {boolean} [options.mergeSaves]      Take the maximum of the save proficiencies
-   * @param {boolean} [options.mergeSkills]     Take the maximum of the skill proficiencies
-   * @param {boolean} [options.keepClass]       Keep proficiency bonus
-   * @param {boolean} [options.keepFeats]       Keep features
-   * @param {boolean} [options.keepSpells]      Keep spells
-   * @param {boolean} [options.keepItems]       Keep items
-   * @param {boolean} [options.keepBio]         Keep biography
-   * @param {boolean} [options.keepVision]      Keep vision
-   * @param {boolean} [options.keepSelf]        Keep self
-   * @param {boolean} [options.notKeepAE]       Not keep active effects
-   * @param {boolean} [options.keepAEOnlyOriginNotEquipment] Keep only active effects which origin is not equipment
-   * @param {boolean} [options.transformTokens] Transform linked tokens too
-   * @returns {Promise<Array<Token>>|null}      Updated token if the transformation was performed.
-   */
-  async transformInto(target, { keepPhysical=false, keepMental=false, keepSaves=false, keepSkills=false,
-    mergeSaves=false, mergeSkills=false, keepClass=false, keepFeats=false, keepSpells=false,
-    keepItems=false, keepBio=false, keepVision=false,
-    keepSelf=false, notKeepAE=false, keepAEOnlyOriginNotEquipment=false,
-    transformTokens=true}={}) {
-=======
    * @param {Actor5e} target                      The target Actor.
    * @param {TransformationOptions} [options={}]  Options that determine how the transformation is performed.
    * @returns {Promise<Array<Token>>|null}        Updated token if the transformation was performed.
@@ -1791,7 +1764,6 @@
   async transformInto(target, { keepPhysical=false, keepMental=false, keepSaves=false, keepSkills=false,
     mergeSaves=false, mergeSkills=false, keepClass=false, keepFeats=false, keepSpells=false,
     keepItems=false, keepBio=false, keepVision=false, transformTokens=true }={}) {
->>>>>>> f72c5254
 
     // Ensure the player is allowed to polymorph
     const allowed = game.settings.get("dnd5e", "allowPolymorphing");
@@ -1805,14 +1777,8 @@
     o.flags.dnd5e.transformOptions = {mergeSkills, mergeSaves};
     const source = target.toJSON();
 
-    let d = new Object();
-    if(keepSelf){
-      // Keep Self
-      mergeObject(d,o);
-    }
-
     // Prepare new data to merge from the source
-    d = {
+    const d = {
       type: o.type, // Remain the same actor type
       name: `${o.name} (${source.name})`, // Append the new shape to your old name
       data: source.data, // Get the data model of your new form
@@ -1841,17 +1807,13 @@
     for ( let k of ["width", "height", "scale", "img", "mirrorX", "mirrorY", "tint", "alpha", "lockRotation"] ) {
       d.token[k] = source.token[k];
     }
-
+    const vision = keepVision ? o.token : source.token;
+    for ( let k of ["dimSight", "brightSight", "dimLight", "brightLight", "vision", "sightAngle"] ) {
+      d.token[k] = vision[k];
+    }
     if ( source.token.randomImg ) {
       const images = await target.getTokenImages();
       d.token.img = images[Math.floor(Math.random() * images.length)];
-    }
-
-    if(!keepSelf){
-
-    const vision = keepVision ? o.token : source.token;
-    for ( let k of ["dimSight", "brightSight", "dimLight", "brightLight", "vision", "sightAngle"] ) {
-      d.token[k] = vision[k];
     }
 
     // Transfer ability scores
@@ -1895,25 +1857,6 @@
 
     // Keep senses
     if (keepVision) d.data.traits.senses = o.data.traits.senses;
-
-    // Not keep active effects
-    if(notKeepAE) d.effects = [];
-
-    // Keep active effects only origin not equipment
-    if(keepAEOnlyOriginNotEquipment){
-      const tokenEffects = foundry.utils.deepClone(d.effects) || [];
-      let nonEquipItems = ["feat", "spell", "class"];
-      const tokenEffectsNotEquipment = [];
-      tokenEffects.forEach((effect) => {
-        if(!effect.origin.toLowerCase().startsWith("item")){
-          tokenEffectsNotEquipment.push(effect);
-        }
-      });
-      d.effects = tokenEffectsNotEquipment;
-    }
-
-    }
-
 
     // Set new data flags
     if ( !this.isPolymorphed || !d.flags.dnd5e.originalActor ) d.flags.dnd5e.originalActor = this.id;
@@ -1941,18 +1884,11 @@
      */
     Hooks.callAll("dnd5e.transformActor", this, target, d, {
       keepPhysical, keepMental, keepSaves, keepSkills, mergeSaves, mergeSkills,
-      keepClass, keepFeats, keepSpells, keepItems, keepBio, keepVision, keepSelf, notKeepAE, keepAEOnlyOriginNotEquipment, transformTokens
+      keepClass, keepFeats, keepSpells, keepItems, keepBio, keepVision, transformTokens
     });
 
-<<<<<<< HEAD
-    // To analize strange bug... some info like height and weight of the token are reset to default
-    // after the constructor of the actor is invoked solved with a backup of the info of the token
-    const tokenBackup = duplicate(d.token);
-=======
     // Create new Actor with transformed data
->>>>>>> f72c5254
     const newActor = await this.constructor.create(d, {renderSheet: true});
-    mergeObject(d.token, tokenBackup);
 
     // Update placed Token instances
     if ( !transformTokens ) return;
