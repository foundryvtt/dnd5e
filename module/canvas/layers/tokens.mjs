export default class TokenLayer5e extends foundry.canvas.layers.TokenLayer {
  /**
   * Determine whether the provided grid space is being occupied by a token which should block the provided token
   * @param {GridOffset3D} gridSpace            The grid space to check
   * @param {Token5e} token                     The token being moved
   * @param {object} [options]                  Additional options
   * @param {boolean} [options.preview=false]   Whether the movement in question is previewed
   * @returns {boolean} Whether the moving token should be blocked
   */
  isOccupiedGridSpaceBlocking(gridSpace, token, { preview=false }={}) {
    const found = this.#getRelevantOccupyingTokens(gridSpace, token, { preview });
<<<<<<< HEAD

    /**
     * Hook event that fires when determining whether a grid space is occupied by a token which should block movement
     * for a provided token.
     * @function dnd5e.determineOccupiedGridSpaceBlocking
     * @memberof hookEvents
     * @param {GridOffset3D} gridSpace  The grid space being checked.
     * @param {Token5e} token           The token being moved.
     * @param {object} options          Additional options.
     * @param {boolean} options.preview Whether the movement in question is previewed.
     * @param {Set<Token5e>} found      The found set of tokens which would block movement. *Will be mutated.*
     */
    Hooks.callAll("dnd5e.determineOccupiedGridSpaceBlocking", gridSpace, token, { preview }, found);
    const tokenSize = CONFIG.DND5E.actorSizes[token.actor?.system.traits.size]?.numerical ?? 2;
=======
    const tokenSize = CONFIG.DND5E.actorSizes[token.actor?.system.traits?.size]?.numerical ?? 2;
>>>>>>> c1448ffb
    const modernRules = game.settings.get("dnd5e", "rulesVersion") === "modern";
    const halflingNimbleness = token.actor?.getFlag("dnd5e", "halflingNimbleness");
    const neverBlockStatuses = CONFIG.statusEffects.filter(s => s.neverBlockMovement).map(s => s.id);
    return found.some(t => {
      // Only creatures block movement.
      if ( !t.actor?.system.isCreature ) return false;

      // Friendly tokens never block movement
      if ( token.document.disposition === t.document.disposition ) return false;

      // If creature has any statuses that should never block movement, don't block movement
      if ( neverBlockStatuses.some(status => t.actor.statuses.has(status)) ) return false;

      const occupiedSize = CONFIG.DND5E.actorSizes[t.actor.system.traits.size]?.numerical ?? 2;
      // In modern rules, Tiny creatures can be moved through
      if ( modernRules && (occupiedSize === 0) ) return false;

      // Halfling Nimbleness means no larger creature can block
      if ( halflingNimbleness && (occupiedSize > tokenSize) ) return false;

      // A size difference of less than 2 should block
      return Math.abs(tokenSize - occupiedSize) < 2;
    });
  }

  /* -------------------------------------------- */

  /**
   * Determine whether the provided grid space is being occupied by a token which should at least cause difficult
   * terrain for the provided token
   * @param {GridOffset3D} gridSpace            The grid space to check
   * @param {Token5e} token                     The token being moved
   * @param {object} [options]                  Additional options
   * @param {boolean} [options.preview=false]   Whether the movement in question is previewed
   * @returns {boolean} Whether the moving token should suffer difficult terrain
   */
  isOccupiedGridSpaceDifficult(gridSpace, token, { preview=false }={}) {
    const found = this.#getRelevantOccupyingTokens(gridSpace, token, { preview });

    /**
     * Hook event that fires when determining whether a grid space is occupied by a token which should cause difficult
     * terrain for a provided token.
     * @function dnd5e.determineOccupiedGridSpaceDifficult
     * @memberof hookEvents
     * @param {GridOffset3D} gridSpace  The grid space being checked.
     * @param {Token5e} token           The token being moved.
     * @param {object} options          Additional options.
     * @param {boolean} options.preview Whether the movement in question is previewed.
     * @param {Set<Token5e>} found      The found set of tokens which would cause difficult terrain. *Will be mutated.*
     */
    Hooks.callAll("dnd5e.determineOccupiedGridSpaceDifficult", gridSpace, token, { preview }, found);
    const modernRules = game.settings.get("dnd5e", "rulesVersion") === "modern";
    return found.some(t => {
      // Only consider creatures as difficult terrain for now.
      if ( !t.actor?.system.isCreature ) return false;

      const friendlyToken = token.document.disposition === t.document.disposition;

      // In modern rules, friendly tokens are not difficult terrain
      if ( modernRules && friendlyToken ) return false;
      const occupiedSize = CONFIG.DND5E.actorSizes[t.actor?.system.traits.size]?.numerical ?? 2;

      // In modern rules, Tiny creatures are not difficult terrain
      if ( modernRules && (occupiedSize === 0) ) return false;

      // Any token which has not been filtered out by this point should at least be difficult terrain, if not blocking
      return true;
    });
  }

  /* -------------------------------------------- */

  /**
   * Determine the set of tokens occupying the provided grid space which may be relevant for blocking/difficult terrain
   * considerations
   * @param {GridOffset3D} gridSpace            The grid space to check
   * @param {Token5e} token                     The token being moved
   * @param {object} [options]                  Additional options
   * @param {boolean} [options.preview=false]   Whether the movement in question is previewed
   * @returns {Set<Token5e>} The set of potentially relevant tokens occupying the provided grid space
   */
  #getRelevantOccupyingTokens(gridSpace, token, { preview=false }={}) {
    const grid = canvas.grid;
    if ( grid.isGridless ) return [];
    const topLeft = grid.getTopLeftPoint(gridSpace);
    const rect = new PIXI.Rectangle(topLeft.x, topLeft.y, grid.sizeX, grid.sizeY);
    const lowerElevation = gridSpace.k * grid.distance;
    const upperElevation = (gridSpace.k + 1) * grid.distance;
    return game.canvas.tokens.quadtree.getObjects(rect, {
      collisionTest: ({ t }) => {
        // Ignore self
        if ( t === token ) return false;

         // Ignore tokens when moving together
        if ( canvas.tokens.controlled.includes(t) ) return false;

        // Always ignore hidden tokens
        if ( t.document.hidden ) return false;

        // If preview movement, don't reveal blocked or difficult terrain for non-visible tokens
        if ( preview && !t.visible ) return false;

        // Always ignore secret tokens
        if ( t.document.disposition === CONST.TOKEN_DISPOSITIONS.SECRET ) return false;

        // Ignore different elevation
        const occupiedElevation = t.document._source.elevation;
        if ( (occupiedElevation < lowerElevation) || (occupiedElevation >= upperElevation) ) return false;

        // Ensure space is actually occupied, not merely touching border of rectangle
        const gridSpaces = t.document.getOccupiedGridSpaceOffsets(t.document._source);
        return gridSpaces.some(coord => (coord.i === gridSpace.i) && (coord.j === gridSpace.j));
      }
    });
  }
}<|MERGE_RESOLUTION|>--- conflicted
+++ resolved
@@ -9,7 +9,6 @@
    */
   isOccupiedGridSpaceBlocking(gridSpace, token, { preview=false }={}) {
     const found = this.#getRelevantOccupyingTokens(gridSpace, token, { preview });
-<<<<<<< HEAD
 
     /**
      * Hook event that fires when determining whether a grid space is occupied by a token which should block movement
@@ -23,10 +22,7 @@
      * @param {Set<Token5e>} found      The found set of tokens which would block movement. *Will be mutated.*
      */
     Hooks.callAll("dnd5e.determineOccupiedGridSpaceBlocking", gridSpace, token, { preview }, found);
-    const tokenSize = CONFIG.DND5E.actorSizes[token.actor?.system.traits.size]?.numerical ?? 2;
-=======
     const tokenSize = CONFIG.DND5E.actorSizes[token.actor?.system.traits?.size]?.numerical ?? 2;
->>>>>>> c1448ffb
     const modernRules = game.settings.get("dnd5e", "rulesVersion") === "modern";
     const halflingNimbleness = token.actor?.getFlag("dnd5e", "halflingNimbleness");
     const neverBlockStatuses = CONFIG.statusEffects.filter(s => s.neverBlockMovement).map(s => s.id);
