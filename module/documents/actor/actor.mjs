import Proficiency from "./proficiency.mjs";
import * as Trait from "./trait.mjs";
import ScaleValueAdvancement from "../advancement/scale-value.mjs";
import { SystemDocumentMixin } from "../mixin.mjs";
import { d20Roll } from "../../dice/dice.mjs";
import { simplifyBonus } from "../../utils.mjs";
import ShortRestDialog from "../../applications/actor/short-rest.mjs";
import LongRestDialog from "../../applications/actor/long-rest.mjs";

/**
 * Extend the base Actor class to implement additional system-specific logic.
 */
export default class Actor5e extends SystemDocumentMixin(Actor) {

  /**
   * The data source for Actor5e.classes allowing it to be lazily computed.
   * @type {Object<Item5e>}
   * @private
   */
  _classes;

  /* -------------------------------------------- */
  /*  Properties                                  */
  /* -------------------------------------------- */

  /**
   * A mapping of classes belonging to this Actor.
   * @type {Object<Item5e>}
   */
  get classes() {
    if ( this._classes !== undefined ) return this._classes;
    if ( !["character", "npc"].includes(this.type) ) return this._classes = {};
    return this._classes = this.items.filter(item => item.type === "class").reduce((obj, cls) => {
      obj[cls.identifier] = cls;
      return obj;
    }, {});
  }

  /* -------------------------------------------- */

  /**
   * Is this Actor currently polymorphed into some other creature?
   * @type {boolean}
   */
  get isPolymorphed() {
    return this.getFlag("dnd5e", "isPolymorphed") || false;
  }

  /* -------------------------------------------- */

  /**
   * The Actor's currently equipped armor, if any.
   * @type {Item5e|null}
   */
  get armor() {
    return this.system.attributes.ac.equippedArmor ?? null;
  }

  /* -------------------------------------------- */

  /**
   * The Actor's currently equipped shield, if any.
   * @type {Item5e|null}
   */
  get shield() {
    return this.system.attributes.ac.equippedShield ?? null;
  }

  /* -------------------------------------------- */
  /*  Methods                                     */
  /* -------------------------------------------- */

  /** @inheritdoc */
  _initializeSource(source, options={}) {
    source = super._initializeSource(source, options);
    if ( !source._id || !options.pack || dnd5e.moduleArt.suppressArt ) return source;
    const uuid = `Compendium.${options.pack}.${source._id}`;
    const art = game.dnd5e.moduleArt.map.get(uuid);
    if ( art?.actor || art?.token ) {
      if ( art.actor ) source.img = art.actor;
      if ( typeof art.token === "string" ) source.prototypeToken.texture.src = art.token;
      else if ( art.token ) foundry.utils.mergeObject(source.prototypeToken, art.token);
      const biography = source.system.details?.biography;
      if ( art.credit && biography ) {
        if ( typeof biography.value !== "string" ) biography.value = "";
        biography.value += `<p>${art.credit}</p>`;
      }
    }
    return source;
  }

  /* -------------------------------------------- */

  /** @inheritDoc */
  prepareData() {
    if ( !game.template.Actor.types.includes(this.type) ) return super.prepareData();
    this._classes = undefined;
    this._preparationWarnings = [];
    super.prepareData();
    this.items.forEach(item => item.prepareFinalAttributes());
  }

  /* -------------------------------------------- */

  /** @inheritDoc */
  prepareBaseData() {
    if ( !game.template.Actor.types.includes(this.type) ) return;
    if ( this.type !== "group" ) this._prepareBaseArmorClass();
    else if ( game.release.generation < 11 ) this.system.prepareBaseData();

    // Type-specific preparation
    switch ( this.type ) {
      case "character":
        return this._prepareCharacterData();
      case "npc":
        return this._prepareNPCData();
      case "vehicle":
        return this._prepareVehicleData();
    }
  }

  /* --------------------------------------------- */

  /** @inheritDoc */
  applyActiveEffects() {
    this._prepareScaleValues();
    if ( this.system?.prepareEmbeddedData instanceof Function ) this.system.prepareEmbeddedData();
    // The Active Effects do not have access to their parent at preparation time, so we wait until this stage to
    // determine whether they are suppressed or not.
    this.effects.forEach(e => e.determineSuppression());
    return super.applyActiveEffects();
  }

  /* -------------------------------------------- */

  /** @inheritDoc */
  prepareDerivedData() {
    if ( !game.template.Actor.types.includes(this.type) || (this.type === "group") ) return;

    const flags = this.flags.dnd5e || {};
    this.labels = {};

    // Retrieve data for polymorphed actors
    let originalSaves = null;
    let originalSkills = null;
    if ( this.isPolymorphed ) {
      const transformOptions = flags.transformOptions;
      const original = game.actors?.get(flags.originalActor);
      if ( original ) {
        if ( transformOptions.mergeSaves ) originalSaves = original.system.abilities;
        if ( transformOptions.mergeSkills ) originalSkills = original.system.skills;
      }
    }

    // Prepare abilities, skills, & everything else
    const globalBonuses = this.system.bonuses?.abilities ?? {};
    const rollData = this.getRollData();
    const checkBonus = simplifyBonus(globalBonuses?.check, rollData);
    this._prepareAbilities(rollData, globalBonuses, checkBonus, originalSaves);
    this._prepareSkills(rollData, globalBonuses, checkBonus, originalSkills);
    this._prepareTools(rollData, globalBonuses, checkBonus);
    this._prepareArmorClass();
    this._prepareEncumbrance();
    this._prepareHitPoints(rollData);
    this._prepareInitiative(rollData, checkBonus);
    this._prepareSpellcasting();
  }

  /* -------------------------------------------- */

  /**
   * Return the amount of experience required to gain a certain character level.
   * @param {number} level  The desired level.
   * @returns {number}      The XP required.
   */
  getLevelExp(level) {
    const levels = CONFIG.DND5E.CHARACTER_EXP_LEVELS;
    return levels[Math.min(level, levels.length - 1)];
  }

  /* -------------------------------------------- */

  /**
   * Return the amount of experience granted by killing a creature of a certain CR.
   * @param {number} cr     The creature's challenge rating.
   * @returns {number}      The amount of experience granted per kill.
   */
  getCRExp(cr) {
    if ( cr < 1.0 ) return Math.max(200 * cr, 10);
    return CONFIG.DND5E.CR_EXP_LEVELS[cr];
  }

  /* -------------------------------------------- */

  /**
   * @inheritdoc
   * @param {object} [options]
   * @param {boolean} [options.deterministic] Whether to force deterministic values for data properties that could be
   *                                            either a die term or a flat term.
   */
  getRollData({ deterministic=false }={}) {
    const data = {...super.getRollData()};
    if ( this.type === "group" ) return data;
    data.prof = new Proficiency(this.system.attributes.prof, 1);
    if ( deterministic ) data.prof = data.prof.flat;
    data.attributes = foundry.utils.deepClone(data.attributes);
    data.attributes.spellmod = data.abilities[data.attributes.spellcasting || "int"]?.mod ?? 0;
    data.classes = {};
    for ( const [identifier, cls] of Object.entries(this.classes) ) {
      data.classes[identifier] = {...cls.system};
      if ( cls.subclass ) data.classes[identifier].subclass = cls.subclass.system;
    }
    return data;
  }

  /* -------------------------------------------- */
  /*  Base Data Preparation Helpers               */
  /* -------------------------------------------- */

  /**
   * Initialize derived AC fields for Active Effects to target.
   * Mutates the system.attributes.ac object.
   * @protected
   */
  _prepareBaseArmorClass() {
    const ac = this.system.attributes.ac;
    ac.armor = 10;
    ac.shield = ac.cover = 0;
    ac.bonus = "";
  }

  /* -------------------------------------------- */

  /**
   * Derive any values that have been scaled by the Advancement system.
   * Mutates the value of the `system.scale` object.
   * @protected
   */
  _prepareScaleValues() {
    this.system.scale = this.items.reduce((scale, item) => {
      if ( ScaleValueAdvancement.metadata.validItemTypes.has(item.type) ) scale[item.identifier] = item.scaleValues;
      return scale;
    }, {});
  }

  /* -------------------------------------------- */

  /**
   * Perform any Character specific preparation.
   * Mutates several aspects of the system data object.
   * @protected
   */
  _prepareCharacterData() {
    this.system.details.level = 0;
    this.system.attributes.hd = 0;
    this.system.attributes.attunement.value = 0;

    for ( const item of this.items ) {
      // Class levels & hit dice
      if ( item.type === "class" ) {
        const classLevels = parseInt(item.system.levels) || 1;
        this.system.details.level += classLevels;
        this.system.attributes.hd += classLevels - (parseInt(item.system.hitDiceUsed) || 0);
      }

      // Attuned items
      else if ( item.system.attunement === CONFIG.DND5E.attunementTypes.ATTUNED ) {
        this.system.attributes.attunement.value += 1;
      }
    }

    // Character proficiency bonus
    this.system.attributes.prof = Proficiency.calculateMod(this.system.details.level);

    // Experience required for next level
    const xp = this.system.details.xp;
    xp.max = this.getLevelExp(this.system.details.level || 1);
    const prior = this.getLevelExp(this.system.details.level - 1 || 0);
    const required = xp.max - prior;
    const pct = Math.round((xp.value - prior) * 100 / required);
    xp.pct = Math.clamped(pct, 0, 100);
  }

  /* -------------------------------------------- */

  /**
   * Perform any NPC specific preparation.
   * Mutates several aspects of the system data object.
   * @protected
   */
  _prepareNPCData() {
    const cr = this.system.details.cr;

    // Attuned items
    this.system.attributes.attunement.value = this.items.filter(i => {
      return i.system.attunement === CONFIG.DND5E.attunementTypes.ATTUNED;
    }).length;

    // Kill Experience
    this.system.details.xp ??= {};
    this.system.details.xp.value = this.getCRExp(cr);

    // Proficiency
    this.system.attributes.prof = Proficiency.calculateMod(Math.max(cr, 1));

    // Spellcaster Level
    if ( this.system.attributes.spellcasting && !Number.isNumeric(this.system.details.spellLevel) ) {
      this.system.details.spellLevel = Math.max(cr, 1);
    }
  }

  /* -------------------------------------------- */

  /**
   * Perform any Vehicle specific preparation.
   * Mutates several aspects of the system data object.
   * @protected
   */
  _prepareVehicleData() {
    this.system.attributes.prof = 0;
  }

  /* -------------------------------------------- */
  /*  Derived Data Preparation Helpers            */
  /* -------------------------------------------- */

  /**
   * Prepare abilities.
   * @param {object} bonusData      Data produced by `getRollData` to be applied to bonus formulas.
   * @param {object} globalBonuses  Global bonus data.
   * @param {number} checkBonus     Global ability check bonus.
   * @param {object} originalSaves  A transformed actor's original actor's abilities.
   * @protected
   */
  _prepareAbilities(bonusData, globalBonuses, checkBonus, originalSaves) {
    const flags = this.flags.dnd5e ?? {};
    const dcBonus = simplifyBonus(this.system.bonuses?.spell?.dc, bonusData);
    const saveBonus = simplifyBonus(globalBonuses.save, bonusData);
    for ( const [id, abl] of Object.entries(this.system.abilities) ) {
      if ( flags.diamondSoul ) abl.proficient = 1;  // Diamond Soul is proficient in all saves
      abl.mod = Math.floor((abl.value - 10) / 2);

      const isRA = this._isRemarkableAthlete(id);
      abl.checkProf = new Proficiency(this.system.attributes.prof, (isRA || flags.jackOfAllTrades) ? 0.5 : 0, !isRA);
      const saveBonusAbl = simplifyBonus(abl.bonuses?.save, bonusData);
      abl.saveBonus = saveBonusAbl + saveBonus;

      abl.saveProf = new Proficiency(this.system.attributes.prof, abl.proficient);
      const checkBonusAbl = simplifyBonus(abl.bonuses?.check, bonusData);
      abl.checkBonus = checkBonusAbl + checkBonus;

      abl.save = abl.mod + abl.saveBonus;
      if ( Number.isNumeric(abl.saveProf.term) ) abl.save += abl.saveProf.flat;
      abl.dc = 8 + abl.mod + this.system.attributes.prof + dcBonus;

      if ( !Number.isFinite(abl.max) ) abl.max = CONFIG.DND5E.maxAbilityScore;

      // If we merged saves when transforming, take the highest bonus here.
      if ( originalSaves && abl.proficient ) abl.save = Math.max(abl.save, originalSaves[id].save);
    }
  }

  /* -------------------------------------------- */

  /**
   * Prepare skill checks. Mutates the values of system.skills.
   * @param {object} bonusData       Data produced by `getRollData` to be applied to bonus formulas.
   * @param {object} globalBonuses   Global bonus data.
   * @param {number} checkBonus      Global ability check bonus.
   * @param {object} originalSkills  A transformed actor's original actor's skills.
   * @protected
   */
  _prepareSkills(bonusData, globalBonuses, checkBonus, originalSkills) {
    if ( this.type === "vehicle" ) return;
    const flags = this.flags.dnd5e ?? {};

    // Skill modifiers
    const feats = CONFIG.DND5E.characterFlags;
    const skillBonus = simplifyBonus(globalBonuses.skill, bonusData);
    for ( const [id, skl] of Object.entries(this.system.skills) ) {
      const ability = this.system.abilities[skl.ability];
      const baseBonus = simplifyBonus(skl.bonuses?.check, bonusData);
      let roundDown = true;

      // Remarkable Athlete
      if ( this._isRemarkableAthlete(skl.ability) && (skl.value < 0.5) ) {
        skl.value = 0.5;
        roundDown = false;
      }

      // Jack of All Trades
      else if ( flags.jackOfAllTrades && (skl.value < 0.5) ) {
        skl.value = 0.5;
      }

      // Polymorph Skill Proficiencies
      if ( originalSkills ) {
        skl.value = Math.max(skl.value, originalSkills[id].value);
      }

      // Compute modifier
      const checkBonusAbl = simplifyBonus(ability?.bonuses?.check, bonusData);
      skl.bonus = baseBonus + checkBonus + checkBonusAbl + skillBonus;
      skl.mod = ability?.mod ?? 0;
      skl.prof = new Proficiency(this.system.attributes.prof, skl.value, roundDown);
      skl.proficient = skl.value;
      skl.total = skl.mod + skl.bonus;
      if ( Number.isNumeric(skl.prof.term) ) skl.total += skl.prof.flat;

      // Compute passive bonus
      const passive = flags.observantFeat && (feats.observantFeat.skills.includes(id)) ? 5 : 0;
      const passiveBonus = simplifyBonus(skl.bonuses?.passive, bonusData);
      skl.passive = 10 + skl.mod + skl.bonus + skl.prof.flat + passive + passiveBonus;
    }
  }

  /* -------------------------------------------- */

  /**
   * Prepare tool checks. Mutates the values of system.tools.
   * @param {object} bonusData       Data produced by `getRollData` to be applied to bonus formulae.
   * @param {object} globalBonuses   Global bonus data.
   * @param {number} checkBonus      Global ability check bonus.
   * @protected
   */
  _prepareTools(bonusData, globalBonuses, checkBonus) {
    if ( this.type === "vehicle" ) return;
    const flags = this.flags.dnd5e ?? {};
    for ( const tool of Object.values(this.system.tools) ) {
      const ability = this.system.abilities[tool.ability];
      const baseBonus = simplifyBonus(tool.bonuses.check, bonusData);
      let roundDown = true;

      // Remarkable Athlete.
      if ( this._isRemarkableAthlete(tool.ability) && (tool.value < 0.5) ) {
        tool.value = 0.5;
        roundDown = false;
      }

      // Jack of All Trades.
      else if ( flags.jackOfAllTrades && (tool.value < 0.5) ) tool.value = 0.5;

      const checkBonusAbl = simplifyBonus(ability?.bonuses?.check, bonusData);
      tool.bonus = baseBonus + checkBonus + checkBonusAbl;
      tool.mod = ability?.mod ?? 0;
      tool.prof = new Proficiency(this.system.attributes.prof, tool.value, roundDown);
      tool.total = tool.mod + tool.bonus;
      if ( Number.isNumeric(tool.prof.term) ) tool.total += tool.prof.flat;
    }
  }

  /* -------------------------------------------- */

  /**
   * Prepare a character's AC value from their equipped armor and shield.
   * Mutates the value of the `system.attributes.ac` object.
   */
  _prepareArmorClass() {
    const ac = this.system.attributes.ac;

    // Apply automatic migrations for older data structures
    let cfg = CONFIG.DND5E.armorClasses[ac.calc];
    if ( !cfg ) {
      ac.calc = "flat";
      if ( Number.isNumeric(ac.value) ) ac.flat = Number(ac.value);
      cfg = CONFIG.DND5E.armorClasses.flat;
    }

    // Identify Equipped Items
    const armorTypes = new Set(Object.keys(CONFIG.DND5E.armorTypes));
    const {armors, shields} = this.itemTypes.equipment.reduce((obj, equip) => {
      if ( !equip.system.equipped || !armorTypes.has(equip.type.value) ) return obj;
      if ( equip.system.type.value === "shield" ) obj.shields.push(equip);
      else obj.armors.push(equip);
      return obj;
    }, {armors: [], shields: []});
    const rollData = this.getRollData({ deterministic: true });

    // Determine base AC
    switch ( ac.calc ) {

      // Flat AC (no additional bonuses)
      case "flat":
        ac.value = Number(ac.flat);
        return;

      // Natural AC (includes bonuses)
      case "natural":
        ac.base = Number(ac.flat);
        break;

      default:
        let formula = ac.calc === "custom" ? ac.formula : cfg.formula;
        if ( armors.length ) {
          if ( armors.length > 1 ) this._preparationWarnings.push({
            message: game.i18n.localize("DND5E.WarnMultipleArmor"), type: "warning"
          });
          const armorData = armors[0].system.armor;
<<<<<<< HEAD
          ac.armor = armorData.value ?? ac.armor; // Set base.
          const ability = (armorData.ability in CONFIG.DND5E.abilities) ? armorData.ability : "none";
          if (ability !== "none") {
            const min = armorData.abilityMin ?? -Infinity;
            const max = armorData.abilityMax ?? Infinity;
            const mod = this.system.abilities[ability].mod ?? 0;
            ac.abilityMod = Math.clamped(mod, min, max);
          } else {
            ac.abilityMod = 0;
          }
          ac.ability = ability;
=======
          const isHeavy = armors[0].system.type.value === "heavy";
          ac.armor = armorData.value ?? ac.armor;
          ac.dex = isHeavy ? 0 : Math.min(armorData.dex ?? Infinity, this.system.abilities.dex?.mod ?? 0);
>>>>>>> 83cb6431
          ac.equippedArmor = armors[0];
        } else {
          ac.abilityMod = this.system.abilities.dex?.mod ?? 0;
          ac.ability = "dex";
        }

        rollData.attributes.ac = ac;
        try {
          const replaced = Roll.replaceFormulaData(formula, rollData);
          ac.base = Roll.safeEval(replaced);
        } catch(err) {
          this._preparationWarnings.push({
            message: game.i18n.localize("DND5E.WarnBadACFormula"), link: "armor", type: "error"
          });
          const replaced = Roll.replaceFormulaData(CONFIG.DND5E.armorClasses.default.formula, rollData);
          ac.base = Roll.safeEval(replaced);
        }
        break;
    }

    // Equipped Shield
    if ( shields.length ) {
      if ( shields.length > 1 ) this._preparationWarnings.push({
        message: game.i18n.localize("DND5E.WarnMultipleShields"), type: "warning"
      });
      ac.shield = shields[0].system.armor.value ?? 0;
      ac.equippedShield = shields[0];
    }

    // Compute total AC and return
    ac.bonus = simplifyBonus(ac.bonus, rollData);
    ac.value = ac.base + ac.shield + ac.bonus + ac.cover;
  }

  /* -------------------------------------------- */

  /**
   * Prepare the level and percentage of encumbrance for an Actor.
   * Optionally include the weight of carried currency by applying the standard rule from the PHB pg. 143.
   * Mutates the value of the `system.attributes.encumbrance` object.
   * @protected
   */
  _prepareEncumbrance() {
    const encumbrance = this.system.attributes.encumbrance ??= {};

    // Get the total weight from items
    const physicalItems = ["weapon", "equipment", "consumable", "tool", "backpack", "loot"];
    let weight = this.items.reduce((weight, i) => {
      if ( !physicalItems.includes(i.type) ) return weight;
      const q = i.system.quantity || 0;
      const w = i.system.weight || 0;
      return weight + (q * w);
    }, 0);

    // [Optional] add Currency Weight (for non-transformed actors)
    const currency = this.system.currency;
    if ( game.settings.get("dnd5e", "currencyWeight") && currency ) {
      const numCoins = Object.values(currency).reduce((val, denom) => val + Math.max(denom, 0), 0);
      const currencyPerWeight = game.settings.get("dnd5e", "metricWeightUnits")
        ? CONFIG.DND5E.encumbrance.currencyPerWeight.metric
        : CONFIG.DND5E.encumbrance.currencyPerWeight.imperial;
      weight += numCoins / currencyPerWeight;
    }

    // Determine the Encumbrance size class
    let mod = {tiny: 0.5, sm: 1, med: 1, lg: 2, huge: 4, grg: 8}[this.system.traits.size] || 1;
    if ( this.flags.dnd5e?.powerfulBuild ) mod = Math.min(mod * 2, 8);

    const strengthMultiplier = game.settings.get("dnd5e", "metricWeightUnits")
      ? CONFIG.DND5E.encumbrance.strMultiplier.metric
      : CONFIG.DND5E.encumbrance.strMultiplier.imperial;

    // Populate final Encumbrance values
    encumbrance.value = weight.toNearest(0.1);
    encumbrance.max = ((this.system.abilities.str?.value ?? 10) * strengthMultiplier * mod).toNearest(0.1);
    encumbrance.pct = Math.clamped((encumbrance.value * 100) / encumbrance.max, 0, 100);
    encumbrance.encumbered = encumbrance.pct > (200 / 3);
  }

  /* -------------------------------------------- */

  /**
   * Prepare hit points for characters.
   * @param {object} rollData  Data produced by `getRollData` to be applied to bonus formulas.
   * @protected
   */
  _prepareHitPoints(rollData) {
    if ( this.type !== "character" || (this.system.attributes.hp.max !== null) ) return;
    const hp = this.system.attributes.hp;

    const abilityId = CONFIG.DND5E.hitPointsAbility || "con";
    const abilityMod = (this.system.abilities[abilityId]?.mod ?? 0);
    const base = Object.values(this.classes).reduce((total, item) => {
      const advancement = item.advancement.byType.HitPoints?.[0];
      return total + (advancement?.getAdjustedTotal(abilityMod) ?? 0);
    }, 0);
    const levelBonus = simplifyBonus(hp.bonuses.level, rollData) * this.system.details.level;
    const overallBonus = simplifyBonus(hp.bonuses.overall, rollData);

    hp.max = base + levelBonus + overallBonus;
  }

  /* -------------------------------------------- */

  /**
   * Prepare the initiative data for an actor.
   * Mutates the value of the system.attributes.init object.
   * @param {object} bonusData         Data produced by getRollData to be applied to bonus formulas
   * @param {number} globalCheckBonus  Global ability check bonus
   * @protected
   */
  _prepareInitiative(bonusData, globalCheckBonus=0) {
    const init = this.system.attributes.init ??= {};
    const flags = this.flags.dnd5e || {};

    // Compute initiative modifier
    const abilityId = init.ability || CONFIG.DND5E.initiativeAbility;
    const ability = this.system.abilities?.[abilityId] || {};
    init.mod = ability.mod ?? 0;

    // Initiative proficiency
    const prof = this.system.attributes.prof ?? 0;
    const ra = flags.remarkableAthlete && ["str", "dex", "con"].includes(abilityId);
    init.prof = new Proficiency(prof, (flags.jackOfAllTrades || ra) ? 0.5 : 0, !ra);

    // Total initiative includes all numeric terms
    const initBonus = simplifyBonus(init.bonus, bonusData);
    const abilityBonus = simplifyBonus(ability.bonuses?.check, bonusData);
    init.total = init.mod + initBonus + abilityBonus + globalCheckBonus
      + (flags.initiativeAlert ? 5 : 0)
      + (Number.isNumeric(init.prof.term) ? init.prof.flat : 0);
  }

  /* -------------------------------------------- */
  /*  Spellcasting Preparation                    */
  /* -------------------------------------------- */

  /**
   * Prepare data related to the spell-casting capabilities of the Actor.
   * Mutates the value of the system.spells object.
   * @protected
   */
  _prepareSpellcasting() {
    if ( !this.system.spells ) return;

    // Spellcasting DC
    const spellcastingAbility = this.system.abilities[this.system.attributes.spellcasting];
    this.system.attributes.spelldc = spellcastingAbility ? spellcastingAbility.dc : 8 + this.system.attributes.prof;

    // Translate the list of classes into spellcasting progression
    const progression = { slot: 0, pact: 0 };
    const types = {};

    // NPCs don't get spell levels from classes
    if ( this.type === "npc" ) {
      progression.slot = this.system.details.spellLevel ?? 0;
      types.leveled = 1;
    }

    else {
      // Grab all classes with spellcasting
      const classes = this.items.filter(cls => {
        if ( cls.type !== "class" ) return false;
        const type = cls.spellcasting.type;
        if ( !type ) return false;
        types[type] ??= 0;
        types[type] += 1;
        return true;
      });

      for ( const cls of classes ) this.constructor.computeClassProgression(
        progression, cls, { actor: this, count: types[cls.spellcasting.type] }
      );
    }

    for ( const type of Object.keys(CONFIG.DND5E.spellcastingTypes) ) {
      this.constructor.prepareSpellcastingSlots(this.system.spells, type, progression, { actor: this });
    }
  }

  /* -------------------------------------------- */

  /**
   * Contribute to the actor's spellcasting progression.
   * @param {object} progression                             Spellcasting progression data. *Will be mutated.*
   * @param {Item5e} cls                                     Class for whom this progression is being computed.
   * @param {object} [config={}]
   * @param {Actor5e|null} [config.actor]                    Actor for whom the data is being prepared.
   * @param {SpellcastingDescription} [config.spellcasting]  Spellcasting descriptive object.
   * @param {number} [config.count=1]                        Number of classes with this type of spellcasting.
   */
  static computeClassProgression(progression, cls, {actor, spellcasting, count=1}={}) {
    const type = cls.spellcasting.type;
    spellcasting = spellcasting ?? cls.spellcasting;

    /**
     * A hook event that fires while computing the spellcasting progression for each class on each actor.
     * The actual hook names include the spellcasting type (e.g. `dnd5e.computeLeveledProgression`).
     * @param {object} progression                    Spellcasting progression data. *Will be mutated.*
     * @param {Actor5e|null} [actor]                  Actor for whom the data is being prepared.
     * @param {Item5e} cls                            Class for whom this progression is being computed.
     * @param {SpellcastingDescription} spellcasting  Spellcasting descriptive object.
     * @param {number} count                          Number of classes with this type of spellcasting.
     * @returns {boolean}  Explicitly return false to prevent default progression from being calculated.
     * @function dnd5e.computeSpellcastingProgression
     * @memberof hookEvents
     */
    const allowed = Hooks.call(
      `dnd5e.compute${type.capitalize()}Progression`, progression, actor, cls, spellcasting, count
    );

    if ( allowed && (type === "pact") ) {
      this.computePactProgression(progression, actor, cls, spellcasting, count);
    } else if ( allowed && (type === "leveled") ) {
      this.computeLeveledProgression(progression, actor, cls, spellcasting, count);
    }
  }

  /* -------------------------------------------- */

  /**
   * Contribute to the actor's spellcasting progression for a class with leveled spellcasting.
   * @param {object} progression                    Spellcasting progression data. *Will be mutated.*
   * @param {Actor5e} actor                         Actor for whom the data is being prepared.
   * @param {Item5e} cls                            Class for whom this progression is being computed.
   * @param {SpellcastingDescription} spellcasting  Spellcasting descriptive object.
   * @param {number} count                          Number of classes with this type of spellcasting.
   */
  static computeLeveledProgression(progression, actor, cls, spellcasting, count) {
    const prog = CONFIG.DND5E.spellcastingTypes.leveled.progression[spellcasting.progression];
    if ( !prog ) return;
    const rounding = prog.roundUp ? Math.ceil : Math.floor;
    progression.slot += rounding(spellcasting.levels / prog.divisor ?? 1);
    // Single-classed, non-full progression rounds up, rather than down.
    if ( (count === 1) && (prog.divisor > 1) && progression.slot ) {
      progression.slot = Math.ceil(spellcasting.levels / prog.divisor);
    }
  }

  /* -------------------------------------------- */

  /**
   * Contribute to the actor's spellcasting progression for a class with pact spellcasting.
   * @param {object} progression                    Spellcasting progression data. *Will be mutated.*
   * @param {Actor5e} actor                         Actor for whom the data is being prepared.
   * @param {Item5e} cls                            Class for whom this progression is being computed.
   * @param {SpellcastingDescription} spellcasting  Spellcasting descriptive object.
   * @param {number} count                          Number of classes with this type of spellcasting.
   */
  static computePactProgression(progression, actor, cls, spellcasting, count) {
    progression.pact += spellcasting.levels;
  }

  /* -------------------------------------------- */

  /**
   * Prepare actor's spell slots using progression data.
   * @param {object} spells           The `data.spells` object within actor's data. *Will be mutated.*
   * @param {string} type             Type of spellcasting slots being prepared.
   * @param {object} progression      Spellcasting progression data.
   * @param {object} [config]
   * @param {Actor5e} [config.actor]  Actor for whom the data is being prepared.
   */
  static prepareSpellcastingSlots(spells, type, progression, {actor}={}) {
    /**
     * A hook event that fires to convert the provided spellcasting progression into spell slots.
     * The actual hook names include the spellcasting type (e.g. `dnd5e.prepareLeveledSlots`).
     * @param {object} spells        The `data.spells` object within actor's data. *Will be mutated.*
     * @param {Actor5e} actor        Actor for whom the data is being prepared.
     * @param {object} progression   Spellcasting progression data.
     * @returns {boolean}            Explicitly return false to prevent default preparation from being performed.
     * @function dnd5e.prepareSpellcastingSlots
     * @memberof hookEvents
     */
    const allowed = Hooks.call(`dnd5e.prepare${type.capitalize()}Slots`, spells, actor, progression);

    if ( allowed && (type === "pact") ) this.preparePactSlots(spells, actor, progression);
    else if ( allowed && (type === "leveled") ) this.prepareLeveledSlots(spells, actor, progression);
  }

  /* -------------------------------------------- */

  /**
   * Prepare leveled spell slots using progression data.
   * @param {object} spells        The `data.spells` object within actor's data. *Will be mutated.*
   * @param {Actor5e} actor        Actor for whom the data is being prepared.
   * @param {object} progression   Spellcasting progression data.
   */
  static prepareLeveledSlots(spells, actor, progression) {
    const levels = Math.clamped(progression.slot, 0, CONFIG.DND5E.maxLevel);
    const slots = CONFIG.DND5E.SPELL_SLOT_TABLE[Math.min(levels, CONFIG.DND5E.SPELL_SLOT_TABLE.length) - 1] ?? [];
    for ( const level of Array.fromRange(Object.keys(CONFIG.DND5E.spellLevels).length - 1, 1) ) {
      const slot = spells[`spell${level}`] ??= { value: 0 };
      slot.max = Number.isNumeric(slot.override) ? Math.max(parseInt(slot.override), 0) : slots[level - 1] ?? 0;
    }
  }

  /* -------------------------------------------- */

  /**
   * Prepare pact spell slots using progression data.
   * @param {object} spells        The `data.spells` object within actor's data. *Will be mutated.*
   * @param {Actor5e} actor        Actor for whom the data is being prepared.
   * @param {object} progression   Spellcasting progression data.
   */
  static preparePactSlots(spells, actor, progression) {
    // Pact spell data:
    // - pact.level: Slot level for pact casting
    // - pact.max: Total number of pact slots
    // - pact.value: Currently available pact slots
    // - pact.override: Override number of available spell slots

    let pactLevel = Math.clamped(progression.pact, 0, CONFIG.DND5E.maxLevel);
    spells.pact ??= {};
    const override = Number.isNumeric(spells.pact.override) ? parseInt(spells.pact.override) : null;

    // Pact slot override
    if ( (pactLevel === 0) && (actor.type === "npc") && (override !== null) ) {
      pactLevel = actor.system.details.spellLevel;
    }

    const [, pactConfig] = Object.entries(CONFIG.DND5E.pactCastingProgression)
      .reverse().find(([l]) => Number(l) <= pactLevel) ?? [];
    if ( pactConfig ) {
      spells.pact.level = pactConfig.level;
      if ( override === null ) spells.pact.max = pactConfig.slots;
      else spells.pact.max = Math.max(override, 1);
      spells.pact.value = Math.min(spells.pact.value, spells.pact.max);
    }

    else {
      spells.pact.max = override || 0;
      spells.pact.level = spells.pact.max > 0 ? 1 : 0;
    }
  }

  /* -------------------------------------------- */
  /*  Event Handlers                              */
  /* -------------------------------------------- */

  /** @inheritdoc */
  async _preCreate(data, options, user) {
    if ( (await super._preCreate(data, options, user)) === false ) return false;

    const sourceId = this.getFlag("core", "sourceId");
    if ( sourceId?.startsWith("Compendium.") ) return;

    // Configure prototype token settings
    const prototypeToken = {};
    if ( "size" in (this.system.traits || {}) ) {
      const size = CONFIG.DND5E.tokenSizes[this.system.traits.size || "med"];
      if ( !foundry.utils.hasProperty(data, "prototypeToken.width") ) prototypeToken.width = size;
      if ( !foundry.utils.hasProperty(data, "prototypeToken.height") ) prototypeToken.height = size;
    }
    if ( this.type === "character" ) Object.assign(prototypeToken, {
      sight: { enabled: true }, actorLink: true, disposition: CONST.TOKEN_DISPOSITIONS.FRIENDLY
    });
    this.updateSource({ prototypeToken });
  }

  /* -------------------------------------------- */

  /** @inheritdoc */
  async _preUpdate(changed, options, user) {
    if ( (await super._preUpdate(changed, options, user)) === false ) return false;

    // Apply changes in Actor size to Token width/height
    if ( "size" in (this.system.traits || {}) ) {
      const newSize = foundry.utils.getProperty(changed, "system.traits.size");
      if ( newSize && (newSize !== this.system.traits?.size) ) {
        let size = CONFIG.DND5E.tokenSizes[newSize];
        if ( !foundry.utils.hasProperty(changed, "prototypeToken.width") ) {
          changed.prototypeToken ||= {};
          changed.prototypeToken.height = size;
          changed.prototypeToken.width = size;
        }
      }
    }

    // Reset death save counters
    if ( "hp" in (this.system.attributes || {}) ) {
      const isDead = this.system.attributes.hp.value <= 0;
      if ( isDead && (foundry.utils.getProperty(changed, "system.attributes.hp.value") > 0) ) {
        foundry.utils.setProperty(changed, "system.attributes.death.success", 0);
        foundry.utils.setProperty(changed, "system.attributes.death.failure", 0);
      }
    }
  }

  /* -------------------------------------------- */

  /**
   * Assign a class item as the original class for the Actor based on which class has the most levels.
   * @returns {Promise<Actor5e>}  Instance of the updated actor.
   * @protected
   */
  _assignPrimaryClass() {
    const classes = this.itemTypes.class.sort((a, b) => b.system.levels - a.system.levels);
    const newPC = classes[0]?.id || "";
    return this.update({"system.details.originalClass": newPC});
  }

  /* -------------------------------------------- */
  /*  Gameplay Mechanics                          */
  /* -------------------------------------------- */

  /** @override */
  async modifyTokenAttribute(attribute, value, isDelta, isBar) {
    if ( attribute === "attributes.hp" ) {
      const hp = this.system.attributes.hp;
      const delta = isDelta ? (-1 * value) : (hp.value + hp.temp) - value;
      return this.applyDamage(delta);
    }
    return super.modifyTokenAttribute(attribute, value, isDelta, isBar);
  }

  /* -------------------------------------------- */

  /**
   * Apply a certain amount of damage or healing to the health pool for Actor
   * @param {number} amount       An amount of damage (positive) or healing (negative) to sustain
   * @param {number} multiplier   A multiplier which allows for resistance, vulnerability, or healing
   * @returns {Promise<Actor5e>}  A Promise which resolves once the damage has been applied
   */
  async applyDamage(amount=0, multiplier=1) {
    amount = Math.floor(parseInt(amount) * multiplier);
    const hp = this.system.attributes.hp;
    if ( !hp ) return this; // Group actors don't have HP at the moment

    // Deduct damage from temp HP first
    const tmp = parseInt(hp.temp) || 0;
    const dt = amount > 0 ? Math.min(tmp, amount) : 0;

    // Remaining goes to health
    const tmpMax = parseInt(hp.tempmax) || 0;
    const dh = Math.clamped(hp.value - (amount - dt), 0, Math.max(0, hp.max + tmpMax));

    // Update the Actor
    const updates = {
      "system.attributes.hp.temp": tmp - dt,
      "system.attributes.hp.value": dh
    };

    // Delegate damage application to a hook
    // TODO replace this in the future with a better modifyTokenAttribute function in the core
    const allowed = Hooks.call("modifyTokenAttribute", {
      attribute: "attributes.hp",
      value: amount,
      isDelta: false,
      isBar: true
    }, updates);
    return allowed !== false ? this.update(updates, {dhp: -amount}) : this;
  }

  /* -------------------------------------------- */

  /**
   * Apply a certain amount of temporary hit point, but only if it's more than the actor currently has.
   * @param {number} amount       An amount of temporary hit points to set
   * @returns {Promise<Actor5e>}  A Promise which resolves once the temp HP has been applied
   */
  async applyTempHP(amount=0) {
    amount = parseInt(amount);
    const hp = this.system.attributes.hp;

    // Update the actor if the new amount is greater than the current
    const tmp = parseInt(hp.temp) || 0;
    return amount > tmp ? this.update({"system.attributes.hp.temp": amount}) : this;
  }

  /* -------------------------------------------- */

  /**
   * Get a color used to represent the current hit points of an Actor.
   * @param {number} current        The current HP value
   * @param {number} max            The maximum HP value
   * @returns {Color}               The color used to represent the HP percentage
   */
  static getHPColor(current, max) {
    const pct = Math.clamped(current, 0, max) / max;
    return Color.fromRGB([(1-(pct/2)), pct, 0]);
  }

  /* -------------------------------------------- */

  /**
   * Determine whether the provided ability is usable for remarkable athlete.
   * @param {string} ability  Ability type to check.
   * @returns {boolean}       Whether the actor has the remarkable athlete flag and the ability is physical.
   * @private
   */
  _isRemarkableAthlete(ability) {
    return this.getFlag("dnd5e", "remarkableAthlete")
      && CONFIG.DND5E.characterFlags.remarkableAthlete.abilities.includes(ability);
  }

  /* -------------------------------------------- */
  /*  Rolling                                     */
  /* -------------------------------------------- */

  /**
   * Roll a Skill Check
   * Prompt the user for input regarding Advantage/Disadvantage and any Situational Bonus
   * @param {string} skillId      The skill id (e.g. "ins")
   * @param {object} options      Options which configure how the skill check is rolled
   * @returns {Promise<D20Roll>}  A Promise which resolves to the created Roll instance
   */
  async rollSkill(skillId, options={}) {
    const skl = this.system.skills[skillId];
    const abl = this.system.abilities[options.ability ?? skl.ability];
    const globalBonuses = this.system.bonuses?.abilities ?? {};
    const parts = ["@mod", "@abilityCheckBonus"];
    const data = this.getRollData();

    // Add ability modifier
    data.mod = abl?.mod ?? 0;
    data.defaultAbility = options.ability ?? skl.ability;

    // Include proficiency bonus
    if ( skl.prof.hasProficiency ) {
      parts.push("@prof");
      data.prof = skl.prof.term;
    }

    // Global ability check bonus
    if ( globalBonuses.check ) {
      parts.push("@checkBonus");
      data.checkBonus = Roll.replaceFormulaData(globalBonuses.check, data);
    }

    // Ability-specific check bonus
    if ( abl?.bonuses?.check ) data.abilityCheckBonus = Roll.replaceFormulaData(abl.bonuses.check, data);
    else data.abilityCheckBonus = 0;

    // Skill-specific skill bonus
    if ( skl.bonuses?.check ) {
      const checkBonusKey = `${skillId}CheckBonus`;
      parts.push(`@${checkBonusKey}`);
      data[checkBonusKey] = Roll.replaceFormulaData(skl.bonuses.check, data);
    }

    // Global skill check bonus
    if ( globalBonuses.skill ) {
      parts.push("@skillBonus");
      data.skillBonus = Roll.replaceFormulaData(globalBonuses.skill, data);
    }

    // Reliable Talent applies to any skill check we have full or better proficiency in
    const reliableTalent = (skl.value >= 1 && this.getFlag("dnd5e", "reliableTalent"));

    // Roll and return
    const flavor = game.i18n.format("DND5E.SkillPromptTitle", {skill: CONFIG.DND5E.skills[skillId]?.label ?? ""});
    const rollData = foundry.utils.mergeObject({
      data: data,
      title: `${flavor}: ${this.name}`,
      flavor,
      chooseModifier: true,
      halflingLucky: this.getFlag("dnd5e", "halflingLucky"),
      reliableTalent,
      messageData: {
        speaker: options.speaker || ChatMessage.getSpeaker({actor: this}),
        "flags.dnd5e.roll": {type: "skill", skillId }
      }
    }, options);
    rollData.parts = parts.concat(options.parts ?? []);

    /**
     * A hook event that fires before a skill check is rolled for an Actor.
     * @function dnd5e.preRollSkill
     * @memberof hookEvents
     * @param {Actor5e} actor                Actor for which the skill check is being rolled.
     * @param {D20RollConfiguration} config  Configuration data for the pending roll.
     * @param {string} skillId               ID of the skill being rolled as defined in `DND5E.skills`.
     * @returns {boolean}                    Explicitly return `false` to prevent skill check from being rolled.
     */
    if ( Hooks.call("dnd5e.preRollSkill", this, rollData, skillId) === false ) return;

    const roll = await d20Roll(rollData);

    /**
     * A hook event that fires after a skill check has been rolled for an Actor.
     * @function dnd5e.rollSkill
     * @memberof hookEvents
     * @param {Actor5e} actor   Actor for which the skill check has been rolled.
     * @param {D20Roll} roll    The resulting roll.
     * @param {string} skillId  ID of the skill that was rolled as defined in `DND5E.skills`.
     */
    if ( roll ) Hooks.callAll("dnd5e.rollSkill", this, roll, skillId);

    return roll;
  }

  /* -------------------------------------------- */

  /**
   * Roll a Tool Check.
   * Prompt the user for input regarding Advantage/Disadvantage and any Situational Bonuses.
   * @param {string} toolId       The identifier of the tool being rolled.
   * @param {object} options      Options which configure how the tool check is rolled.
   * @returns {Promise<D20Roll>}  A Promise which resolves to the created Roll instance.
   */
  async rollToolCheck(toolId, options={}) {
    // Prepare roll data.
    const tool = this.system.tools[toolId];
    const ability = this.system.abilities[options.ability || (tool?.ability ?? "int")];
    const globalBonuses = this.system.bonuses?.abilities ?? {};
    const parts = ["@mod", "@abilityCheckBonus"];
    const data = this.getRollData();

    // Add ability modifier.
    data.mod = ability?.mod ?? 0;
    data.defaultAbility = options.ability || (tool?.ability ?? "int");

    // Add proficiency.
    const prof = options.prof ?? tool?.prof;
    if ( prof?.hasProficiency ) {
      parts.push("@prof");
      data.prof = prof.term;
    }

    // Global ability check bonus.
    if ( globalBonuses.check ) {
      parts.push("@checkBonus");
      data.checkBonus = Roll.replaceFormulaData(globalBonuses.check, data);
    }

    // Ability-specific check bonus.
    if ( ability?.bonuses.check ) data.abilityCheckBonus = Roll.replaceFormulaData(ability.bonuses.check, data);
    else data.abilityCheckBonus = 0;

    // Tool-specific check bonus.
    if ( tool?.bonuses.check || options.bonus ) {
      parts.push("@toolBonus");
      const bonus = [];
      if ( tool?.bonuses.check ) bonus.push(Roll.replaceFormulaData(tool.bonuses.check, data));
      if ( options.bonus ) bonus.push(Roll.replaceFormulaData(options.bonus, data));
      data.toolBonus = bonus.join(" + ");
    }

    // Reliable Talent applies to any tool check we have full or better proficiency in
    const reliableTalent = (prof?.multiplier >= 1 && this.getFlag("dnd5e", "reliableTalent"));

    const flavor = game.i18n.format("DND5E.ToolPromptTitle", {tool: Trait.keyLabel(toolId, {trait: "tool"}) ?? ""});
    const rollData = foundry.utils.mergeObject({
      data, flavor,
      title: `${flavor}: ${this.name}`,
      chooseModifier: true,
      halflingLucky: this.getFlag("dnd5e", "halflingLucky"),
      reliableTalent,
      messageData: {
        speaker: options.speaker || ChatMessage.implementation.getSpeaker({actor: this}),
        "flags.dnd5e.roll": {type: "tool", toolId}
      }
    }, options);
    rollData.parts = parts.concat(options.parts ?? []);

    /**
     * A hook event that fires before a tool check is rolled for an Actor.
     * @function dnd5e.preRollRool
     * @memberof hookEvents
     * @param {Actor5e} actor                Actor for which the tool check is being rolled.
     * @param {D20RollConfiguration} config  Configuration data for the pending roll.
     * @param {string} toolId                Identifier of the tool being rolled.
     * @returns {boolean}                    Explicitly return `false` to prevent skill check from being rolled.
     */
    if ( Hooks.call("dnd5e.preRollToolCheck", this, rollData, toolId) === false ) return;

    const roll = await d20Roll(rollData);

    /**
     * A hook event that fires after a tool check has been rolled for an Actor.
     * @function dnd5e.rollTool
     * @memberof hookEvents
     * @param {Actor5e} actor   Actor for which the tool check has been rolled.
     * @param {D20Roll} roll    The resulting roll.
     * @param {string} toolId   Identifier of the tool that was rolled.
     */
    if ( roll ) Hooks.callAll("dnd5e.rollToolCheck", this, roll, toolId);

    return roll;
  }

  /* -------------------------------------------- */

  /**
   * Roll a generic ability test or saving throw.
   * Prompt the user for input on which variety of roll they want to do.
   * @param {string} abilityId    The ability id (e.g. "str")
   * @param {object} options      Options which configure how ability tests or saving throws are rolled
   */
  rollAbility(abilityId, options={}) {
    const label = CONFIG.DND5E.abilities[abilityId]?.label ?? "";
    new Dialog({
      title: `${game.i18n.format("DND5E.AbilityPromptTitle", {ability: label})}: ${this.name}`,
      content: `<p>${game.i18n.format("DND5E.AbilityPromptText", {ability: label})}</p>`,
      buttons: {
        test: {
          label: game.i18n.localize("DND5E.ActionAbil"),
          callback: () => this.rollAbilityTest(abilityId, options)
        },
        save: {
          label: game.i18n.localize("DND5E.ActionSave"),
          callback: () => this.rollAbilitySave(abilityId, options)
        }
      }
    }).render(true);
  }

  /* -------------------------------------------- */

  /**
   * Roll an Ability Test
   * Prompt the user for input regarding Advantage/Disadvantage and any Situational Bonus
   * @param {string} abilityId    The ability ID (e.g. "str")
   * @param {object} options      Options which configure how ability tests are rolled
   * @returns {Promise<D20Roll>}  A Promise which resolves to the created Roll instance
   */
  async rollAbilityTest(abilityId, options={}) {
    const label = CONFIG.DND5E.abilities[abilityId]?.label ?? "";
    const abl = this.system.abilities[abilityId];
    const globalBonuses = this.system.bonuses?.abilities ?? {};
    const parts = [];
    const data = this.getRollData();

    // Add ability modifier
    parts.push("@mod");
    data.mod = abl?.mod ?? 0;

    // Include proficiency bonus
    if ( abl?.checkProf.hasProficiency ) {
      parts.push("@prof");
      data.prof = abl.checkProf.term;
    }

    // Add ability-specific check bonus
    if ( abl?.bonuses?.check ) {
      const checkBonusKey = `${abilityId}CheckBonus`;
      parts.push(`@${checkBonusKey}`);
      data[checkBonusKey] = Roll.replaceFormulaData(abl.bonuses.check, data);
    }

    // Add global actor bonus
    if ( globalBonuses.check ) {
      parts.push("@checkBonus");
      data.checkBonus = Roll.replaceFormulaData(globalBonuses.check, data);
    }

    // Roll and return
    const flavor = game.i18n.format("DND5E.AbilityPromptTitle", {ability: label});
    const rollData = foundry.utils.mergeObject({
      data,
      title: `${flavor}: ${this.name}`,
      flavor,
      halflingLucky: this.getFlag("dnd5e", "halflingLucky"),
      messageData: {
        speaker: options.speaker || ChatMessage.getSpeaker({actor: this}),
        "flags.dnd5e.roll": {type: "ability", abilityId }
      }
    }, options);
    rollData.parts = parts.concat(options.parts ?? []);

    /**
     * A hook event that fires before an ability test is rolled for an Actor.
     * @function dnd5e.preRollAbilityTest
     * @memberof hookEvents
     * @param {Actor5e} actor                Actor for which the ability test is being rolled.
     * @param {D20RollConfiguration} config  Configuration data for the pending roll.
     * @param {string} abilityId             ID of the ability being rolled as defined in `DND5E.abilities`.
     * @returns {boolean}                    Explicitly return `false` to prevent ability test from being rolled.
     */
    if ( Hooks.call("dnd5e.preRollAbilityTest", this, rollData, abilityId) === false ) return;

    const roll = await d20Roll(rollData);

    /**
     * A hook event that fires after an ability test has been rolled for an Actor.
     * @function dnd5e.rollAbilityTest
     * @memberof hookEvents
     * @param {Actor5e} actor     Actor for which the ability test has been rolled.
     * @param {D20Roll} roll      The resulting roll.
     * @param {string} abilityId  ID of the ability that was rolled as defined in `DND5E.abilities`.
     */
    if ( roll ) Hooks.callAll("dnd5e.rollAbilityTest", this, roll, abilityId);

    return roll;
  }

  /* -------------------------------------------- */

  /**
   * Roll an Ability Saving Throw
   * Prompt the user for input regarding Advantage/Disadvantage and any Situational Bonus
   * @param {string} abilityId    The ability ID (e.g. "str")
   * @param {object} options      Options which configure how ability tests are rolled
   * @returns {Promise<D20Roll>}  A Promise which resolves to the created Roll instance
   */
  async rollAbilitySave(abilityId, options={}) {
    const label = CONFIG.DND5E.abilities[abilityId]?.label ?? "";
    const abl = this.system.abilities[abilityId];
    const globalBonuses = this.system.bonuses?.abilities ?? {};
    const parts = [];
    const data = this.getRollData();

    // Add ability modifier
    parts.push("@mod");
    data.mod = abl?.mod ?? 0;

    // Include proficiency bonus
    if ( abl?.saveProf.hasProficiency ) {
      parts.push("@prof");
      data.prof = abl.saveProf.term;
    }

    // Include ability-specific saving throw bonus
    if ( abl?.bonuses?.save ) {
      const saveBonusKey = `${abilityId}SaveBonus`;
      parts.push(`@${saveBonusKey}`);
      data[saveBonusKey] = Roll.replaceFormulaData(abl.bonuses.save, data);
    }

    // Include a global actor ability save bonus
    if ( globalBonuses.save ) {
      parts.push("@saveBonus");
      data.saveBonus = Roll.replaceFormulaData(globalBonuses.save, data);
    }

    // Roll and return
    const flavor = game.i18n.format("DND5E.SavePromptTitle", {ability: label});
    const rollData = foundry.utils.mergeObject({
      data,
      title: `${flavor}: ${this.name}`,
      flavor,
      halflingLucky: this.getFlag("dnd5e", "halflingLucky"),
      messageData: {
        speaker: options.speaker || ChatMessage.getSpeaker({actor: this}),
        "flags.dnd5e.roll": {type: "save", abilityId }
      }
    }, options);
    rollData.parts = parts.concat(options.parts ?? []);

    /**
     * A hook event that fires before an ability save is rolled for an Actor.
     * @function dnd5e.preRollAbilitySave
     * @memberof hookEvents
     * @param {Actor5e} actor                Actor for which the ability save is being rolled.
     * @param {D20RollConfiguration} config  Configuration data for the pending roll.
     * @param {string} abilityId             ID of the ability being rolled as defined in `DND5E.abilities`.
     * @returns {boolean}                    Explicitly return `false` to prevent ability save from being rolled.
     */
    if ( Hooks.call("dnd5e.preRollAbilitySave", this, rollData, abilityId) === false ) return;

    const roll = await d20Roll(rollData);

    /**
     * A hook event that fires after an ability save has been rolled for an Actor.
     * @function dnd5e.rollAbilitySave
     * @memberof hookEvents
     * @param {Actor5e} actor     Actor for which the ability save has been rolled.
     * @param {D20Roll} roll      The resulting roll.
     * @param {string} abilityId  ID of the ability that was rolled as defined in `DND5E.abilities`.
     */
    if ( roll ) Hooks.callAll("dnd5e.rollAbilitySave", this, roll, abilityId);

    return roll;
  }

  /* -------------------------------------------- */

  /**
   * Perform a death saving throw, rolling a d20 plus any global save bonuses
   * @param {object} options          Additional options which modify the roll
   * @returns {Promise<D20Roll|null>} A Promise which resolves to the Roll instance
   */
  async rollDeathSave(options={}) {
    const death = this.system.attributes.death;

    // Display a warning if we are not at zero HP or if we already have reached 3
    if ( (this.system.attributes.hp.value > 0) || (death.failure >= 3) || (death.success >= 3) ) {
      ui.notifications.warn("DND5E.DeathSaveUnnecessary", {localize: true});
      return null;
    }

    // Evaluate a global saving throw bonus
    const speaker = options.speaker || ChatMessage.getSpeaker({actor: this});
    const globalBonuses = this.system.bonuses?.abilities ?? {};
    const parts = [];
    const data = this.getRollData();

    // Diamond Soul adds proficiency
    if ( this.getFlag("dnd5e", "diamondSoul") ) {
      parts.push("@prof");
      data.prof = new Proficiency(this.system.attributes.prof, 1).term;
    }

    // Include a global actor ability save bonus
    if ( globalBonuses.save ) {
      parts.push("@saveBonus");
      data.saveBonus = Roll.replaceFormulaData(globalBonuses.save, data);
    }

    // Evaluate the roll
    const flavor = game.i18n.localize("DND5E.DeathSavingThrow");
    const rollData = foundry.utils.mergeObject({
      data,
      title: `${flavor}: ${this.name}`,
      flavor,
      halflingLucky: this.getFlag("dnd5e", "halflingLucky"),
      targetValue: 10,
      messageData: {
        speaker: speaker,
        "flags.dnd5e.roll": {type: "death"}
      }
    }, options);
    rollData.parts = parts.concat(options.parts ?? []);

    /**
     * A hook event that fires before a death saving throw is rolled for an Actor.
     * @function dnd5e.preRollDeathSave
     * @memberof hookEvents
     * @param {Actor5e} actor                Actor for which the death saving throw is being rolled.
     * @param {D20RollConfiguration} config  Configuration data for the pending roll.
     * @returns {boolean}                    Explicitly return `false` to prevent death saving throw from being rolled.
     */
    if ( Hooks.call("dnd5e.preRollDeathSave", this, rollData) === false ) return;

    const roll = await d20Roll(rollData);
    if ( !roll ) return null;

    // Take action depending on the result
    const details = {};

    // Save success
    if ( roll.total >= (roll.options.targetValue ?? 10) ) {
      let successes = (death.success || 0) + 1;

      // Critical Success = revive with 1hp
      if ( roll.isCritical ) {
        details.updates = {
          "system.attributes.death.success": 0,
          "system.attributes.death.failure": 0,
          "system.attributes.hp.value": 1
        };
        details.chatString = "DND5E.DeathSaveCriticalSuccess";
      }

      // 3 Successes = survive and reset checks
      else if ( successes === 3 ) {
        details.updates = {
          "system.attributes.death.success": 0,
          "system.attributes.death.failure": 0
        };
        details.chatString = "DND5E.DeathSaveSuccess";
      }

      // Increment successes
      else details.updates = {"system.attributes.death.success": Math.clamped(successes, 0, 3)};
    }

    // Save failure
    else {
      let failures = (death.failure || 0) + (roll.isFumble ? 2 : 1);
      details.updates = {"system.attributes.death.failure": Math.clamped(failures, 0, 3)};
      if ( failures >= 3 ) {  // 3 Failures = death
        details.chatString = "DND5E.DeathSaveFailure";
      }
    }

    /**
     * A hook event that fires after a death saving throw has been rolled for an Actor, but before
     * updates have been performed.
     * @function dnd5e.rollDeathSave
     * @memberof hookEvents
     * @param {Actor5e} actor              Actor for which the death saving throw has been rolled.
     * @param {D20Roll} roll               The resulting roll.
     * @param {object} details
     * @param {object} details.updates     Updates that will be applied to the actor as a result of this save.
     * @param {string} details.chatString  Localizable string displayed in the create chat message. If not set, then
     *                                     no chat message will be displayed.
     * @returns {boolean}                  Explicitly return `false` to prevent updates from being performed.
     */
    if ( Hooks.call("dnd5e.rollDeathSave", this, roll, details) === false ) return roll;

    if ( !foundry.utils.isEmpty(details.updates) ) await this.update(details.updates);

    // Display success/failure chat message
    if ( details.chatString ) {
      let chatData = { content: game.i18n.format(details.chatString, {name: this.name}), speaker };
      ChatMessage.applyRollMode(chatData, roll.options.rollMode);
      await ChatMessage.create(chatData);
    }

    // Return the rolled result
    return roll;
  }

  /* -------------------------------------------- */

  /**
   * Get an un-evaluated D20Roll instance used to roll initiative for this Actor.
   * @param {object} [options]                        Options which modify the roll
   * @param {D20Roll.ADV_MODE} [options.advantageMode]    A specific advantage mode to apply
   * @param {string} [options.flavor]                     Special flavor text to apply
   * @returns {D20Roll}                               The constructed but unevaluated D20Roll
   */
  getInitiativeRoll(options={}) {

    // Use a temporarily cached initiative roll
    if ( this._cachedInitiativeRoll ) return this._cachedInitiativeRoll.clone();

    // Obtain required data
    const init = this.system.attributes?.init;
    const abilityId = init?.ability || CONFIG.DND5E.initiativeAbility;
    const data = this.getRollData();
    const flags = this.flags.dnd5e || {};
    if ( flags.initiativeAdv ) options.advantageMode ??= dnd5e.dice.D20Roll.ADV_MODE.ADVANTAGE;

    // Standard initiative formula
    const parts = ["1d20"];

    // Special initiative bonuses
    if ( init ) {
      parts.push(init.mod);
      if ( init.prof.term !== "0" ) {
        parts.push("@prof");
        data.prof = init.prof.term;
      }
      if ( init.bonus ) {
        parts.push("@bonus");
        data.bonus = Roll.replaceFormulaData(init.bonus, data);
      }
    }

    // Ability check bonuses
    if ( "abilities" in this.system ) {
      const abilityBonus = this.system.abilities[abilityId]?.bonuses?.check;
      if ( abilityBonus ) {
        parts.push("@abilityBonus");
        data.abilityBonus = Roll.replaceFormulaData(abilityBonus, data);
      }
    }

    // Global check bonus
    if ( "bonuses" in this.system ) {
      const globalCheckBonus = this.system.bonuses.abilities?.check;
      if ( globalCheckBonus ) {
        parts.push("@globalBonus");
        data.globalBonus = Roll.replaceFormulaData(globalCheckBonus, data);
      }
    }

    // Alert feat
    if ( flags.initiativeAlert ) {
      parts.push("@alertBonus");
      data.alertBonus = 5;
    }

    // Ability score tiebreaker
    const tiebreaker = game.settings.get("dnd5e", "initiativeDexTiebreaker");
    if ( tiebreaker && ("abilities" in this.system) ) {
      const abilityValue = this.system.abilities[abilityId]?.value;
      if ( Number.isNumeric(abilityValue) ) parts.push(String(abilityValue / 100));
    }

    options = foundry.utils.mergeObject({
      flavor: options.flavor ?? game.i18n.localize("DND5E.Initiative"),
      halflingLucky: flags.halflingLucky ?? false,
      critical: null,
      fumble: null
    }, options);

    // Create the d20 roll
    const formula = parts.join(" + ");
    return new CONFIG.Dice.D20Roll(formula, data, options);
  }

  /* -------------------------------------------- */

  /**
   * Roll initiative for this Actor with a dialog that provides an opportunity to elect advantage or other bonuses.
   * @param {object} [rollOptions]      Options forwarded to the Actor#getInitiativeRoll method
   * @returns {Promise<void>}           A promise which resolves once initiative has been rolled for the Actor
   */
  async rollInitiativeDialog(rollOptions={}) {
    // Create and configure the Initiative roll
    const roll = this.getInitiativeRoll(rollOptions);
    const choice = await roll.configureDialog({
      defaultRollMode: game.settings.get("core", "rollMode"),
      title: `${game.i18n.localize("DND5E.InitiativeRoll")}: ${this.name}`,
      chooseModifier: false,
      defaultAction: rollOptions.advantageMode ?? dnd5e.dice.D20Roll.ADV_MODE.NORMAL
    });
    if ( choice === null ) return; // Closed dialog

    // Temporarily cache the configured roll and use it to roll initiative for the Actor
    this._cachedInitiativeRoll = roll;
    await this.rollInitiative({createCombatants: true});
  }

  /* -------------------------------------------- */

  /** @inheritdoc */
  async rollInitiative(options={}, rollOptions={}) {
    this._cachedInitiativeRoll ??= this.getInitiativeRoll(rollOptions);

    /**
     * A hook event that fires before initiative is rolled for an Actor.
     * @function dnd5e.preRollInitiative
     * @memberof hookEvents
     * @param {Actor5e} actor  The Actor that is rolling initiative.
     * @param {D20Roll} roll   The initiative roll.
     */
    if ( Hooks.call("dnd5e.preRollInitiative", this, this._cachedInitiativeRoll) === false ) {
      delete this._cachedInitiativeRoll;
      return null;
    }

    const combat = await super.rollInitiative(options);
    const combatants = this.isToken ? this.getActiveTokens(false, true).reduce((arr, t) => {
      const combatant = game.combat.getCombatantByToken(t.id);
      if ( combatant ) arr.push(combatant);
      return arr;
    }, []) : [game.combat.getCombatantByActor(this.id)];

    /**
     * A hook event that fires after an Actor has rolled for initiative.
     * @function dnd5e.rollInitiative
     * @memberof hookEvents
     * @param {Actor5e} actor           The Actor that rolled initiative.
     * @param {Combatant[]} combatants  The associated Combatants in the Combat.
     */
    Hooks.callAll("dnd5e.rollInitiative", this, combatants);
    delete this._cachedInitiativeRoll;
    return combat;
  }

  /* -------------------------------------------- */

  /**
   * Roll a hit die of the appropriate type, gaining hit points equal to the die roll plus your CON modifier.
   * @param {string} [denomination]  The hit denomination of hit die to roll. Example "d8".
   *                                 If no denomination is provided, the first available HD will be used
   * @param {object} options         Additional options which modify the roll.
   * @returns {Promise<Roll|null>}   The created Roll instance, or null if no hit die was rolled
   */
  async rollHitDie(denomination, options={}) {
    // If no denomination was provided, choose the first available
    let cls = null;
    if ( !denomination ) {
      cls = this.itemTypes.class.find(c => c.system.hitDiceUsed < c.system.levels);
      if ( !cls ) return null;
      denomination = cls.system.hitDice;
    }

    // Otherwise, locate a class (if any) which has an available hit die of the requested denomination
    else cls = this.items.find(i => {
      return (i.system.hitDice === denomination) && ((i.system.hitDiceUsed || 0) < (i.system.levels || 1));
    });

    // If no class is available, display an error notification
    if ( !cls ) {
      ui.notifications.error(game.i18n.format("DND5E.HitDiceWarn", {name: this.name, formula: denomination}));
      return null;
    }

    // Prepare roll data
    const flavor = game.i18n.localize("DND5E.HitDiceRoll");
    const rollConfig = foundry.utils.mergeObject({
      formula: `max(0, 1${denomination} + @abilities.con.mod)`,
      data: this.getRollData(),
      chatMessage: true,
      messageData: {
        speaker: ChatMessage.getSpeaker({actor: this}),
        flavor,
        title: `${flavor}: ${this.name}`,
        rollMode: game.settings.get("core", "rollMode"),
        "flags.dnd5e.roll": {type: "hitDie"}
      }
    }, options);

    /**
     * A hook event that fires before a hit die is rolled for an Actor.
     * @function dnd5e.preRollHitDie
     * @memberof hookEvents
     * @param {Actor5e} actor               Actor for which the hit die is to be rolled.
     * @param {object} config               Configuration data for the pending roll.
     * @param {string} config.formula       Formula that will be rolled.
     * @param {object} config.data          Data used when evaluating the roll.
     * @param {boolean} config.chatMessage  Should a chat message be created for this roll?
     * @param {object} config.messageData   Data used to create the chat message.
     * @param {string} denomination         Size of hit die to be rolled.
     * @returns {boolean}                   Explicitly return `false` to prevent hit die from being rolled.
     */
    if ( Hooks.call("dnd5e.preRollHitDie", this, rollConfig, denomination) === false ) return;

    const roll = await new Roll(rollConfig.formula, rollConfig.data).roll({async: true});
    if ( rollConfig.chatMessage ) roll.toMessage(rollConfig.messageData);

    const hp = this.system.attributes.hp;
    const dhp = Math.min(Math.max(0, hp.max + (hp.tempmax ?? 0)) - hp.value, roll.total);
    const updates = {
      actor: {"system.attributes.hp.value": hp.value + dhp},
      class: {"system.hitDiceUsed": cls.system.hitDiceUsed + 1}
    };

    /**
     * A hook event that fires after a hit die has been rolled for an Actor, but before updates have been performed.
     * @function dnd5e.rollHitDie
     * @memberof hookEvents
     * @param {Actor5e} actor         Actor for which the hit die has been rolled.
     * @param {Roll} roll             The resulting roll.
     * @param {object} updates
     * @param {object} updates.actor  Updates that will be applied to the actor.
     * @param {object} updates.class  Updates that will be applied to the class.
     * @returns {boolean}             Explicitly return `false` to prevent updates from being performed.
     */
    if ( Hooks.call("dnd5e.rollHitDie", this, roll, updates) === false ) return roll;

    // Re-evaluate dhp in the event that it was changed in the previous hook
    const updateOptions = { dhp: (updates.actor?.["system.attributes.hp.value"] ?? hp.value) - hp.value };

    // Perform updates
    if ( !foundry.utils.isEmpty(updates.actor) ) await this.update(updates.actor, updateOptions);
    if ( !foundry.utils.isEmpty(updates.class) ) await cls.update(updates.class);

    return roll;
  }

  /* -------------------------------------------- */

  /**
   * Roll hit points for a specific class as part of a level-up workflow.
   * @param {Item5e} item                         The class item whose hit dice to roll.
   * @param {object} options
   * @param {boolean} [options.chatMessage=true]  Display the chat message for this roll.
   * @returns {Promise<Roll>}                     The completed roll.
   * @see {@link dnd5e.preRollClassHitPoints}
   */
  async rollClassHitPoints(item, { chatMessage=true }={}) {
    if ( item.type !== "class" ) throw new Error("Hit points can only be rolled for a class item.");
    const rollData = {
      formula: `1${item.system.hitDice}`,
      data: item.getRollData(),
      chatMessage
    };
    const flavor = game.i18n.format("DND5E.AdvancementHitPointsRollMessage", { class: item.name });
    const messageData = {
      title: `${flavor}: ${this.name}`,
      flavor,
      speaker: ChatMessage.getSpeaker({ actor: this }),
      "flags.dnd5e.roll": { type: "hitPoints" }
    };

    /**
     * A hook event that fires before hit points are rolled for a character's class.
     * @function dnd5e.preRollClassHitPoints
     * @memberof hookEvents
     * @param {Actor5e} actor            Actor for which the hit points are being rolled.
     * @param {Item5e} item              The class item whose hit dice will be rolled.
     * @param {object} rollData
     * @param {string} rollData.formula  The string formula to parse.
     * @param {object} rollData.data     The data object against which to parse attributes within the formula.
     * @param {object} messageData       The data object to use when creating the message.
     */
    Hooks.callAll("dnd5e.preRollClassHitPoints", this, item, rollData, messageData);

    const roll = new Roll(rollData.formula, rollData.data);
    await roll.evaluate({async: true});

    /**
     * A hook event that fires after hit points haven been rolled for a character's class.
     * @function dnd5e.rollClassHitPoints
     * @memberof hookEvents
     * @param {Actor5e} actor  Actor for which the hit points have been rolled.
     * @param {Roll} roll      The resulting roll.
     */
    Hooks.callAll("dnd5e.rollClassHitPoints", this, roll);

    if ( rollData.chatMessage ) await roll.toMessage(messageData);
    return roll;
  }

  /* -------------------------------------------- */

  /**
   * Roll hit points for an NPC based on the HP formula.
   * @param {object} options
   * @param {boolean} [options.chatMessage=true]  Display the chat message for this roll.
   * @returns {Promise<Roll>}                     The completed roll.
   * @see {@link dnd5e.preRollNPCHitPoints}
   */
  async rollNPCHitPoints({ chatMessage=true }={}) {
    if ( this.type !== "npc" ) throw new Error("NPC hit points can only be rolled for NPCs");
    const rollData = {
      formula: this.system.attributes.hp.formula,
      data: this.getRollData(),
      chatMessage
    };
    const flavor = game.i18n.format("DND5E.HPFormulaRollMessage");
    const messageData = {
      title: `${flavor}: ${this.name}`,
      flavor,
      speaker: ChatMessage.getSpeaker({ actor: this }),
      "flags.dnd5e.roll": { type: "hitPoints" }
    };

    /**
     * A hook event that fires before hit points are rolled for an NPC.
     * @function dnd5e.preRollNPCHitPoints
     * @memberof hookEvents
     * @param {Actor5e} actor            Actor for which the hit points are being rolled.
     * @param {object} rollData
     * @param {string} rollData.formula  The string formula to parse.
     * @param {object} rollData.data     The data object against which to parse attributes within the formula.
     * @param {object} messageData       The data object to use when creating the message.
     */
    Hooks.callAll("dnd5e.preRollNPCHitPoints", this, rollData, messageData);

    const roll = new Roll(rollData.formula, rollData.data);
    await roll.evaluate({async: true});

    /**
     * A hook event that fires after hit points are rolled for an NPC.
     * @function dnd5e.rollNPCHitPoints
     * @memberof hookEvents
     * @param {Actor5e} actor  Actor for which the hit points have been rolled.
     * @param {Roll} roll      The resulting roll.
     */
    Hooks.callAll("dnd5e.rollNPCHitPoints", this, roll);

    if ( rollData.chatMessage ) await roll.toMessage(messageData);
    return roll;
  }

  /* -------------------------------------------- */
  /*  Resting                                     */
  /* -------------------------------------------- */

  /**
   * Configuration options for a rest.
   *
   * @typedef {object} RestConfiguration
   * @property {boolean} dialog            Present a dialog window which allows for rolling hit dice as part of the
   *                                       Short Rest and selecting whether a new day has occurred.
   * @property {boolean} chat              Should a chat message be created to summarize the results of the rest?
   * @property {boolean} newDay            Does this rest carry over to a new day?
   * @property {boolean} [autoHD]          Should hit dice be spent automatically during a short rest?
   * @property {number} [autoHDThreshold]  How many hit points should be missing before hit dice are
   *                                       automatically spent during a short rest.
   */

  /**
   * Results from a rest operation.
   *
   * @typedef {object} RestResult
   * @property {number} dhp            Hit points recovered during the rest.
   * @property {number} dhd            Hit dice recovered or spent during the rest.
   * @property {object} updateData     Updates applied to the actor.
   * @property {object[]} updateItems  Updates applied to actor's items.
   * @property {boolean} longRest      Whether the rest type was a long rest.
   * @property {boolean} newDay        Whether a new day occurred during the rest.
   * @property {Roll[]} rolls          Any rolls that occurred during the rest process, not including hit dice.
   */

  /* -------------------------------------------- */

  /**
   * Take a short rest, possibly spending hit dice and recovering resources, item uses, and pact slots.
   * @param {RestConfiguration} [config]  Configuration options for a short rest.
   * @returns {Promise<RestResult>}       A Promise which resolves once the short rest workflow has completed.
   */
  async shortRest(config={}) {
    config = foundry.utils.mergeObject({
      dialog: true, chat: true, newDay: false, autoHD: false, autoHDThreshold: 3
    }, config);

    /**
     * A hook event that fires before a short rest is started.
     * @function dnd5e.preShortRest
     * @memberof hookEvents
     * @param {Actor5e} actor             The actor that is being rested.
     * @param {RestConfiguration} config  Configuration options for the rest.
     * @returns {boolean}                 Explicitly return `false` to prevent the rest from being started.
     */
    if ( Hooks.call("dnd5e.preShortRest", this, config) === false ) return;

    // Take note of the initial hit points and number of hit dice the Actor has
    const hd0 = this.system.attributes.hd;
    const hp0 = this.system.attributes.hp.value;

    // Display a Dialog for rolling hit dice
    if ( config.dialog ) {
      try { config.newDay = await ShortRestDialog.shortRestDialog({actor: this, canRoll: hd0 > 0});
      } catch(err) { return; }
    }

    // Automatically spend hit dice
    else if ( config.autoHD ) await this.autoSpendHitDice({ threshold: config.autoHDThreshold });

    // Return the rest result
    const dhd = this.system.attributes.hd - hd0;
    const dhp = this.system.attributes.hp.value - hp0;
    return this._rest(config.chat, config.newDay, false, dhd, dhp);
  }

  /* -------------------------------------------- */

  /**
   * Take a long rest, recovering hit points, hit dice, resources, item uses, and spell slots.
   * @param {RestConfiguration} [config]  Configuration options for a long rest.
   * @returns {Promise<RestResult>}       A Promise which resolves once the long rest workflow has completed.
   */
  async longRest(config={}) {
    config = foundry.utils.mergeObject({
      dialog: true, chat: true, newDay: true
    }, config);

    /**
     * A hook event that fires before a long rest is started.
     * @function dnd5e.preLongRest
     * @memberof hookEvents
     * @param {Actor5e} actor             The actor that is being rested.
     * @param {RestConfiguration} config  Configuration options for the rest.
     * @returns {boolean}                 Explicitly return `false` to prevent the rest from being started.
     */
    if ( Hooks.call("dnd5e.preLongRest", this, config) === false ) return;

    if ( config.dialog ) {
      try { config.newDay = await LongRestDialog.longRestDialog({actor: this}); }
      catch(err) { return; }
    }

    return this._rest(config.chat, config.newDay, true);
  }

  /* -------------------------------------------- */

  /**
   * Perform all of the changes needed for a short or long rest.
   *
   * @param {boolean} chat           Summarize the results of the rest workflow as a chat message.
   * @param {boolean} newDay         Has a new day occurred during this rest?
   * @param {boolean} longRest       Is this a long rest?
   * @param {number} [dhd=0]         Number of hit dice spent during so far during the rest.
   * @param {number} [dhp=0]         Number of hit points recovered so far during the rest.
   * @returns {Promise<RestResult>}  Consolidated results of the rest workflow.
   * @private
   */
  async _rest(chat, newDay, longRest, dhd=0, dhp=0) {
    let hitPointsRecovered = 0;
    let hitPointUpdates = {};
    let hitDiceRecovered = 0;
    let hitDiceUpdates = [];
    const rolls = [];

    // Recover hit points & hit dice on long rest
    if ( longRest ) {
      ({ updates: hitPointUpdates, hitPointsRecovered } = this._getRestHitPointRecovery());
      ({ updates: hitDiceUpdates, hitDiceRecovered } = this._getRestHitDiceRecovery());
    }

    // Figure out the rest of the changes
    const result = {
      dhd: dhd + hitDiceRecovered,
      dhp: dhp + hitPointsRecovered,
      updateData: {
        ...hitPointUpdates,
        ...this._getRestResourceRecovery({ recoverShortRestResources: !longRest, recoverLongRestResources: longRest }),
        ...this._getRestSpellRecovery({ recoverSpells: longRest })
      },
      updateItems: [
        ...hitDiceUpdates,
        ...(await this._getRestItemUsesRecovery({ recoverLongRestUses: longRest, recoverDailyUses: newDay, rolls }))
      ],
      longRest,
      newDay
    };
    result.rolls = rolls;

    /**
     * A hook event that fires after rest result is calculated, but before any updates are performed.
     * @function dnd5e.preRestCompleted
     * @memberof hookEvents
     * @param {Actor5e} actor      The actor that is being rested.
     * @param {RestResult} result  Details on the rest to be completed.
     * @returns {boolean}          Explicitly return `false` to prevent the rest updates from being performed.
     */
    if ( Hooks.call("dnd5e.preRestCompleted", this, result) === false ) return result;

    // Perform updates
    await this.update(result.updateData, { isRest: true });
    await this.updateEmbeddedDocuments("Item", result.updateItems, { isRest: true });

    // Display a Chat Message summarizing the rest effects
    if ( chat ) await this._displayRestResultMessage(result, longRest);

    /**
     * A hook event that fires when the rest process is completed for an actor.
     * @function dnd5e.restCompleted
     * @memberof hookEvents
     * @param {Actor5e} actor      The actor that just completed resting.
     * @param {RestResult} result  Details on the rest completed.
     */
    Hooks.callAll("dnd5e.restCompleted", this, result);

    // Return data summarizing the rest effects
    return result;
  }

  /* -------------------------------------------- */

  /**
   * Display a chat message with the result of a rest.
   *
   * @param {RestResult} result         Result of the rest operation.
   * @param {boolean} [longRest=false]  Is this a long rest?
   * @returns {Promise<ChatMessage>}    Chat message that was created.
   * @protected
   */
  async _displayRestResultMessage(result, longRest=false) {
    const { dhd, dhp, newDay } = result;
    const diceRestored = dhd !== 0;
    const healthRestored = dhp !== 0;
    const length = longRest ? "Long" : "Short";

    // Summarize the rest duration
    let restFlavor;
    switch (game.settings.get("dnd5e", "restVariant")) {
      case "normal":
        restFlavor = (longRest && newDay) ? "DND5E.LongRestOvernight" : `DND5E.${length}RestNormal`;
        break;
      case "gritty":
        restFlavor = (!longRest && newDay) ? "DND5E.ShortRestOvernight" : `DND5E.${length}RestGritty`;
        break;
      case "epic":
        restFlavor = `DND5E.${length}RestEpic`;
        break;
    }

    // Determine the chat message to display
    let message;
    if ( diceRestored && healthRestored ) message = `DND5E.${length}RestResult`;
    else if ( longRest && !diceRestored && healthRestored ) message = "DND5E.LongRestResultHitPoints";
    else if ( longRest && diceRestored && !healthRestored ) message = "DND5E.LongRestResultHitDice";
    else message = `DND5E.${length}RestResultShort`;

    // Create a chat message
    let chatData = {
      user: game.user.id,
      speaker: {actor: this, alias: this.name},
      flavor: game.i18n.localize(restFlavor),
      rolls: result.rolls,
      content: game.i18n.format(message, {
        name: this.name,
        dice: longRest ? dhd : -dhd,
        health: dhp
      })
    };
    ChatMessage.applyRollMode(chatData, game.settings.get("core", "rollMode"));
    return ChatMessage.create(chatData);
  }

  /* -------------------------------------------- */

  /**
   * Automatically spend hit dice to recover hit points up to a certain threshold.
   * @param {object} [options]
   * @param {number} [options.threshold=3]  A number of missing hit points which would trigger an automatic HD roll.
   * @returns {Promise<number>}             Number of hit dice spent.
   */
  async autoSpendHitDice({ threshold=3 }={}) {
    const hp = this.system.attributes.hp;
    const max = Math.max(0, hp.max + hp.tempmax);
    let diceRolled = 0;
    while ( (this.system.attributes.hp.value + threshold) <= max ) {
      const r = await this.rollHitDie();
      if ( r === null ) break;
      diceRolled += 1;
    }
    return diceRolled;
  }

  /* -------------------------------------------- */

  /**
   * Recovers actor hit points and eliminates any temp HP.
   * @param {object} [options]
   * @param {boolean} [options.recoverTemp=true]     Reset temp HP to zero.
   * @param {boolean} [options.recoverTempMax=true]  Reset temp max HP to zero.
   * @returns {object}                               Updates to the actor and change in hit points.
   * @protected
   */
  _getRestHitPointRecovery({recoverTemp=true, recoverTempMax=true}={}) {
    const hp = this.system.attributes.hp;
    let max = hp.max;
    let updates = {};
    if ( recoverTempMax ) updates["system.attributes.hp.tempmax"] = 0;
    else max = Math.max(0, max + (hp.tempmax || 0));
    updates["system.attributes.hp.value"] = max;
    if ( recoverTemp ) updates["system.attributes.hp.temp"] = 0;
    return { updates, hitPointsRecovered: max - hp.value };
  }

  /* -------------------------------------------- */

  /**
   * Recovers actor resources.
   * @param {object} [options]
   * @param {boolean} [options.recoverShortRestResources=true]  Recover resources that recharge on a short rest.
   * @param {boolean} [options.recoverLongRestResources=true]   Recover resources that recharge on a long rest.
   * @returns {object}                                          Updates to the actor.
   * @protected
   */
  _getRestResourceRecovery({recoverShortRestResources=true, recoverLongRestResources=true}={}) {
    let updates = {};
    for ( let [k, r] of Object.entries(this.system.resources) ) {
      if ( Number.isNumeric(r.max) && ((recoverShortRestResources && r.sr) || (recoverLongRestResources && r.lr)) ) {
        updates[`system.resources.${k}.value`] = Number(r.max);
      }
    }
    return updates;
  }

  /* -------------------------------------------- */

  /**
   * Recovers spell slots and pact slots.
   * @param {object} [options]
   * @param {boolean} [options.recoverPact=true]     Recover all expended pact slots.
   * @param {boolean} [options.recoverSpells=true]   Recover all expended spell slots.
   * @returns {object}                               Updates to the actor.
   * @protected
   */
  _getRestSpellRecovery({recoverPact=true, recoverSpells=true}={}) {
    const spells = this.system.spells;
    let updates = {};
    if ( recoverPact ) {
      const pact = spells.pact;
      updates["system.spells.pact.value"] = pact.override || pact.max;
    }
    if ( recoverSpells ) {
      for ( let [k, v] of Object.entries(spells) ) {
        updates[`system.spells.${k}.value`] = Number.isNumeric(v.override) ? v.override : (v.max ?? 0);
      }
    }
    return updates;
  }

  /* -------------------------------------------- */

  /**
   * Recovers class hit dice during a long rest.
   *
   * @param {object} [options]
   * @param {number} [options.maxHitDice]  Maximum number of hit dice to recover.
   * @returns {object}                     Array of item updates and number of hit dice recovered.
   * @protected
   */
  _getRestHitDiceRecovery({maxHitDice}={}) {
    // Determine the number of hit dice which may be recovered
    if ( maxHitDice === undefined ) maxHitDice = Math.max(Math.floor(this.system.details.level / 2), 1);

    // Sort classes which can recover HD, assuming players prefer recovering larger HD first.
    const sortedClasses = Object.values(this.classes).sort((a, b) => {
      return (parseInt(b.system.hitDice.slice(1)) || 0) - (parseInt(a.system.hitDice.slice(1)) || 0);
    });

    // Update hit dice usage
    let updates = [];
    let hitDiceRecovered = 0;
    for ( let item of sortedClasses ) {
      const hitDiceUsed = item.system.hitDiceUsed;
      if ( (hitDiceRecovered < maxHitDice) && (hitDiceUsed > 0) ) {
        let delta = Math.min(hitDiceUsed || 0, maxHitDice - hitDiceRecovered);
        hitDiceRecovered += delta;
        updates.push({_id: item.id, "system.hitDiceUsed": hitDiceUsed - delta});
      }
    }
    return { updates, hitDiceRecovered };
  }

  /* -------------------------------------------- */

  /**
   * Recovers item uses during short or long rests.
   * @param {object} [options]
   * @param {boolean} [options.recoverShortRestUses=true]  Recover uses for items that recharge after a short rest.
   * @param {boolean} [options.recoverLongRestUses=true]   Recover uses for items that recharge after a long rest.
   * @param {boolean} [options.recoverDailyUses=true]      Recover uses for items that recharge on a new day.
   * @param {Roll[]} [options.rolls]                       Rolls that have been performed as part of this rest.
   * @returns {Promise<object[]>}                          Array of item updates.
   * @protected
   */
  async _getRestItemUsesRecovery({recoverShortRestUses=true, recoverLongRestUses=true,
    recoverDailyUses=true, rolls}={}) {
    let recovery = [];
    if ( recoverShortRestUses ) recovery.push("sr");
    if ( recoverLongRestUses ) recovery.push("lr");
    if ( recoverDailyUses ) recovery.push("day");
    let updates = [];
    for ( let item of this.items ) {
      const uses = item.system.uses;
      if ( recovery.includes(uses?.per) ) {
        updates.push({_id: item.id, "system.uses.value": uses.max});
      }
      if ( recoverLongRestUses && item.system.recharge?.value ) {
        updates.push({_id: item.id, "system.recharge.charged": true});
      }

      // Items that roll to gain charges on a new day
      if ( recoverDailyUses && uses?.recovery && (uses?.per in CONFIG.DND5E.limitedUseFormulaPeriods) ) {
        const roll = new Roll(uses.recovery, item.getRollData());
        if ( recoverLongRestUses && (game.settings.get("dnd5e", "restVariant") === "gritty") ) {
          roll.alter(7, 0, {multiplyNumeric: true});
        }

        let total = 0;
        try {
          total = (await roll.evaluate({async: true})).total;
        } catch(err) {
          ui.notifications.warn(game.i18n.format("DND5E.ItemRecoveryFormulaWarning", {
            name: item.name,
            formula: uses.recovery
          }));
        }

        const newValue = Math.clamped(uses.value + total, 0, uses.max);
        if ( newValue !== uses.value ) {
          const diff = newValue - uses.value;
          const isMax = newValue === uses.max;
          const locKey = `DND5E.Item${diff < 0 ? "Loss" : "Recovery"}Roll${isMax ? "Max" : ""}`;
          updates.push({_id: item.id, "system.uses.value": newValue});
          rolls.push(roll);
          await roll.toMessage({
            user: game.user.id,
            speaker: {actor: this, alias: this.name},
            flavor: game.i18n.format(locKey, {name: item.name, count: Math.abs(diff)})
          });
        }
      }
    }
    return updates;
  }

  /* -------------------------------------------- */
  /*  Conversion & Transformation                 */
  /* -------------------------------------------- */

  /**
   * Convert all carried currency to the highest possible denomination using configured conversion rates.
   * See CONFIG.DND5E.currencies for configuration.
   * @returns {Promise<Actor5e>}
   */
  convertCurrency() {
    const currency = foundry.utils.deepClone(this.system.currency);
    const currencies = Object.entries(CONFIG.DND5E.currencies);
    currencies.sort((a, b) => a[1].conversion - b[1].conversion);

    // Count total converted units of the base currency
    let basis = currencies.reduce((change, [denomination, config]) => {
      if ( !config.conversion ) return change;
      return change + (currency[denomination] / config.conversion);
    }, 0);

    // Convert base units into the highest denomination possible
    for ( const [denomination, config] of currencies) {
      if ( !config.conversion ) continue;
      const amount = Math.floor(basis * config.conversion);
      currency[denomination] = amount;
      basis -= (amount / config.conversion);
    }

    // Save the updated currency object
    return this.update({"system.currency": currency});
  }

  /* -------------------------------------------- */

  /**
   * Options that determine what properties of the original actor are kept and which are replaced with
   * the target actor.
   *
   * @typedef {object} TransformationOptions
   * @property {boolean} [keepPhysical=false]       Keep physical abilities (str, dex, con)
   * @property {boolean} [keepMental=false]         Keep mental abilities (int, wis, cha)
   * @property {boolean} [keepSaves=false]          Keep saving throw proficiencies
   * @property {boolean} [keepSkills=false]         Keep skill proficiencies
   * @property {boolean} [mergeSaves=false]         Take the maximum of the save proficiencies
   * @property {boolean} [mergeSkills=false]        Take the maximum of the skill proficiencies
   * @property {boolean} [keepClass=false]          Keep proficiency bonus
   * @property {boolean} [keepFeats=false]          Keep features
   * @property {boolean} [keepSpells=false]         Keep spells and spellcasting ability
   * @property {boolean} [keepItems=false]          Keep items
   * @property {boolean} [keepBio=false]            Keep biography
   * @property {boolean} [keepVision=false]         Keep vision
   * @property {boolean} [keepSelf=false]           Keep self
   * @property {boolean} [keepAE=false]             Keep all effects
   * @property {boolean} [keepOriginAE=true]        Keep effects which originate on this actor
   * @property {boolean} [keepOtherOriginAE=true]   Keep effects which originate on another actor
   * @property {boolean} [keepSpellAE=true]         Keep effects which originate from actors spells
   * @property {boolean} [keepFeatAE=true]          Keep effects which originate from actors features
   * @property {boolean} [keepEquipmentAE=true]     Keep effects which originate on actors equipment
   * @property {boolean} [keepClassAE=true]         Keep effects which originate from actors class/subclass
   * @property {boolean} [keepBackgroundAE=true]    Keep effects which originate from actors background
   * @property {boolean} [transformTokens=true]     Transform linked tokens too
   */

  /**
   * Transform this Actor into another one.
   *
   * @param {Actor5e} target                      The target Actor.
   * @param {TransformationOptions} [options={}]  Options that determine how the transformation is performed.
   * @param {boolean} [options.renderSheet=true]  Render the sheet of the transformed actor after the polymorph
   * @returns {Promise<Array<Token>>|null}        Updated token if the transformation was performed.
   */
  async transformInto(target, { keepPhysical=false, keepMental=false, keepSaves=false, keepSkills=false,
    mergeSaves=false, mergeSkills=false, keepClass=false, keepFeats=false, keepSpells=false, keepItems=false,
    keepBio=false, keepVision=false, keepSelf=false, keepAE=false, keepOriginAE=true, keepOtherOriginAE=true,
    keepSpellAE=true, keepEquipmentAE=true, keepFeatAE=true, keepClassAE=true, keepBackgroundAE=true,
    transformTokens=true}={}, {renderSheet=true}={}) {

    // Ensure the player is allowed to polymorph
    const allowed = game.settings.get("dnd5e", "allowPolymorphing");
    if ( !allowed && !game.user.isGM ) {
      ui.notifications.warn("DND5E.PolymorphWarn", {localize: true});
      return null;
    }

    // Get the original Actor data and the new source data
    const o = this.toObject();
    o.flags.dnd5e = o.flags.dnd5e || {};
    o.flags.dnd5e.transformOptions = {mergeSkills, mergeSaves};
    const source = target.toObject();

    if ( keepSelf ) {
      o.img = source.img;
      o.name = `${o.name} (${game.i18n.localize("DND5E.PolymorphSelf")})`;
    }

    // Prepare new data to merge from the source
    const d = foundry.utils.mergeObject(foundry.utils.deepClone({
      type: o.type, // Remain the same actor type
      name: `${o.name} (${source.name})`, // Append the new shape to your old name
      system: source.system, // Get the systemdata model of your new form
      items: source.items, // Get the items of your new form
      effects: o.effects.concat(source.effects), // Combine active effects from both forms
      img: source.img, // New appearance
      ownership: o.ownership, // Use the original actor permissions
      folder: o.folder, // Be displayed in the same sidebar folder
      flags: o.flags, // Use the original actor flags
      prototypeToken: { name: `${o.name} (${source.name})`, texture: {}, sight: {}, detectionModes: [] } // Set a new empty token
    }), keepSelf ? o : {}); // Keeps most of original actor

    // Specifically delete some data attributes
    delete d.system.resources; // Don't change your resource pools
    delete d.system.currency; // Don't lose currency
    delete d.system.bonuses; // Don't lose global bonuses
    if ( keepSpells ) delete d.system.attributes.spellcasting; // Keep spellcasting ability if retaining spells.

    // Specific additional adjustments
    d.system.details.alignment = o.system.details.alignment; // Don't change alignment
    d.system.attributes.exhaustion = o.system.attributes.exhaustion; // Keep your prior exhaustion level
    d.system.attributes.inspiration = o.system.attributes.inspiration; // Keep inspiration
    d.system.spells = o.system.spells; // Keep spell slots
    d.system.attributes.ac.flat = target.system.attributes.ac.value; // Override AC

    // Token appearance updates
    for ( const k of ["width", "height", "alpha", "lockRotation"] ) {
      d.prototypeToken[k] = source.prototypeToken[k];
    }
    for ( const k of ["offsetX", "offsetY", "scaleX", "scaleY", "src", "tint"] ) {
      d.prototypeToken.texture[k] = source.prototypeToken.texture[k];
    }
    for ( const k of ["bar1", "bar2", "displayBars", "displayName", "disposition", "rotation", "elevation"] ) {
      d.prototypeToken[k] = o.prototypeToken[k];
    }

    if ( !keepSelf ) {
      const sightSource = keepVision ? o.prototypeToken : source.prototypeToken;
      for ( const k of ["range", "angle", "visionMode", "color", "attenuation", "brightness", "saturation", "contrast", "enabled"] ) {
        d.prototypeToken.sight[k] = sightSource.sight[k];
      }
      d.prototypeToken.detectionModes = sightSource.detectionModes;

      // Transfer ability scores
      const abilities = d.system.abilities;
      for ( let k of Object.keys(abilities) ) {
        const oa = o.system.abilities[k];
        const prof = abilities[k].proficient;
        const type = CONFIG.DND5E.abilities[k]?.type;
        if ( keepPhysical && (type === "physical") ) abilities[k] = oa;
        else if ( keepMental && (type === "mental") ) abilities[k] = oa;

        // Set saving throw proficiencies.
        if ( keepSaves && oa ) abilities[k].proficient = oa.proficient;
        else if ( mergeSaves && oa ) abilities[k].proficient = Math.max(prof, oa.proficient);
        else abilities[k].proficient = source.system.abilities[k].proficient;
      }

      // Transfer skills
      if ( keepSkills ) d.system.skills = o.system.skills;
      else if ( mergeSkills ) {
        for ( let [k, s] of Object.entries(d.system.skills) ) {
          s.value = Math.max(s.value, o.system.skills[k]?.value ?? 0);
        }
      }

      // Keep specific items from the original data
      d.items = d.items.concat(o.items.filter(i => {
        if ( ["class", "subclass"].includes(i.type) ) return keepClass;
        else if ( i.type === "feat" ) return keepFeats;
        else if ( i.type === "spell" ) return keepSpells;
        else return keepItems;
      }));

      // Transfer classes for NPCs
      if ( !keepClass && d.system.details.cr ) {
        const cls = new dnd5e.dataModels.item.ClassData({levels: d.system.details.cr});
        d.items.push({
          type: "class",
          name: game.i18n.localize("DND5E.PolymorphTmpClass"),
          system: cls.toObject()
        });
      }

      // Keep biography
      if ( keepBio ) d.system.details.biography = o.system.details.biography;

      // Keep senses
      if ( keepVision ) d.system.traits.senses = o.system.traits.senses;

      // Remove active effects
      const oEffects = foundry.utils.deepClone(d.effects);
      const originEffectIds = new Set(oEffects.filter(effect => {
        return !effect.origin || effect.origin === this.uuid;
      }).map(e => e._id));
      d.effects = d.effects.filter(e => {
        if ( keepAE ) return true;
        const origin = e.origin?.startsWith("Actor") || e.origin?.startsWith("Item") ? fromUuidSync(e.origin) : {};
        const originIsSelf = origin?.parent?.uuid === this.uuid;
        const isOriginEffect = originEffectIds.has(e._id);
        if ( isOriginEffect ) return keepOriginAE;
        if ( !isOriginEffect && !originIsSelf ) return keepOtherOriginAE;
        if ( origin.type === "spell" ) return keepSpellAE;
        if ( origin.type === "feat" ) return keepFeatAE;
        if ( origin.type === "background" ) return keepBackgroundAE;
        if ( ["subclass", "class"].includes(origin.type) ) return keepClassAE;
        if ( ["equipment", "weapon", "tool", "loot", "backpack"].includes(origin.type) ) return keepEquipmentAE;
        return true;
      });
    }

    // Set a random image if source is configured that way
    if ( source.prototypeToken.randomImg ) {
      const images = await target.getTokenImages();
      d.prototypeToken.texture.src = images[Math.floor(Math.random() * images.length)];
    }

    // Set new data flags
    if ( !this.isPolymorphed || !d.flags.dnd5e.originalActor ) d.flags.dnd5e.originalActor = this.id;
    d.flags.dnd5e.isPolymorphed = true;

    // Gather previous actor data
    const previousActorIds = this.getFlag("dnd5e", "previousActorIds") || [];
    previousActorIds.push(this._id);
    foundry.utils.setProperty(d.flags, "dnd5e.previousActorIds", previousActorIds);

    // Update unlinked Tokens, and grab a copy of any actorData adjustments to re-apply
    if ( this.isToken ) {
      const tokenData = d.prototypeToken;
      delete d.prototypeToken;
      let previousActorData;
      if ( game.dnd5e.isV10 ) {
        tokenData.actorData = d;
        previousActorData = this.token.toObject().actorData;
      } else {
        tokenData.delta = d;
        previousActorData = this.token.delta.toObject();
      }
      foundry.utils.setProperty(tokenData, "flags.dnd5e.previousActorData", previousActorData);
      await this.sheet?.close();
      const update = await this.token.update(tokenData);
      if ( renderSheet ) this.sheet?.render(true);
      return update;
    }

    // Close sheet for non-transformed Actor
    await this.sheet?.close();

    /**
     * A hook event that fires just before the actor is transformed.
     * @function dnd5e.transformActor
     * @memberof hookEvents
     * @param {Actor5e} actor                  The original actor before transformation.
     * @param {Actor5e} target                 The target actor into which to transform.
     * @param {object} data                    The data that will be used to create the new transformed actor.
     * @param {TransformationOptions} options  Options that determine how the transformation is performed.
     * @param {object} [options]
     */
    Hooks.callAll("dnd5e.transformActor", this, target, d, {
      keepPhysical, keepMental, keepSaves, keepSkills, mergeSaves, mergeSkills, keepClass, keepFeats, keepSpells,
      keepItems, keepBio, keepVision, keepSelf, keepAE, keepOriginAE, keepOtherOriginAE, keepSpellAE,
      keepEquipmentAE, keepFeatAE, keepClassAE, keepBackgroundAE, transformTokens
    }, {renderSheet});

    // Create new Actor with transformed data
    const newActor = await this.constructor.create(d, {renderSheet});

    // Update placed Token instances
    if ( !transformTokens ) return;
    const tokens = this.getActiveTokens(true);
    const updates = tokens.map(t => {
      const newTokenData = foundry.utils.deepClone(d.prototypeToken);
      newTokenData._id = t.id;
      newTokenData.actorId = newActor.id;
      newTokenData.actorLink = true;

      const dOriginalActor = foundry.utils.getProperty(d, "flags.dnd5e.originalActor");
      foundry.utils.setProperty(newTokenData, "flags.dnd5e.originalActor", dOriginalActor);
      foundry.utils.setProperty(newTokenData, "flags.dnd5e.isPolymorphed", true);
      return newTokenData;
    });
    return canvas.scene?.updateEmbeddedDocuments("Token", updates);
  }

  /* -------------------------------------------- */

  /**
   * If this actor was transformed with transformTokens enabled, then its
   * active tokens need to be returned to their original state. If not, then
   * we can safely just delete this actor.
   * @param {object} [options]
   * @param {boolean} [options.renderSheet=true]  Render Sheet after revert the transformation.
   * @returns {Promise<Actor>|null}  Original actor if it was reverted.
   */
  async revertOriginalForm({renderSheet=true}={}) {
    if ( !this.isPolymorphed ) return;
    if ( !this.isOwner ) {
      ui.notifications.warn("DND5E.PolymorphRevertWarn", {localize: true});
      return null;
    }

    /**
     * A hook event that fires just before the actor is reverted to original form.
     * @function dnd5e.revertOriginalForm
     * @memberof hookEvents
     * @param {Actor} this                 The original actor before transformation.
     * @param {object} [options]
     */
    Hooks.callAll("dnd5e.revertOriginalForm", this, {renderSheet});
    const previousActorIds = this.getFlag("dnd5e", "previousActorIds") ?? [];
    const isOriginalActor = !previousActorIds.length;
    const isRendered = this.sheet.rendered;

    // Obtain a reference to the original actor
    const original = game.actors.get(this.getFlag("dnd5e", "originalActor"));

    // If we are reverting an unlinked token, grab the previous actorData, and create a new token
    if ( this.isToken ) {
      const baseActor = original ? original : game.actors.get(this.token.actorId);
      if ( !baseActor ) {
        ui.notifications.warn(game.i18n.format("DND5E.PolymorphRevertNoOriginalActorWarn", {
          reference: this.getFlag("dnd5e", "originalActor")
        }));
        return;
      }
      const prototypeTokenData = await baseActor.getTokenDocument();
      const actorData = this.token.getFlag("dnd5e", "previousActorData");
      const tokenUpdate = this.token.toObject();
      if ( game.dnd5e.isV10 ) tokenUpdate.actorData = actorData ?? {};
      else {
        actorData._id = tokenUpdate.delta._id;
        tokenUpdate.delta = actorData;
      }

      for ( const k of ["width", "height", "alpha", "lockRotation", "name"] ) {
        tokenUpdate[k] = prototypeTokenData[k];
      }
      for ( const k of ["offsetX", "offsetY", "scaleX", "scaleY", "src", "tint"] ) {
        tokenUpdate.texture[k] = prototypeTokenData.texture[k];
      }
      tokenUpdate.sight = prototypeTokenData.sight;
      tokenUpdate.detectionModes = prototypeTokenData.detectionModes;

      await this.sheet.close();
      await canvas.scene?.deleteEmbeddedDocuments("Token", [this.token._id]);
      const token = await TokenDocument.implementation.create(tokenUpdate, {
        parent: canvas.scene, keepId: true, render: true
      });
      if ( isOriginalActor ) {
        await this.unsetFlag("dnd5e", "isPolymorphed");
        await this.unsetFlag("dnd5e", "previousActorIds");
        await this.token.unsetFlag("dnd5e", "previousActorData");
      }
      if ( isRendered && renderSheet ) token.actor?.sheet?.render(true);
      return token;
    }

    if ( !original ) {
      ui.notifications.warn(game.i18n.format("DND5E.PolymorphRevertNoOriginalActorWarn", {
        reference: this.getFlag("dnd5e", "originalActor")
      }));
      return;
    }

    // Get the Tokens which represent this actor
    if ( canvas.ready ) {
      const tokens = this.getActiveTokens(true);
      const tokenData = await original.getTokenDocument();
      const tokenUpdates = tokens.map(t => {
        const update = duplicate(tokenData);
        update._id = t.id;
        delete update.x;
        delete update.y;
        return update;
      });
      await canvas.scene.updateEmbeddedDocuments("Token", tokenUpdates);
    }
    if ( isOriginalActor ) {
      await this.unsetFlag("dnd5e", "isPolymorphed");
      await this.unsetFlag("dnd5e", "previousActorIds");
    }

    // Delete the polymorphed version(s) of the actor, if possible
    if ( game.user.isGM ) {
      const idsToDelete = previousActorIds.filter(id =>
        id !== original.id // Is not original Actor Id
        && game.actors?.get(id) // Actor still exists
      ).concat([this.id]); // Add this id

      await Actor.implementation.deleteDocuments(idsToDelete);
    } else if ( isRendered ) {
      this.sheet?.close();
    }
    if ( isRendered && renderSheet ) original.sheet?.render(isRendered);
    return original;
  }

  /* -------------------------------------------- */

  /**
   * Add additional system-specific sidebar directory context menu options for Actor documents
   * @param {jQuery} html         The sidebar HTML
   * @param {Array} entryOptions  The default array of context menu options
   */
  static addDirectoryContextOptions(html, entryOptions) {
    entryOptions.push({
      name: "DND5E.PolymorphRestoreTransformation",
      icon: '<i class="fas fa-backward"></i>',
      callback: li => {
        const actor = game.actors.get(li.data("documentId"));
        return actor.revertOriginalForm();
      },
      condition: li => {
        const allowed = game.settings.get("dnd5e", "allowPolymorphing");
        if ( !allowed && !game.user.isGM ) return false;
        const actor = game.actors.get(li.data("documentId"));
        return actor && actor.isPolymorphed;
      }
    });
  }

  /* -------------------------------------------- */

  /**
   * Format a type object into a string.
   * @param {object} typeData          The type data to convert to a string.
   * @returns {string}
   */
  static formatCreatureType(typeData) {
    if ( typeof typeData === "string" ) return typeData; // Backwards compatibility
    let localizedType;
    if ( typeData.value === "custom" ) {
      localizedType = typeData.custom;
    } else {
      let code = CONFIG.DND5E.creatureTypes[typeData.value];
      localizedType = game.i18n.localize(typeData.swarm ? code.plural : code.label);
    }
    let type = localizedType;
    if ( typeData.swarm ) {
      type = game.i18n.format("DND5E.CreatureSwarmPhrase", {
        size: game.i18n.localize(CONFIG.DND5E.actorSizes[typeData.swarm]),
        type: localizedType
      });
    }
    if (typeData.subtype) type = `${type} (${typeData.subtype})`;
    return type;
  }

  /* -------------------------------------------- */
  /*  Event Listeners and Handlers                */
  /* -------------------------------------------- */

  /** @inheritdoc */
  _onUpdate(data, options, userId) {
    super._onUpdate(data, options, userId);
    this._displayScrollingDamage(options.dhp);
  }

  /* -------------------------------------------- */

  /**
   * Display changes to health as scrolling combat text.
   * Adapt the font size relative to the Actor's HP total to emphasize more significant blows.
   * @param {number} dhp      The change in hit points that was applied
   * @private
   */
  _displayScrollingDamage(dhp) {
    if ( !dhp ) return;
    dhp = Number(dhp);
    const tokens = this.isToken ? [this.token?.object] : this.getActiveTokens(true);
    for ( const t of tokens ) {
      if ( !t.visible || !t.renderable ) continue;
      const pct = Math.clamped(Math.abs(dhp) / this.system.attributes.hp.max, 0, 1);
      canvas.interface.createScrollingText(t.center, dhp.signedString(), {
        anchor: CONST.TEXT_ANCHOR_POINTS.TOP,
        fontSize: 16 + (32 * pct), // Range between [16, 48]
        fill: CONFIG.DND5E.tokenHPColors[dhp < 0 ? "damage" : "healing"],
        stroke: 0x000000,
        strokeThickness: 4,
        jitter: 0.25
      });
    }
  }
}<|MERGE_RESOLUTION|>--- conflicted
+++ resolved
@@ -496,7 +496,6 @@
             message: game.i18n.localize("DND5E.WarnMultipleArmor"), type: "warning"
           });
           const armorData = armors[0].system.armor;
-<<<<<<< HEAD
           ac.armor = armorData.value ?? ac.armor; // Set base.
           const ability = (armorData.ability in CONFIG.DND5E.abilities) ? armorData.ability : "none";
           if (ability !== "none") {
@@ -508,11 +507,6 @@
             ac.abilityMod = 0;
           }
           ac.ability = ability;
-=======
-          const isHeavy = armors[0].system.type.value === "heavy";
-          ac.armor = armorData.value ?? ac.armor;
-          ac.dex = isHeavy ? 0 : Math.min(armorData.dex ?? Infinity, this.system.abilities.dex?.mod ?? 0);
->>>>>>> 83cb6431
           ac.equippedArmor = armors[0];
         } else {
           ac.abilityMod = this.system.abilities.dex?.mod ?? 0;
