--- conflicted
+++ resolved
@@ -59,8 +59,6 @@
     }, {});
   }
 
-<<<<<<< HEAD
-=======
   /**
    * Get the actual active spell casting class.
    * @type {Item5e}
@@ -74,7 +72,6 @@
     && spellcasting.progression !== "none" );
   }
 
->>>>>>> a1b0d115
   /* -------------------------------------------- */
 
   /**
