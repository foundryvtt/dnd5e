--- conflicted
+++ resolved
@@ -1450,14 +1450,8 @@
     const ammo = this.hasAmmo ? this.actor.items.get(this.system.consume.target) : null;
     if ( ammo ) {
       parts.push("@ammo");
-<<<<<<< HEAD
-      rollData.ammo = this._ammo.system.damage.parts.map(p => p.formula).join("+");
-      rollConfig.flavor += ` [${this._ammo.name}]`;
-      delete this._ammo;
-=======
-      rollData.ammo = ammo.system.damage.parts.map(p => p[0]).join("+");
+      rollData.ammo = ammo.system.damage.parts.map(p => p.formula).join("+");
       rollConfig.flavor += ` [${ammo.name}]`;
->>>>>>> b00445e6
     }
 
     // Factor in extra critical damage dice from the Barbarian's "Brutal Critical"
