import AdvancementManager from "../applications/advancement/advancement-manager.mjs";
import AdvancementConfirmationDialog from "../applications/advancement/advancement-confirmation-dialog.mjs";
import ClassData from "../data/item/class.mjs";
import ContainerData from "../data/item/container.mjs";
import EquipmentData from "../data/item/equipment.mjs";
import SpellData from "../data/item/spell.mjs";
import { EnchantmentData } from "../data/item/fields/enchantment-field.mjs";
import PhysicalItemTemplate from "../data/item/templates/physical-item.mjs";
import {d20Roll, damageRoll} from "../dice/dice.mjs";
import simplifyRollFormula from "../dice/simplify-roll-formula.mjs";
import { getSceneTargets } from "../utils.mjs";
import Advancement from "./advancement/advancement.mjs";
import AbilityUseDialog from "../applications/item/ability-use-dialog.mjs";
import Proficiency from "./actor/proficiency.mjs";
import SystemDocumentMixin from "./mixins/document.mjs";

/**
 * Override and extend the basic Item implementation.
 */
export default class Item5e extends SystemDocumentMixin(Item) {

  /**
   * Caches an item linked to this one, such as a subclass associated with a class.
   * @type {Item5e}
   * @private
   */
  _classLink;

  /* -------------------------------------------- */

  /**
   * An object that tracks which tracks the changes to the data model which were applied by active effects
   * @type {object}
   */
  overrides = this.overrides ?? {};

  /* -------------------------------------------- */
  /*  Migrations                                  */
  /* -------------------------------------------- */

  /** @inheritDoc */
  _initializeSource(data, options={}) {
    // Migrate backpack -> container.
    if ( data.type === "backpack" ) {
      data.type = "container";
      foundry.utils.setProperty(data, "flags.dnd5e.persistSourceMigration", true);
    }

    /**
     * A hook event that fires before source data is initialized for an Item in a compendium.
     * @function dnd5e.initializeItemSource
     * @memberof hookEvents
     * @param {Item5e} item     Item for which the data is being initialized.
     * @param {object} data     Source data being initialized.
     * @param {object} options  Additional data initialization options.
     */
    if ( options.pack || options.parent?.pack ) Hooks.callAll("dnd5e.initializeItemSource", this, data, options);

    return super._initializeSource(data, options);
  }

  /* -------------------------------------------- */
  /*  Item Properties                             */
  /* -------------------------------------------- */

  /**
   * Which ability score modifier is used by this item?
   * @type {string|null}
   * @see {@link ActionTemplate#abilityMod}
   */
  get abilityMod() {
    return this.system.abilityMod ?? null;
  }

  /* --------------------------------------------- */

  /**
   * The item that contains this item, if it is in a container. Returns a promise if the item is located
   * in a compendium pack.
   * @type {Item5e|Promise<Item5e>|void}
   */
  get container() {
    if ( !this.system.container ) return;
    if ( this.isEmbedded ) return this.actor.items.get(this.system.container);
    if ( this.pack ) return game.packs.get(this.pack).getDocument(this.system.container);
    return game.items.get(this.system.container);
  }

  /* -------------------------------------------- */

  /**
   * What is the critical hit threshold for this item, if applicable?
   * @type {number|null}
   * @see {@link ActionTemplate#criticalThreshold}
   */
  get criticalThreshold() {
    return this.system.criticalThreshold ?? null;
  }

  /* --------------------------------------------- */

  /**
   * Does the Item implement an ability check as part of its usage?
   * @type {boolean}
   * @see {@link ActionTemplate#hasAbilityCheck}
   */
  get hasAbilityCheck() {
    return this.system.hasAbilityCheck ?? false;
  }

  /* -------------------------------------------- */

  /**
   * Does this item support advancement and have advancements defined?
   * @type {boolean}
   */
  get hasAdvancement() {
    return !!this.system.advancement?.length;
  }

  /* -------------------------------------------- */

  /**
   * Does the Item have an area of effect target?
   * @type {boolean}
   * @see {@link ActivatedEffectTemplate#hasAreaTarget}
   */
  get hasAreaTarget() {
    return this.system.hasAreaTarget ?? false;
  }

  /* -------------------------------------------- */

  /**
   * Does the Item implement an attack roll as part of its usage?
   * @type {boolean}
   * @see {@link ActionTemplate#hasAttack}
   */
  get hasAttack() {
    return this.system.hasAttack ?? false;
  }

  /* -------------------------------------------- */

  /**
   * Does the Item implement a damage roll as part of its usage?
   * @type {boolean}
   * @see {@link ActionTemplate#hasDamage}
   */
  get hasDamage() {
    return this.system.hasDamage ?? false;
  }

  /* -------------------------------------------- */

  /**
   * Does the Item target one or more distinct targets?
   * @type {boolean}
   * @see {@link ActivatedEffectTemplate#hasIndividualTarget}
   */
  get hasIndividualTarget() {
    return this.system.hasIndividualTarget ?? false;
  }

  /* -------------------------------------------- */

  /**
   * Is this Item limited in its ability to be used by charges or by recharge?
   * @type {boolean}
   * @see {@link ActivatedEffectTemplate#hasLimitedUses}
   * @see {@link FeatData#hasLimitedUses}
   */
  get hasLimitedUses() {
    return this.system.hasLimitedUses ?? false;
  }

  /* -------------------------------------------- */

  /**
   * Does this Item draw from a resource?
   * @type {boolean}
   * @see {@link ActivatedEffectTemplate#hasResource}
   */
  get hasResource() {
    return this.system.hasResource ?? false;
  }

  /* -------------------------------------------- */

  /**
   * Does this Item draw from ammunition?
   * @type {boolean}
   * @see {@link ActivatedEffectTemplate#hasAmmo}
   */
  get hasAmmo() {
    return this.system.hasAmmo ?? false;
  }

  /* -------------------------------------------- */

  /**
   * Does the Item implement a saving throw as part of its usage?
   * @type {boolean}
   * @see {@link ActionTemplate#hasSave}
   */
  get hasSave() {
    return this.system.hasSave ?? false;
  }

  /* -------------------------------------------- */

  /**
   * Does the Item have a target?
   * @type {boolean}
   * @see {@link ActivatedEffectTemplate#hasTarget}
   */
  get hasTarget() {
    return this.system.hasTarget ?? false;
  }

  /* -------------------------------------------- */

  /**
   * Return an item's identifier.
   * @type {string}
   */
  get identifier() {
    return this.system.identifier || this.name.slugify({strict: true});
  }

  /* --------------------------------------------- */

  /**
   * Is this Item an activatable item?
   * @type {boolean}
   */
  get isActive() {
    return this.system.isActive ?? false;
  }

  /* -------------------------------------------- */

  /**
   * Is this item any of the armor subtypes?
   * @type {boolean}
   * @see {@link EquipmentTemplate#isArmor}
   */
  get isArmor() {
    return this.system.isArmor ?? false;
  }

  /* -------------------------------------------- */

  /**
   * Does the item provide an amount of healing instead of conventional damage?
   * @type {boolean}
   * @see {@link ActionTemplate#isHealing}
   */
  get isHealing() {
    return this.system.isHealing ?? false;
  }

  /* -------------------------------------------- */

  /**
   * Is this item a separate large object like a siege engine or vehicle component that is
   * usually mounted on fixtures rather than equipped, and has its own AC and HP?
   * @type {boolean}
   * @see {@link EquipmentData#isMountable}
   * @see {@link WeaponData#isMountable}
   */
  get isMountable() {
    return this.system.isMountable ?? false;
  }

  /* -------------------------------------------- */

  /**
   * Is this class item the original class for the containing actor? If the item is not a class or it is not
   * embedded in an actor then this will return `null`.
   * @type {boolean|null}
   */
  get isOriginalClass() {
    if ( this.type !== "class" || !this.isEmbedded || !this.parent.system.details?.originalClass ) return null;
    return this.id === this.parent.system.details.originalClass;
  }

  /* -------------------------------------------- */

  /**
   * Does the Item implement a versatile damage roll as part of its usage?
   * @type {boolean}
   * @see {@link ActionTemplate#isVersatile}
   */
  get isVersatile() {
    return this.system.isVersatile ?? false;
  }

  /* --------------------------------------------- */

  /**
   * Does this item require concentration?
   * @type {boolean}
   */
  get requiresConcentration() {
    const isValid = this.system.validProperties.has("concentration") && this.system.properties.has("concentration");
    return isValid && this.isActive && this.system.hasScalarDuration;
  }

  /* -------------------------------------------- */

  /**
   * Class associated with this subclass. Always returns null on non-subclass or non-embedded items.
   * @type {Item5e|null}
   */
  get class() {
    if ( !this.isEmbedded || (this.type !== "subclass") ) return null;
    const cid = this.system.classIdentifier;
    return this._classLink ??= this.parent.items.find(i => (i.type === "class") && (i.identifier === cid));
  }

  /* -------------------------------------------- */

  /**
   * Subclass associated with this class. Always returns null on non-class or non-embedded items.
   * @type {Item5e|null}
   */
  get subclass() {
    if ( !this.isEmbedded || (this.type !== "class") ) return null;
    const items = this.parent.items;
    const cid = this.identifier;
    return this._classLink ??= items.find(i => (i.type === "subclass") && (i.system.classIdentifier === cid));
  }

  /* -------------------------------------------- */

  /**
   * Retrieve scale values for current level from advancement data.
   * @type {object}
   */
  get scaleValues() {
    if ( !this.advancement.byType.ScaleValue ) return {};
    const level = this.type === "class" ? this.system.levels : this.type === "subclass" ? this.class?.system.levels
      : this.parent?.system.details.level ?? 0;
    return this.advancement.byType.ScaleValue.reduce((obj, advancement) => {
      obj[advancement.identifier] = advancement.valueForLevel(level);
      return obj;
    }, {});
  }

  /* -------------------------------------------- */

  /**
   * Does this item scale with any kind of consumption?
   * @type {string|null}
   */
  get usageScaling() {
    const { level, preparation, consume } = this.system;
    const isLeveled = (this.type === "spell") && (level > 0);
    if ( isLeveled && CONFIG.DND5E.spellPreparationModes[preparation.mode]?.upcast ) return "slot";
    else if ( isLeveled && this.hasResource && consume.scale ) return "resource";
    return null;
  }

  /* -------------------------------------------- */

  /**
   * Spellcasting details for a class or subclass.
   *
   * @typedef {object} SpellcastingDescription
   * @property {string} type              Spellcasting type as defined in ``CONFIG.DND5E.spellcastingTypes`.
   * @property {string|null} progression  Progression within the specified spellcasting type if supported.
   * @property {string} ability           Ability used when casting spells from this class or subclass.
   * @property {number|null} levels       Number of levels of this class or subclass's class if embedded.
   */

  /**
   * Retrieve the spellcasting for a class or subclass. For classes, this will return the spellcasting
   * of the subclass if it overrides the class. For subclasses, this will return the class's spellcasting
   * if no spellcasting is defined on the subclass.
   * @type {SpellcastingDescription|null}  Spellcasting object containing progression & ability.
   */
  get spellcasting() {
    const spellcasting = this.system.spellcasting;
    if ( !spellcasting ) return null;
    const isSubclass = this.type === "subclass";
    const classSC = isSubclass ? this.class?.system.spellcasting : spellcasting;
    const subclassSC = isSubclass ? spellcasting : this.subclass?.system.spellcasting;
    const finalSC = foundry.utils.deepClone(
      ( subclassSC && (subclassSC.progression !== "none") ) ? subclassSC : classSC
    );
    if ( !finalSC ) return null;
    finalSC.levels = this.isEmbedded ? (this.system.levels ?? this.class?.system.levels) : null;

    // Temp method for determining spellcasting type until this data is available directly using advancement
    if ( CONFIG.DND5E.spellcastingTypes[finalSC.progression] ) finalSC.type = finalSC.progression;
    else finalSC.type = Object.entries(CONFIG.DND5E.spellcastingTypes).find(([type, data]) => {
      return !!data.progression?.[finalSC.progression];
    })?.[0];

    return finalSC;
  }

  /* -------------------------------------------- */
  /*  Active Effects                              */
  /* -------------------------------------------- */

  /**
   * Get all ActiveEffects that may apply to this Item.
   * @yields {ActiveEffect5e}
   * @returns {Generator<ActiveEffect5e, void, void>}
   */
  *allApplicableEffects() {
    for ( const effect of this.effects ) {
      if ( effect.isAppliedEnchantment ) yield effect;
    }
  }

  /* -------------------------------------------- */

  /**
   * Apply any transformation to the Item data which are caused by enchantment Effects.
   */
  applyActiveEffects() {
    const overrides = {};

    // Organize non-disabled effects by their application priority
    const changes = [];
    for ( const effect of this.allApplicableEffects() ) {
      if ( !effect.active ) continue;
      changes.push(...effect.changes.map(change => {
        const c = foundry.utils.deepClone(change);
        c.effect = effect;
        c.priority ??= c.mode * 10;
        return c;
      }));
    }
    changes.sort((a, b) => a.priority - b.priority);

    // Apply all changes
    for ( const change of changes ) {
      if ( !change.key ) continue;
      const changes = change.effect.apply(this, change);
      Object.assign(overrides, changes);
    }

    // Expand the set of final overrides
    this.overrides = foundry.utils.expandObject(overrides);
  }

  /* -------------------------------------------- */

  /**
   * Should this item's active effects be suppressed.
   * @type {boolean}
   */
  get areEffectsSuppressed() {
    const requireEquipped = (this.type !== "consumable")
      || ["rod", "trinket", "wand"].includes(this.system.type.value);
    if ( requireEquipped && (this.system.equipped === false) ) return true;
    return !this.system.attuned && (this.system.attunement === "required");
  }

  /* -------------------------------------------- */
  /*  Data Preparation                            */
  /* -------------------------------------------- */

  /** @inheritDoc */
  prepareEmbeddedDocuments() {
    super.prepareEmbeddedDocuments();
    if ( !this.actor || this.actor._embeddedPreparation ) this.applyActiveEffects();
  }

  /* -------------------------------------------- */

  /** @inheritDoc */
  prepareDerivedData() {
    super.prepareDerivedData();
    this.labels = {};

    // Clear out linked item cache
    this._classLink = undefined;

    // Advancement
    this._prepareAdvancement();

    // Item Properties
    if ( this.system.properties ) {
      this.labels.properties = this.system.properties.reduce((acc, prop) => {
        if ( (prop === "concentration") && !this.requiresConcentration ) return acc;
        acc.push({
          abbr: prop,
          label: CONFIG.DND5E.itemProperties[prop]?.label,
          icon: CONFIG.DND5E.itemProperties[prop]?.icon
        });
        return acc;
      }, []);
    }

    // Specialized preparation per Item type
    switch ( this.type ) {
      case "equipment":
        this._prepareEquipment(); break;
      case "feat":
        this._prepareFeat(); break;
      case "spell":
        this._prepareSpell(); break;
      case "weapon":
        this._prepareWeapon(); break;
    }

    // Activated Items
    this._prepareAction();
    this._prepareRecovery();

    // Un-owned items can have their final preparation done here, otherwise this needs to happen in the owning Actor
    if ( !this.isOwned ) this.prepareFinalAttributes();
  }

  /* -------------------------------------------- */

  /**
   * Prepare derived data for an equipment-type item and define labels.
   * @protected
   */
  _prepareEquipment() {
    this.labels.armor = this.system.armor.value ? `${this.system.armor.value} ${game.i18n.localize("DND5E.AC")}` : "";
  }

  /* -------------------------------------------- */

  /**
   * Prepare derived data for a feat-type item and define labels.
   * @protected
   */
  _prepareFeat() {
    const act = this.system.activation;
    if ( act?.type === "legendary" ) this.labels.featType = game.i18n.localize("DND5E.LegendaryActionLabel");
    else if ( act?.type === "lair" ) this.labels.featType = game.i18n.localize("DND5E.LairActionLabel");
    else if ( act?.type ) {
      const isAttack = /\w\wak$/.test(this.system.actionType);
      this.labels.featType = game.i18n.localize(isAttack ? "DND5E.Attack" : "DND5E.Action");
    }
    else this.labels.featType = game.i18n.localize("DND5E.Passive");
  }

  /* -------------------------------------------- */

  /**
   * Prepare derived data for a spell-type item and define labels.
   * @protected
   */
  _prepareSpell() {
    const attributes = this.system?.validProperties.reduce((obj, k) => {
      obj[k] = CONFIG.DND5E.itemProperties[k];
      return obj;
    }, {});
    this.system.preparation.mode ||= "prepared";
    this.labels.level = CONFIG.DND5E.spellLevels[this.system.level];
    this.labels.school = CONFIG.DND5E.spellSchools[this.system.school]?.label;
    this.labels.components = this.system.properties.reduce((obj, c) => {
      const config = attributes[c];
      if ( !config ) return obj;
      const { abbreviation: abbr, label, icon } = config;
      obj.all.push({ abbr, label, icon, tag: config.isTag });
      if ( config.isTag ) obj.tags.push(label);
      else obj.vsm.push(abbr);
      return obj;
    }, {all: [], vsm: [], tags: []});
    this.labels.components.vsm = new Intl.ListFormat(game.i18n.lang, { style: "narrow", type: "conjunction" })
      .format(this.labels.components.vsm);
    this.labels.materials = this.system?.materials?.value ?? null;
  }

  /* -------------------------------------------- */

  /**
   * Prepare derived data for a weapon-type item and define labels.
   * @protected
   */
  _prepareWeapon() {
    this.labels.armor = this.system.armor.value ? `${this.system.armor.value} ${game.i18n.localize("DND5E.AC")}` : "";
  }

  /* -------------------------------------------- */

  /**
   * Prepare derived data and labels for items which have an action which deals damage.
   * @protected
   */
  _prepareAction() {
    if ( !("actionType" in this.system) ) return;
    let dmg = this.system.damage || {};
    if ( dmg.parts ) {
      const types = CONFIG.DND5E.damageTypes;
      this.labels.damage = dmg.parts.map(d => d[0]).join(" + ").replace(/\+ -/g, "- ");
      this.labels.damageTypes = dmg.parts.map(d => types[d[1]]?.label).join(", ");
    }
  }

  /* -------------------------------------------- */

  /**
   * Prepare recovery labels.
   * @protected
   */
  _prepareRecovery() {
    const { per } = this.system.uses ?? {};
    const config = CONFIG.DND5E.limitedUsePeriods[per] ?? {};
    this.labels.recovery = config.abbreviation ?? config.label;
  }

  /* -------------------------------------------- */

  /**
   * Prepare advancement objects from stored advancement data.
   * @protected
   */
  _prepareAdvancement() {
    const minAdvancementLevel = ["class", "subclass"].includes(this.type) ? 1 : 0;
    this.advancement = {
      byId: {},
      byLevel: Object.fromEntries(
        Array.fromRange(CONFIG.DND5E.maxLevel, minAdvancementLevel).map(l => [l, []])
      ),
      byType: {},
      needingConfiguration: []
    };
    for ( const advancement of this.system.advancement ?? [] ) {
      if ( !(advancement instanceof Advancement) ) continue;
      this.advancement.byId[advancement.id] = advancement;
      this.advancement.byType[advancement.type] ??= [];
      this.advancement.byType[advancement.type].push(advancement);
      advancement.levels.forEach(l => this.advancement.byLevel[l]?.push(advancement));
      if ( !advancement.levels.length
        || ((advancement.levels.length === 1) && (advancement.levels[0] < minAdvancementLevel)) ) {
        this.advancement.needingConfiguration.push(advancement);
      }
    }
    Object.entries(this.advancement.byLevel).forEach(([lvl, data]) => data.sort((a, b) => {
      return a.sortingValueForLevel(lvl).localeCompare(b.sortingValueForLevel(lvl), game.i18n.lang);
    }));
  }

  /* -------------------------------------------- */

  /**
   * Determine an item's proficiency level based on its parent actor's proficiencies.
   * @protected
   */
  _prepareProficiency() {
    if ( !["spell", "weapon", "equipment", "tool", "feat", "consumable"].includes(this.type) ) return;
    if ( !this.actor?.system.attributes?.prof ) {
      this.system.prof = new Proficiency(0, 0);
      return;
    }

    this.system.prof = new Proficiency(this.actor.system.attributes.prof, this.system.proficiencyMultiplier ?? 0);
  }

  /* -------------------------------------------- */

  /**
   * Compute item attributes which might depend on prepared actor data. If this item is embedded this method will
   * be called after the actor's data is prepared.
   * Otherwise, it will be called at the end of `Item5e#prepareDerivedData`.
   */
  prepareFinalAttributes() {
    this.system.prepareFinalData?.();

    // Proficiency
    this._prepareProficiency();

    // Class data
    if ( this.type === "class" ) this.system.isOriginalClass = this.isOriginalClass;

    // Action usage
    if ( "actionType" in this.system ) {
      this.labels.abilityCheck = game.i18n.format("DND5E.AbilityPromptTitle", {
        ability: CONFIG.DND5E.abilities[this.system.ability]?.label ?? ""
      });

      // Saving throws
      this.getSaveDC();

      // To Hit
      this.getAttackToHit();

      // Damage Label
      this.getDerivedDamageLabel();
    }
  }

  /* -------------------------------------------- */

  /**
   * Populate a label with the compiled and simplified damage formula based on owned item
   * actor data. This is only used for display purposes and is not related to `Item5e#rollDamage`.
   * @returns {{damageType: string, formula: string, label: string}[]}
   */
  getDerivedDamageLabel() {
    if ( !this.hasDamage || !this.isOwned ) return [];
    const rollData = this.getRollData();
    const damageLabels = { ...CONFIG.DND5E.damageTypes, ...CONFIG.DND5E.healingTypes };
    const derivedDamage = this.system.damage?.parts?.map((damagePart, index) => {
      let formula;
      try {
        formula = damagePart[0];
        if ( (index === 0) && this.system.magicAvailable ) formula = `${formula} + ${this.system.magicalBonus ?? 0}`;
        const roll = new Roll(formula, rollData);
        formula = simplifyRollFormula(roll.formula, { preserveFlavor: true });
      }
      catch(err) {
        const parentInfo = this.parent ? ` on ${this.parent.name} (${this.parent.id})` : "";
        console.warn(`Unable to simplify formula for ${this.name} (${this.id})${parentInfo}`, err);
      }
      const damageType = damagePart[1];
      return { formula, damageType, label: `${formula} ${damageLabels[damageType]?.label ?? ""}` };
    });
    return this.labels.derivedDamage = derivedDamage;
  }

  /* -------------------------------------------- */

  /**
   * Update the derived spell DC for an item that requires a saving throw.
   * @returns {number|null}
   */
  getSaveDC() {
    if ( !this.hasSave ) return null;
    const save = this.system.save;

    // Actor spell-DC based scaling
    if ( save.scaling === "spell" ) {
      save.dc = this.isOwned ? this.actor.system.attributes.spelldc : null;
    }

    // Ability-score based scaling
    else if ( save.scaling !== "flat" ) {
      save.dc = this.isOwned ? this.actor.system.abilities[save.scaling].dc : null;
    }

    // Update labels
    const abl = CONFIG.DND5E.abilities[save.ability]?.label ?? "";
    this.labels.save = game.i18n.format("DND5E.SaveDC", {dc: save.dc || "", ability: abl});
    return save.dc;
  }

  /* -------------------------------------------- */

  /**
   * Update a label to the Item detailing its total to hit bonus from the following sources:
   * - item's actor's proficiency bonus if applicable
   * - item's actor's global bonuses to the given item type
   * - item document's innate & magical attack bonuses
   * - item's ammunition if applicable
   * @returns {{rollData: object, parts: string[]}|null}  Data used in the item's Attack roll.
   */
  getAttackToHit() {
    if ( !this.hasAttack ) return null;
    const flat = this.system.attack.flat;
    const rollData = this.getRollData();
    const parts = [];
    let ammo;

    if ( this.isOwned && !flat ) {
      // Ability score modifier
      if ( this.system.ability !== "none" ) parts.push("@mod");

      // Add proficiency bonus.
      if ( this.system.prof?.hasProficiency ) {
        parts.push("@prof");
        rollData.prof = this.system.prof.term;
      }

      // Actor-level global bonus to attack rolls
      const actorBonus = this.actor.system.bonuses?.[this.system.actionType] || {};
      if ( actorBonus.attack ) parts.push(actorBonus.attack);

      ammo = this.hasAmmo ? this.actor.items.get(this.system.consume.target) : null;
    }

    // Include the item's innate & magical attack bonuses
    if ( this.system.attack.bonus ) parts.push(this.system.attack.bonus);
    if ( this.system.magicalBonus && this.system.magicAvailable && !flat ) parts.push(this.system.magicalBonus);

    // One-time bonus provided by consumed ammunition
    if ( ammo && !flat ) {
      const ammoItemQuantity = ammo.system.quantity;
      const ammoCanBeConsumed = ammoItemQuantity && (ammoItemQuantity - (this.system.consume.amount ?? 0) >= 0);
      const ammoParts = [
        Roll.replaceFormulaData(ammo.system.attack.bonus, rollData),
        ammo.system.magicAvailable ? ammo.system.magicalBonus : null
      ].filter(b => b);
      const ammoIsTypeConsumable = (ammo.type === "consumable") && (ammo.system.type.value === "ammo");
      if ( ammoCanBeConsumed && ammoParts.length && ammoIsTypeConsumable ) {
        parts.push("@ammo");
        rollData.ammo = ammoParts.join(" + ");
      }
    }

    // Condense the resulting attack bonus formula into a simplified label
    const roll = new Roll(parts.join("+"), rollData);
    const formula = simplifyRollFormula(roll.formula) || "0";
    this.labels.modifier = simplifyRollFormula(roll.formula, { deterministic: true }) || "0";
    this.labels.toHit = !/^[+-]/.test(formula) ? `+ ${formula}` : formula;
    return { rollData, parts };
  }

  /* -------------------------------------------- */

  /**
   * Replace referenced data attributes in the roll formula with values from the provided data.
   * If the attribute is not found in the provided data, display a warning on the actor.
   * @param {string} formula           The original formula within which to replace.
   * @param {object} data              The data object which provides replacements.
   * @param {object} options
   * @param {string} options.property  Name of the property to which this formula belongs.
   * @returns {string}                 Formula with replaced data.
   * @deprecated since DnD5e 3.2, available until DnD5e 3.4
   */
  replaceFormulaData(formula, data, { property }) {
    foundry.utils.logCompatibilityWarning(
      "Item5e#replaceFormulaData has been moved to dnd5e.utils.replaceFormulaData.",
      { since: "DnD5e 3.2", until: "DnD5e 3.4" }
    );
    return dnd5e.utils.replaceFormulaData(formula, data, { actor: this.actor, property });
  }

  /* -------------------------------------------- */

  /**
   * Render a rich tooltip for this item.
   * @param {EnrichmentOptions} [enrichmentOptions={}]  Options for text enrichment.
   * @returns {Promise<{content: string, classes: string[]}>|null}
   */
  richTooltip(enrichmentOptions={}) {
    return this.system.richTooltip?.() ?? null;
  }

  /* -------------------------------------------- */

  /**
   * Configuration data for an item usage being prepared.
   *
   * @typedef {object} ItemUseConfiguration
   * @property {boolean} createMeasuredTemplate     Should this item create a template?
   * @property {boolean} createSummons              Should this item create a summoned creature?
   * @property {boolean} consumeResource            Should this item consume a (non-ammo) resource?
   * @property {boolean} consumeSpellSlot           Should this item (a spell) consume a spell slot?
   * @property {boolean} consumeUsage               Should this item consume its limited uses or recharge?
   * @property {string} enchantmentProfile          ID of the enchantment to apply.
   * @property {boolean} promptEnchantment          Does an enchantment profile need to be selected?
   * @property {string|number|null} slotLevel       The spell slot type or level to consume by default.
   * @property {string|null} summonsProfile         ID of the summoning profile to use.
   * @property {number|null} resourceAmount         The amount to consume by default when scaling with consumption.
   * @property {boolean} beginConcentrating         Should this item initiate concentration?
   * @property {string|null} endConcentration       The id of the active effect to end concentration on, if any.
   */

  /**
   * Additional options used for configuring item usage.
   *
   * @typedef {object} ItemUseOptions
   * @property {boolean} configureDialog  Display a configuration dialog for the item usage, if applicable?
   * @property {string} rollMode          The roll display mode with which to display (or not) the card.
   * @property {boolean} createMessage    Whether to automatically create a chat message (if true) or simply return
   *                                      the prepared chat message data (if false).
   * @property {object} flags             Additional flags added to the chat message.
   * @property {Event} event              The browser event which triggered the item usage, if any.
   */

  /**
   * Trigger an item usage, optionally creating a chat message with followup actions.
   * @param {ItemUseConfiguration} [config]      Initial configuration data for the usage.
   * @param {ItemUseOptions} [options]           Options used for configuring item usage.
   * @returns {Promise<ChatMessage|object|void>} Chat message if options.createMessage is true, message data if it is
   *                                             false, and nothing if the roll wasn't performed.
   */
  async use(config={}, options={}) {
    if ( !this.isOwner ) {
      ui.notifications.error("DND5E.DocumentUseWarn", { localize: true });
      return null;
    }
    let item = this;
    const is = item.system;
    const as = item.actor.system;

    // Ensure the options object is ready
    options = foundry.utils.mergeObject({
      configureDialog: true,
      createMessage: true,
      "flags.dnd5e.use": {type: this.type, itemId: this.id, itemUuid: this.uuid}
    }, options);

    // Define follow-up actions resulting from the item usage
    if ( config.consumeSlotLevel ) {
      console.warn("You are passing 'consumeSlotLevel' to the ItemUseConfiguration object, which now expects a key as 'slotLevel'.");
      config.slotLevel = config.consumeSlotLevel;
      delete config.consumeSlotLevel;
    }
    config = foundry.utils.mergeObject(this._getUsageConfig(), config);

    /**
     * A hook event that fires before an item usage is configured.
     * @function dnd5e.preUseItem
     * @memberof hookEvents
     * @param {Item5e} item                  Item being used.
     * @param {ItemUseConfiguration} config  Configuration data for the item usage being prepared.
     * @param {ItemUseOptions} options       Additional options used for configuring item usage.
     * @returns {boolean}                    Explicitly return `false` to prevent item from being used.
     */
    if ( Hooks.call("dnd5e.preUseItem", item, config, options) === false ) return;

    // Are any default values necessitating a prompt?
    const needsConfiguration = Object.values(config).includes(true);

    // Display configuration dialog
    if ( (options.configureDialog !== false) && needsConfiguration ) {
      const configuration = await AbilityUseDialog.create(item, config);
      if ( !configuration ) return;
      foundry.utils.mergeObject(config, configuration);
    }

    // Store selected enchantment profile in flag
    if ( config.enchantmentProfile ) {
      foundry.utils.setProperty(options.flags, "dnd5e.use.enchantmentProfile", config.enchantmentProfile);
    }

    // Handle upcasting
    if ( item.type === "spell" ) {
      let level = null;
      if ( config.resourceAmount in as.spells ) config.slotLevel = config.resourceAmount;
      if ( config.slotLevel ) {
        // A spell slot was consumed.
        if ( Number.isInteger(config.slotLevel) ) level = config.slotLevel;
        else if ( config.slotLevel in as.spells ) {
          if ( /^spell([0-9]+)$/.test(config.slotLevel) ) level = parseInt(config.slotLevel.replace("spell", ""));
          else level = as.spells[config.slotLevel].level;
        }
      } else if ( config.resourceAmount ) {
        // A quantity of the resource was consumed.
        const diff = config.resourceAmount - (this.system.consume.amount || 1);
        level = is.level + diff;
      }
      if ( level && (level !== is.level) ) {
        item = item.clone({"system.level": level}, {keepId: true});
        item.prepareData();
        item.prepareFinalAttributes();
      }
    }
    if ( item.type === "spell" ) foundry.utils.mergeObject(options.flags, {"dnd5e.use.spellLevel": item.system.level});

    // Calculate and consume item consumption
    if ( await this.consume(item, config, options) === false ) return;

    // Initiate or end concentration.
    const effects = [];
    if ( config.beginConcentrating ) {
      const effect = await item.actor.beginConcentrating(item);
      if ( effect ) {
        effects.push(effect);
        foundry.utils.setProperty(options.flags, "dnd5e.use.concentrationId", effect.id);
      }
      if ( config.endConcentration ) {
        const deleted = await item.actor.endConcentration(config.endConcentration);
        effects.push(...deleted);
      }
    }

    // Prepare card data & display it if options.createMessage is true
    const cardData = await item.displayCard(options);

    // Initiate measured template creation
    let templates;
    if ( config.createMeasuredTemplate ) {
      try {
        templates = await (dnd5e.canvas.AbilityTemplate.fromItem(item))?.drawPreview();
      } catch(err) {
        Hooks.onError("Item5e#use", err, {
          msg: game.i18n.localize("DND5E.PlaceTemplateError"),
          log: "error",
          notify: "error"
        });
      }
    }

    // Initiate summons creation
    let summoned;
    if ( config.createSummons ) {
      try {
        summoned = await item.system.summons.summon(config.summonsProfile, config.summonsOptions);
      } catch(err) {
        Hooks.onError("Item5e#use", err, { log: "error", notify: "error" });
      }
    }

    /**
     * A hook event that fires when an item is used, after the measured template has been created if one is needed.
     * @function dnd5e.useItem
     * @memberof hookEvents
     * @param {Item5e} item                                Item being used.
     * @param {ItemUseConfiguration} config                Configuration data for the roll.
     * @param {ItemUseOptions} options                     Additional options for configuring item usage.
     * @param {MeasuredTemplateDocument[]|null} templates  The measured templates if they were created.
     * @param {ActiveEffect5e[]} effects                   The active effects that were created or deleted.
     * @param {TokenDocument5e[]|null} summoned            Summoned tokens if they were created.
     */
    Hooks.callAll("dnd5e.useItem", item, config, options, templates ?? null, effects, summoned ?? null);

    return cardData;
  }

  /* -------------------------------------------- */

  /**
   * Handle item's consumption.
   * @param {Item5e} item  Item or clone to use when calculating updates.
   * @param {ItemUseConfiguration} config  Configuration data for the item usage being prepared.
   * @param {ItemUseOptions} options       Additional options used for configuring item usage.
   * @returns {false|void}                 Returns `false` if any further usage should be canceled.
   */
  async consume(item, config, options) {
    /**
     * A hook event that fires before an item's resource consumption has been calculated.
     * @function dnd5e.preItemUsageConsumption
     * @memberof hookEvents
     * @param {Item5e} item                  Item being used.
     * @param {ItemUseConfiguration} config  Configuration data for the item usage being prepared.
     * @param {ItemUseOptions} options       Additional options used for configuring item usage.
     * @returns {boolean}                    Explicitly return `false` to prevent item from being used.
     */
    if ( Hooks.call("dnd5e.preItemUsageConsumption", item, config, options) === false ) return false;

    // Determine whether the item can be used by testing the chosen values of the config.
    const usage = item._getUsageUpdates(config);
    if ( !usage ) return false;

    options.flags ??= {};
    if ( config.consumeUsage ) foundry.utils.setProperty(options.flags, "dnd5e.use.consumedUsage", true);
    if ( config.consumeResource ) foundry.utils.setProperty(options.flags, "dnd5e.use.consumedResource", true);
    if ( config.consumeSpellSlot ) foundry.utils.setProperty(options.flags, "dnd5e.use.consumedSpellSlot", true);

    /**
     * A hook event that fires after an item's resource consumption has been calculated but before any
     * changes have been made.
     * @function dnd5e.itemUsageConsumption
     * @memberof hookEvents
     * @param {Item5e} item                     Item being used.
     * @param {ItemUseConfiguration} config     Configuration data for the item usage being prepared.
     * @param {ItemUseOptions} options          Additional options used for configuring item usage.
     * @param {object} usage
     * @param {object} usage.actorUpdates       Updates that will be applied to the actor.
     * @param {object} usage.itemUpdates        Updates that will be applied to the item being used.
     * @param {object[]} usage.resourceUpdates  Updates that will be applied to other items on the actor.
     * @param {Set<string>} usage.deleteIds     Item ids for those which consumption will delete.
     * @returns {boolean}                       Explicitly return `false` to prevent item from being used.
     */
    if ( Hooks.call("dnd5e.itemUsageConsumption", item, config, options, usage) === false ) return false;

    // Commit pending data updates
    const { actorUpdates, itemUpdates, resourceUpdates, deleteIds } = usage;
    if ( !foundry.utils.isEmpty(itemUpdates) ) await item.update(itemUpdates);
    if ( !foundry.utils.isEmpty(deleteIds) ) await this.actor.deleteEmbeddedDocuments("Item", [...deleteIds]);
    if ( !foundry.utils.isEmpty(actorUpdates) ) await this.actor.update(actorUpdates);
    if ( !foundry.utils.isEmpty(resourceUpdates) ) await this.actor.updateEmbeddedDocuments("Item", resourceUpdates);
  }

  /* -------------------------------------------- */

  /**
   * Prepare an object of possible and default values for item usage. A value that is `null` is ignored entirely.
   * @returns {ItemUseConfiguration}  Configuration data for the roll.
   */
  _getUsageConfig() {
    const { consume, uses, summons, target, level, preparation } = this.system;

    const config = {
      createMeasuredTemplate: null,
      createSummons: null,
      consumeResource: null,
      consumeSpellSlot: null,
      consumeUsage: null,
      enchantmentProfile: null,
      promptEnchantment: null,
      slotLevel: null,
      summonsProfile: null,
      resourceAmount: null,
      beginConcentrating: null,
      endConcentration: null
    };

    const scaling = this.usageScaling;
    if ( scaling === "slot" ) {
      const spells = this.actor.system.spells ?? {};
      config.consumeSpellSlot = true;
      config.slotLevel = (preparation?.mode in spells) ? preparation.mode : `spell${level}`;
    } else if ( scaling === "resource" ) {
      config.resourceAmount = consume.amount || 1;
    }
    if ( this.hasLimitedUses ) config.consumeUsage = uses.prompt;
    if ( this.hasResource ) {
      config.consumeResource = true;
      // Do not suggest consuming your own uses if also consuming them through resources.
      if ( consume.target === this.id ) config.consumeUsage = null;
    }
    if ( game.user.can("TEMPLATE_CREATE") && this.hasAreaTarget && canvas.scene ) {
      config.createMeasuredTemplate = target.prompt;
    }
    if ( this.system.isEnchantment ) {
      const availableEnchantments = EnchantmentData.availableEnchantments(this);
      config.promptEnchantment = availableEnchantments.length > 1;
      config.enchantmentProfile = availableEnchantments[0]?.id;
    }
    if ( this.system.hasSummoning && this.system.summons.canSummon && canvas.scene ) {
      config.createSummons = summons.prompt;
      config.summonsProfile = this.system.summons.profiles[0]._id;
    }
    if ( this.requiresConcentration && !game.settings.get("dnd5e", "disableConcentration") ) {
      config.beginConcentrating = true;
      const { effects } = this.actor.concentration;
      const limit = this.actor.system.attributes?.concentration?.limit ?? 0;
      if ( limit && (limit <= effects.size) ) {
        const id = effects.find(e => {
          const data = e.flags.dnd5e?.itemData ?? {};
          return (data === this.id) || (data._id === this.id);
        })?.id ?? effects.first()?.id ?? null;
        config.endConcentration = id;
      }
    }

    return config;
  }

  /* -------------------------------------------- */

  /**
   * Verify that the consumed resources used by an Item are available and prepare the updates that should
   * be performed. If required resources are not available, display an error and return false.
   * @param {ItemUseConfiguration} config  Configuration data for an item usage being prepared.
   * @returns {object|boolean}             A set of data changes to apply when the item is used, or false.
   * @protected
   */
  _getUsageUpdates(config) {
    const actorUpdates = {};
    const itemUpdates = {};
    const resourceUpdates = [];
    const deleteIds = new Set();

    // Consume own limited uses or recharge
    if ( config.consumeUsage ) {
      const canConsume = this._handleConsumeUses(itemUpdates, actorUpdates, resourceUpdates, deleteIds);
      if ( canConsume === false ) return false;
    }

    // Consume Limited Resource
    if ( config.consumeResource ) {
      const canConsume = this._handleConsumeResource(config, itemUpdates, actorUpdates, resourceUpdates, deleteIds);
      if ( canConsume === false ) return false;
    }

    // Consume Spell Slots
    if ( config.consumeSpellSlot ) {
      const spellData = this.actor?.system.spells ?? {};
      const level = spellData[config.slotLevel];
      const spells = Number(level?.value ?? 0);
      if ( spells === 0 ) {
        const isLeveled = /spell\d+/.test(config.slotLevel || "");
        const labelKey = isLeveled ? `DND5E.SpellLevel${this.system.level}`: `DND5E.SpellProg${config.slotLevel?.capitalize()}`;
        const label = game.i18n.localize(labelKey);
        ui.notifications.warn(game.i18n.format("DND5E.SpellCastNoSlots", {name: this.name, level: label}));
        return false;
      }
      actorUpdates[`system.spells.${config.slotLevel}.value`] = Math.max(spells - 1, 0);
    }

    // Determine whether the item can be used by testing for available concentration.
    if ( config.beginConcentrating ) {
      const { effects } = this.actor.concentration;

      // Case 1: Replacing.
      if ( config.endConcentration ) {
        const replacedEffect = effects.find(i => i.id === config.endConcentration);
        if ( !replacedEffect ) {
          ui.notifications.warn("DND5E.ConcentratingMissingItem", {localize: true});
          return false;
        }
      }

      // Case 2: Starting concentration, but at limit.
      else if ( effects.size >= this.actor.system.attributes.concentration.limit ) {
        ui.notifications.warn("DND5E.ConcentratingLimited", {localize: true});
        return false;
      }
    }

    // Return the configured usage
    return {itemUpdates, actorUpdates, resourceUpdates, deleteIds};
  }

  /* -------------------------------------------- */

  /**
   * Handle update actions required when consuming an item's uses or recharge
   * @param {object} itemUpdates        An object of data updates applied to this item
   * @param {object} actorUpdates       An object of data updates applied to the item owner (Actor)
   * @param {object[]} resourceUpdates  An array of updates to apply to other items owned by the actor
   * @param {Set<string>} deleteIds     A set of item ids that will be deleted off the actor
   * @returns {boolean|void}            Return false to block further progress, or return nothing to continue
   * @protected
   */
  _handleConsumeUses(itemUpdates, actorUpdates, resourceUpdates, deleteIds) {
    const recharge = this.system.recharge || {};
    const uses = this.system.uses || {};
    const quantity = this.system.quantity ?? 1;
    let used = false;

    // Consume recharge.
    if ( recharge.value ) {
      if ( recharge.charged ) {
        itemUpdates["system.recharge.charged"] = false;
        used = true;
      }
    }

    // Consume uses (or quantity).
    else if ( uses.max && uses.per && (uses.value > 0) ) {
      const remaining = Math.max(uses.value - 1, 0);

      if ( remaining > 0 || (!remaining && !uses.autoDestroy) ) {
        used = true;
        itemUpdates["system.uses.value"] = remaining;
      } else if ( quantity >= 2 ) {
        used = true;
        itemUpdates["system.quantity"] = quantity - 1;
        itemUpdates["system.uses.value"] = uses.max;
      } else if ( quantity === 1 ) {
        used = true;
        deleteIds.add(this.id);
      }
    }

    // If the item was not used, return a warning
    if ( !used ) {
      ui.notifications.warn(game.i18n.format("DND5E.ItemNoUses", {name: this.name}));
      return false;
    }
  }

  /* -------------------------------------------- */

  /**
   * Handle update actions required when consuming an external resource
   * @param {ItemUseConfiguration} usageConfig  Configuration data for an item usage being prepared.
   * @param {object} itemUpdates                An object of data updates applied to this item
   * @param {object} actorUpdates               An object of data updates applied to the item owner (Actor)
   * @param {object[]} resourceUpdates          An array of updates to apply to other items owned by the actor
   * @param {Set<string>} deleteIds             A set of item ids that will be deleted off the actor
   * @returns {boolean|void}                    Return false to block further progress, or return nothing to continue
   * @protected
   */
  _handleConsumeResource(usageConfig, itemUpdates, actorUpdates, resourceUpdates, deleteIds) {
    const consume = this.system.consume || {};
    if ( !consume.type ) return;

    // No consumed target
    const typeLabel = CONFIG.DND5E.abilityConsumptionTypes[consume.type];
    if ( !consume.target ) {
      ui.notifications.warn(game.i18n.format("DND5E.ConsumeWarningNoResource", {name: this.name, type: typeLabel}));
      return false;
    }

    const as = this.actor.system;
    // Identify the consumed resource and its current quantity
    let resource = null;
    let amount = usageConfig.resourceAmount ? usageConfig.resourceAmount : (consume.amount || 0);
    if ( amount in as.spells ) amount = consume.amount || 0;
    let quantity = 0;
    switch ( consume.type ) {
      case "attribute":
        const amt = usageConfig.resourceAmount;
        const target = (amt in as.spells) ? `spells.${amt}.value` : consume.target;
        resource = foundry.utils.getProperty(as, target);
        quantity = resource || 0;
        break;
      case "ammo":
      case "material":
        resource = this.actor.items.get(consume.target);
        quantity = resource ? resource.system.quantity : 0;
        break;
      case "hitDice":
        const denom = !["smallest", "largest"].includes(consume.target) ? consume.target : false;
        resource = Object.values(this.actor.classes).filter(cls => !denom || (cls.system.hitDice === denom));
        quantity = resource.reduce((count, cls) => count + cls.system.levels - cls.system.hitDiceUsed, 0);
        break;
      case "charges":
        resource = this.actor.items.get(consume.target);
        if ( !resource ) break;
        const uses = resource.system.uses;
        if ( uses.per && uses.max ) quantity = uses.value;
        else if ( resource.system.recharge?.value ) {
          quantity = resource.system.recharge.charged ? 1 : 0;
          amount = 1;
        }
        break;
    }

    // Verify that a consumed resource is available
    if ( resource === undefined ) {
      ui.notifications.warn(game.i18n.format("DND5E.ConsumeWarningNoSource", {name: this.name, type: typeLabel}));
      return false;
    }

    // Verify that the required quantity is available
    let remaining = quantity - amount;
    if ( remaining < 0 ) {
      ui.notifications.warn(game.i18n.format("DND5E.ConsumeWarningNoQuantity", {name: this.name, type: typeLabel}));
      return false;
    }

    // Define updates to provided data objects
    switch ( consume.type ) {
      case "attribute":
        const amt = usageConfig.resourceAmount;
        const target = (amt in as.spells) ? `spells.${amt}.value` : consume.target;
        actorUpdates[`system.${target}`] = remaining;
        break;
      case "ammo":
      case "material":
        resourceUpdates.push({_id: consume.target, "system.quantity": remaining});
        break;
      case "hitDice":
        if ( ["smallest", "largest"].includes(consume.target) ) resource = resource.sort((lhs, rhs) => {
          let sort = lhs.system.hitDice.localeCompare(rhs.system.hitDice, "en", {numeric: true});
          if ( consume.target === "largest" ) sort *= -1;
          return sort;
        });
        let toConsume = amount;
        for ( const cls of resource ) {
          const available = (toConsume > 0 ? cls.system.levels : 0) - cls.system.hitDiceUsed;
          const delta = toConsume > 0 ? Math.min(toConsume, available) : Math.max(toConsume, available);
          if ( delta !== 0 ) {
            resourceUpdates.push({_id: cls.id, "system.hitDiceUsed": cls.system.hitDiceUsed + delta});
            toConsume -= delta;
            if ( toConsume === 0 ) break;
          }
        }
        break;
      case "charges":
        const uses = resource.system.uses || {};
        const recharge = resource.system.recharge || {};
        const update = {_id: consume.target};
        // Reduce quantity of, or delete, the external resource.
        if ( uses.per && uses.max && uses.autoDestroy && (remaining === 0) ) {
          update["system.quantity"] = Math.max(resource.system.quantity - 1, 0);
          update["system.uses.value"] = uses.max ?? 1;
          if ( update["system.quantity"] === 0 ) deleteIds.add(resource.id);
          else resourceUpdates.push(update);
          break;
        }

        // Regular consumption.
        if ( uses.per && uses.max ) update["system.uses.value"] = remaining;
        else if ( recharge.value ) update["system.recharge.charged"] = false;
        resourceUpdates.push(update);
        break;
    }
  }

  /* -------------------------------------------- */

  /**
   * Display the chat card for an Item as a Chat Message
   * @param {ItemUseOptions} [options]  Options which configure the display of the item chat card.
   * @returns {ChatMessage|object}      Chat message if `createMessage` is true, otherwise an object containing
   *                                    message data.
   */
  async displayCard(options={}) {

    // Render the chat card template
    const token = this.actor.token;
    const consumeUsage = this.hasLimitedUses && !options.flags?.dnd5e?.use?.consumedUsage;
    const consumeResource = this.hasResource && !options.flags?.dnd5e?.use?.consumedResource;
    const hasButtons = this.hasAttack || this.hasDamage || this.isVersatile || this.hasSave || this.system.formula
      || this.hasAreaTarget || (this.type === "tool") || this.hasAbilityCheck || this.system.hasSummoning
      || consumeUsage || consumeResource;
    const templateData = {
      hasButtons,
      actor: this.actor,
      config: CONFIG.DND5E,
      tokenId: token?.uuid || null,
      item: this,
<<<<<<< HEAD
      effects: this.effects.filter(effect => !effect.transfer),
=======
      effects: this.effects.filter(e => (e.getFlag("dnd5e", "type") !== "enchantment") && !e.getFlag("dnd5e", "rider")),
>>>>>>> eef7cde5
      data: await this.system.getCardData(),
      labels: this.labels,
      hasAttack: this.hasAttack,
      isHealing: this.isHealing,
      hasDamage: this.hasDamage,
      isVersatile: this.isVersatile,
      isSpell: this.type === "spell",
      hasSave: this.hasSave,
      hasAreaTarget: this.hasAreaTarget,
      isTool: this.type === "tool",
      hasAbilityCheck: this.hasAbilityCheck,
      consumeUsage,
      consumeResource
    };
    const html = await renderTemplate("systems/dnd5e/templates/chat/item-card.hbs", templateData);

    // Create the ChatMessage data object
    const chatData = {
      user: game.user.id,
      content: html,
      speaker: ChatMessage.getSpeaker({actor: this.actor, token}),
      flags: {"core.canPopout": true}
    };
    // TODO: Remove when v11 support is dropped.
    if ( game.release.generation < 12 ) chatData.type = CONST.CHAT_MESSAGE_TYPES.OTHER;

    // If the Item was destroyed in the process of displaying its card - embed the item data in the chat message
    if ( (this.type === "consumable") && !this.actor.items.has(this.id) ) {
      chatData.flags["dnd5e.itemData"] = templateData.item.toObject();
    }

    // Merge in the flags from options
    chatData.flags = foundry.utils.mergeObject(chatData.flags, options.flags);

    /**
     * A hook event that fires before an item chat card is created.
     * @function dnd5e.preDisplayCard
     * @memberof hookEvents
     * @param {Item5e} item             Item for which the chat card is being displayed.
     * @param {object} chatData         Data used to create the chat message.
     * @param {ItemUseOptions} options  Options which configure the display of the item chat card.
     */
    Hooks.callAll("dnd5e.preDisplayCard", this, chatData, options);

    // Apply the roll mode to adjust message visibility
    ChatMessage.applyRollMode(chatData, options.rollMode ?? game.settings.get("core", "rollMode"));

    // Create the Chat Message or return its data
    const card = (options.createMessage !== false) ? await ChatMessage.create(chatData) : chatData;

    /**
     * A hook event that fires after an item chat card is created.
     * @function dnd5e.displayCard
     * @memberof hookEvents
     * @param {Item5e} item              Item for which the chat card is being displayed.
     * @param {ChatMessage|object} card  The created ChatMessage instance or ChatMessageData depending on whether
     *                                   options.createMessage was set to `true`.
     */
    Hooks.callAll("dnd5e.displayCard", this, card);

    return card;
  }

  /* -------------------------------------------- */
  /*  Chat Cards                                  */
  /* -------------------------------------------- */

  /**
   * Prepare an object of chat data used to display a card for the Item in the chat log.
   * @param {object} htmlOptions    Options used by the TextEditor.enrichHTML function.
   * @returns {object}              An object of chat data to render.
   */
  async getChatData(htmlOptions={}) {
    const data = this.toObject().system;

    // Rich text description
    data.description.value = await TextEditor.enrichHTML(data.description.value, {
      async: true,
      relativeTo: this,
      rollData: this.getRollData(),
      ...htmlOptions
    });

    // Type specific properties
    data.properties = [
      ...this.system.chatProperties ?? [],
      ...this.system.equippableItemCardProperties ?? [],
      ...this.system.activatedEffectCardProperties ?? []
    ].filter(p => p);

    return data;
  }

  /* -------------------------------------------- */
  /*  Item Rolls - Attack, Damage, Saves, Checks  */
  /* -------------------------------------------- */

  /**
   * Place an attack roll using an item (weapon, feat, spell, or equipment)
   * Rely upon the d20Roll logic for the core implementation
   *
   * @param {D20RollConfiguration} options  Roll options which are configured and provided to the d20Roll function
   * @returns {Promise<D20Roll|null>}       A Promise which resolves to the created Roll instance
   */
  async rollAttack(options={}) {
    const flags = this.actor.flags.dnd5e ?? {};
    if ( !this.hasAttack ) throw new Error("You may not place an Attack Roll with this Item.");
    let title = `${this.name} - ${game.i18n.localize("DND5E.AttackRoll")}`;

    // Get the parts and rollData for this item's attack
    const {parts, rollData} = this.getAttackToHit();
    if ( options.spellLevel ) rollData.item.level = options.spellLevel;

    // Handle ammunition consumption
    let ammoUpdate = [];
    const consume = this.system.consume;
    const ammo = this.hasAmmo ? this.actor.items.get(consume.target) : null;
    if ( ammo ) {
      const q = ammo.system.quantity;
      const consumeAmount = consume.amount ?? 0;
      if ( q && (q - consumeAmount >= 0) ) {
        title += ` [${ammo.name}]`;
      }

      // Get pending ammunition update
      const usage = this._getUsageUpdates({consumeResource: true});
      if ( usage === false ) return null;
      ammoUpdate = usage.resourceUpdates ?? [];
    }

    // Flags
    const elvenAccuracy = (flags.elvenAccuracy
      && CONFIG.DND5E.characterFlags.elvenAccuracy.abilities.includes(this.abilityMod)) || undefined;

    // Compose roll options
    const rollConfig = foundry.utils.mergeObject({
      actor: this.actor,
      data: rollData,
      critical: this.criticalThreshold,
      title,
      flavor: title,
      elvenAccuracy,
      halflingLucky: flags.halflingLucky,
      dialogOptions: {
        width: 400,
        top: options.event ? options.event.clientY - 80 : null,
        left: window.innerWidth - 710
      },
      messageData: {
        "flags.dnd5e": {
          targets: this.constructor._formatAttackTargets(),
          roll: { type: "attack", itemId: this.id, itemUuid: this.uuid }
        },
        speaker: ChatMessage.getSpeaker({actor: this.actor})
      }
    }, options);
    rollConfig.parts = parts.concat(options.parts ?? []);

    /**
     * A hook event that fires before an attack is rolled for an Item.
     * @function dnd5e.preRollAttack
     * @memberof hookEvents
     * @param {Item5e} item                  Item for which the roll is being performed.
     * @param {D20RollConfiguration} config  Configuration data for the pending roll.
     * @returns {boolean}                    Explicitly return false to prevent the roll from being performed.
     */
    if ( Hooks.call("dnd5e.preRollAttack", this, rollConfig) === false ) return;

    const roll = await d20Roll(rollConfig);
    if ( roll === null ) return null;

    /**
     * A hook event that fires after an attack has been rolled for an Item.
     * @function dnd5e.rollAttack
     * @memberof hookEvents
     * @param {Item5e} item          Item for which the roll was performed.
     * @param {D20Roll} roll         The resulting roll.
     * @param {object[]} ammoUpdate  Updates that will be applied to ammo Items as a result of this attack.
     */
    Hooks.callAll("dnd5e.rollAttack", this, roll, ammoUpdate);

    // Commit ammunition consumption on attack rolls resource consumption if the attack roll was made
    if ( ammoUpdate.length ) await this.actor?.updateEmbeddedDocuments("Item", ammoUpdate);
    return roll;
  }

  /* -------------------------------------------- */

  /**
   * @typedef {object} TargetDescriptor5e
   * @property {string} uuid  The UUID of the target.
   * @property {string} img   The target's image.
   * @property {string} name  The target's name.
   * @property {number} ac    The target's armor class.
   */

  /**
   * Extract salient information about targeted Actors.
   * @returns {TargetDescriptor5e[]}
   * @protected
   */
  static _formatAttackTargets() {
    const targets = new Map();
    for ( const token of game.user.targets ) {
      const { name, img, system, uuid } = token.actor ?? {};
      const ac = system?.attributes?.ac ?? {};
      if ( uuid && Number.isNumeric(ac.value) ) targets.set(uuid, { name, img, uuid, ac: ac.value });
    }
    return Array.from(targets.values());
  }

  /* -------------------------------------------- */

  /**
   * Place a damage roll using an item (weapon, feat, spell, or equipment)
   * Rely upon the damageRoll logic for the core implementation.
   * @param {object} [config]
   * @param {MouseEvent} [config.event]    An event which triggered this roll, if any
   * @param {boolean} [config.critical]    Should damage be rolled as a critical hit?
   * @param {number} [config.spellLevel]   If the item is a spell, override the level for damage scaling
   * @param {boolean} [config.versatile]   If the item is a weapon, roll damage using the versatile formula
   * @param {DamageRollConfiguration} [config.options]  Additional options passed to the damageRoll function
   * @returns {Promise<DamageRoll[]>}      A Promise which resolves to the created Roll instances, or null if the action
   *                                       cannot be performed.
   */
  async rollDamage({critical, event=null, spellLevel=null, versatile=false, options={}}={}) {
    if ( !this.hasDamage ) throw new Error("You may not make a Damage Roll with this Item.");

    // Fetch level from tags if not specified
    let originalLevel = this.system.level;
    let scaling = this.system.scaling;
    const levelingFlag = this.getFlag("dnd5e", "spellLevel");
    if ( !spellLevel && levelingFlag ) {
      spellLevel = levelingFlag.value;
      originalLevel = levelingFlag.base;
      scaling = levelingFlag.scaling;
    }

    // Get roll data
    const dmg = this.system.damage;
    const properties = Array.from(this.system.properties).filter(p => CONFIG.DND5E.itemProperties[p]?.isPhysical);
    const rollConfigs = dmg.parts.map(([formula, type]) => ({ parts: [formula], type, properties }));
    const rollData = this.getRollData();
    if ( spellLevel ) rollData.item.level = spellLevel;

    // Configure the damage roll
    const actionFlavor = game.i18n.localize(this.system.actionType === "heal" ? "DND5E.Healing" : "DND5E.DamageRoll");
    const title = `${this.name} - ${actionFlavor}`;
    const rollConfig = {
      actor: this.actor,
      critical,
      data: rollData,
      event,
      title: title,
      flavor: this.labels.damageTypes.length ? `${title} (${this.labels.damageTypes})` : title,
      dialogOptions: {
        width: 400,
        top: event ? event.clientY - 80 : null,
        left: window.innerWidth - 710
      },
      messageData: {
        "flags.dnd5e": {
          targets: this.constructor._formatAttackTargets(),
          roll: {type: "damage", itemId: this.id, itemUuid: this.uuid}
        },
        speaker: ChatMessage.getSpeaker({actor: this.actor})
      }
    };

    // Adjust damage from versatile usage
    if ( versatile && dmg.versatile ) {
      rollConfigs[0].parts[0] = dmg.versatile;
      rollConfig.messageData["flags.dnd5e"].roll.versatile = true;
    }

    // Add magical damage if available
    if ( this.system.magicalBonus && this.system.magicAvailable ) {
      rollConfigs[0].parts.push(this.system.magicalBonus);
    }

    // Scale damage from up-casting spells
    if ( (this.type === "spell") || scaling ) {
      if ( scaling.mode === "cantrip" ) {
        let level;
        if ( this.actor.type === "character" ) level = this.actor.system.details.level;
        else if ( this.system.preparation.mode === "innate" ) level = Math.ceil(this.actor.system.details.cr);
        else level = this.actor.system.details.spellLevel;
        rollConfigs.forEach(c => this._scaleCantripDamage(c.parts, scaling.formula, level, rollData));
      }
      else if ( spellLevel && (scaling.mode === "level") ) rollConfigs.forEach(c => {
        if ( scaling.formula || c.parts.length ) {
          this._scaleSpellDamage(c.parts, originalLevel, spellLevel, scaling.formula || c.parts[0], rollData);
        }
      });
    }

    // Add damage bonus formula
    const actorBonus = foundry.utils.getProperty(this.actor.system, `bonuses.${this.system.actionType}`) || {};
    if ( actorBonus.damage && (parseInt(actorBonus.damage) !== 0) ) {
      rollConfigs[0].parts.push(actorBonus.damage);
    }

    // Only add the ammunition damage if the ammunition is a consumable with type 'ammo'
    const ammo = this.hasAmmo ? this.actor.items.get(this.system.consume.target) : null;
    if ( ammo ) {
      const properties = Array.from(ammo.system.properties).filter(p => CONFIG.DND5E.itemProperties[p]?.isPhysical);
      if ( this.system.properties.has("mgc") && !properties.includes("mgc") ) properties.push("mgc");
      const ammoConfigs = ammo.system.damage.parts.map((([formula, type]) => ({ parts: [formula], type, properties })));
      if ( ammo.system.magicalBonus && ammo.system.magicAvailable ) {
        rollConfigs[0].parts.push("@ammo");
        properties.forEach(p => {
          if ( !rollConfigs[0].properties.includes(p) ) rollConfigs[0].properties.push(p);
        });
        rollData.ammo = ammo.system.magicalBonus;
      }
      rollConfigs.push(...ammoConfigs);
    }

    // Factor in extra critical damage dice from the Barbarian's "Brutal Critical"
    if ( this.system.actionType === "mwak" ) {
      rollConfig.criticalBonusDice = this.actor.getFlag("dnd5e", "meleeCriticalDamageDice") ?? 0;
    }

    // Factor in extra weapon-specific critical damage
    if ( this.system.critical?.damage ) rollConfig.criticalBonusDamage = this.system.critical.damage;

    foundry.utils.mergeObject(rollConfig, options);
    rollConfig.rollConfigs = rollConfigs.concat(options.rollConfigs ?? []);

    /**
     * A hook event that fires before a damage is rolled for an Item.
     * @function dnd5e.preRollDamage
     * @memberof hookEvents
     * @param {Item5e} item                     Item for which the roll is being performed.
     * @param {DamageRollConfiguration} config  Configuration data for the pending roll.
     * @returns {boolean}                       Explicitly return false to prevent the roll from being performed.
     */
    if ( Hooks.call("dnd5e.preRollDamage", this, rollConfig) === false ) return;

    const rolls = await damageRoll(rollConfig);

    /**
     * A hook event that fires after a damage has been rolled for an Item.
     * @function dnd5e.rollDamage
     * @memberof hookEvents
     * @param {Item5e} item                    Item for which the roll was performed.
     * @param {DamageRoll|DamageRoll[]} rolls  The resulting rolls (or single roll if `returnMultiple` is `false`).
     */
    if ( rolls || (rollConfig.returnMultiple && rolls?.length) ) Hooks.callAll("dnd5e.rollDamage", this, rolls);

    return rolls;
  }

  /* -------------------------------------------- */

  /**
   * Adjust a cantrip damage formula to scale it for higher level characters and monsters.
   * @param {string[]} parts   The original parts of the damage formula.
   * @param {string} scale     The scaling formula.
   * @param {number} level     Level at which the spell is being cast.
   * @param {object} rollData  A data object that should be applied to the scaled damage roll.
   * @returns {string[]}       The parts of the damage formula with the scaling applied.
   * @private
   */
  _scaleCantripDamage(parts, scale, level, rollData) {
    const add = Math.floor((level + 1) / 6);
    if ( add === 0 ) return [];
    return this._scaleDamage(parts, scale || parts.join(" + "), add, rollData);
  }

  /* -------------------------------------------- */

  /**
   * Adjust the spell damage formula to scale it for spell level up-casting.
   * @param {string[]} parts      The original parts of the damage formula.
   * @param {number} baseLevel    Default level for the spell.
   * @param {number} spellLevel   Level at which the spell is being cast.
   * @param {string} formula      The scaling formula.
   * @param {object} rollData     A data object that should be applied to the scaled damage roll.
   * @returns {string[]}          The parts of the damage formula with the scaling applied.
   * @private
   */
  _scaleSpellDamage(parts, baseLevel, spellLevel, formula, rollData) {
    const upcastLevels = Math.max(spellLevel - baseLevel, 0);
    if ( upcastLevels === 0 ) return parts;
    return this._scaleDamage(parts, formula, upcastLevels, rollData);
  }

  /* -------------------------------------------- */

  /**
   * Scale an array of damage parts according to a provided scaling formula and scaling multiplier.
   * @param {string[]} parts    The original parts of the damage formula.
   * @param {string} scaling    The scaling formula.
   * @param {number} times      A number of times to apply the scaling formula.
   * @param {object} rollData   A data object that should be applied to the scaled damage roll
   * @returns {string[]}        The parts of the damage formula with the scaling applied.
   * @private
   */
  _scaleDamage(parts, scaling, times, rollData) {
    if ( times <= 0 ) return parts;
    const p0 = new Roll(parts[0], rollData);
    const s = new Roll(scaling, rollData).alter(times);

    // Attempt to simplify by combining like dice terms
    let simplified = false;
    if ( (s.terms[0] instanceof Die) && (s.terms.length === 1) ) {
      const d0 = p0.terms[0];
      const s0 = s.terms[0];
      if ( (d0 instanceof Die) && (d0.faces === s0.faces) && d0.modifiers.equals(s0.modifiers) ) {
        d0.number += s0.number;
        parts[0] = p0.formula;
        simplified = true;
      }
    }

    // Otherwise, add to the first part
    if ( !simplified ) parts[0] = `${parts[0]} + ${s.formula}`;
    return parts;
  }

  /* -------------------------------------------- */

  /**
   * Prepare data needed to roll an attack using an item (weapon, feat, spell, or equipment)
   * and then pass it off to `d20Roll`.
   * @param {object} [options]
   * @param {boolean} [options.spellLevel]  Level at which a spell is cast.
   * @returns {Promise<Roll>}   A Promise which resolves to the created Roll instance.
   */
  async rollFormula({spellLevel}={}) {
    if ( !this.system.formula ) throw new Error("This Item does not have a formula to roll!");

    const rollConfig = {
      formula: this.system.formula,
      data: this.getRollData(),
      chatMessage: true
    };
    if ( spellLevel ) rollConfig.data.item.level = spellLevel;

    /**
     * A hook event that fires before a formula is rolled for an Item.
     * @function dnd5e.preRollFormula
     * @memberof hookEvents
     * @param {Item5e} item                 Item for which the roll is being performed.
     * @param {object} config               Configuration data for the pending roll.
     * @param {string} config.formula       Formula that will be rolled.
     * @param {object} config.data          Data used when evaluating the roll.
     * @param {boolean} config.chatMessage  Should a chat message be created for this roll?
     * @returns {boolean}                   Explicitly return false to prevent the roll from being performed.
     */
    if ( Hooks.call("dnd5e.preRollFormula", this, rollConfig) === false ) return;

    const roll = await new Roll(rollConfig.formula, rollConfig.data).roll({async: true});

    if ( rollConfig.chatMessage ) {
      roll.toMessage({
        speaker: ChatMessage.getSpeaker({actor: this.actor}),
        flavor: `${this.name} - ${game.i18n.localize("DND5E.OtherFormula")}`,
        rollMode: game.settings.get("core", "rollMode"),
        messageData: {"flags.dnd5e.roll": {type: "other", itemId: this.id, itemUuid: this.uuid}}
      });
    }

    /**
     * A hook event that fires after a formula has been rolled for an Item.
     * @function dnd5e.rollFormula
     * @memberof hookEvents
     * @param {Item5e} item  Item for which the roll was performed.
     * @param {Roll} roll    The resulting roll.
     */
    Hooks.callAll("dnd5e.rollFormula", this, roll);

    return roll;
  }

  /* -------------------------------------------- */

  /**
   * Perform an ability recharge test for an item which uses the d6 recharge mechanic.
   * @returns {Promise<Roll>}   A Promise which resolves to the created Roll instance
   */
  async rollRecharge() {
    const recharge = this.system.recharge ?? {};
    if ( !recharge.value ) return;

    const rollConfig = {
      formula: "1d6",
      data: this.getRollData(),
      target: parseInt(recharge.value),
      chatMessage: true
    };

    /**
     * A hook event that fires before the Item is rolled to recharge.
     * @function dnd5e.preRollRecharge
     * @memberof hookEvents
     * @param {Item5e} item                 Item for which the roll is being performed.
     * @param {object} config               Configuration data for the pending roll.
     * @param {string} config.formula       Formula that will be used to roll the recharge.
     * @param {object} config.data          Data used when evaluating the roll.
     * @param {number} config.target        Total required to be considered recharged.
     * @param {boolean} config.chatMessage  Should a chat message be created for this roll?
     * @returns {boolean}                   Explicitly return false to prevent the roll from being performed.
     */
    if ( Hooks.call("dnd5e.preRollRecharge", this, rollConfig) === false ) return;

    const roll = await new Roll(rollConfig.formula, rollConfig.data).roll({async: true});
    const success = roll.total >= rollConfig.target;

    if ( rollConfig.chatMessage ) {
      const resultMessage = game.i18n.localize(`DND5E.ItemRecharge${success ? "Success" : "Failure"}`);
      roll.toMessage({
        flavor: `${game.i18n.format("DND5E.ItemRechargeCheck", {name: this.name})} - ${resultMessage}`,
        speaker: ChatMessage.getSpeaker({actor: this.actor, token: this.actor.token})
      });
    }

    /**
     * A hook event that fires after the Item has rolled to recharge, but before any changes have been performed.
     * @function dnd5e.rollRecharge
     * @memberof hookEvents
     * @param {Item5e} item  Item for which the roll was performed.
     * @param {Roll} roll    The resulting roll.
     * @returns {boolean}    Explicitly return false to prevent the item from being recharged.
     */
    if ( Hooks.call("dnd5e.rollRecharge", this, roll) === false ) return roll;

    // Update the Item data
    if ( success ) this.update({"system.recharge.charged": true});

    return roll;
  }

  /* -------------------------------------------- */

  /**
   * Prepare data needed to roll a tool check and then pass it off to `d20Roll`.
   * @param {D20RollConfiguration} [options]  Roll configuration options provided to the d20Roll function.
   * @returns {Promise<Roll>}                 A Promise which resolves to the created Roll instance.
   */
  async rollToolCheck(options={}) {
    if ( this.type !== "tool" ) throw new Error("Wrong item type!");
    return this.actor?.rollToolCheck(this.system.type.baseItem, {
      ability: this.system.ability,
      bonus: this.system.bonus,
      prof: this.system.prof,
      item: this,
      ...options
    });
  }

  /* -------------------------------------------- */

  /**
   * @inheritdoc
   * @param {object} [options]
   * @param {boolean} [options.deterministic] Whether to force deterministic values for data properties that could be
   *                                          either a die term or a flat term.
   */
  getRollData({ deterministic=false }={}) {
    let data;
    if ( this.system.getRollData ) data = this.system.getRollData({ deterministic });
    else data = { ...(this.actor?.getRollData({ deterministic }) ?? {}), item: { ...this.system } };
    if ( data?.item ) {
      data.item.flags = { ...this.flags };
      data.item.name = this.name;
    }
    return data;
  }

  /* -------------------------------------------- */
  /*  Chat Message Helpers                        */
  /* -------------------------------------------- */

  /**
   * Apply listeners to chat messages.
   * @param {HTML} html  Rendered chat message.
   */
  static chatListeners(html) {
    html.on("click", ".chat-card button[data-action]", this._onChatCardAction.bind(this));
    html.on("click", ".item-name, .collapsible", this._onChatCardToggleContent.bind(this));
    html[0].addEventListener("click", event => {
      if ( event.target.closest("[data-context-menu]") ) {
        event.preventDefault();
        event.stopPropagation();
        event.target.closest("[data-message-id]").dispatchEvent(new PointerEvent("contextmenu", {
          view: window, bubbles: true, cancelable: true
        }));
      }
    });
  }

  /* -------------------------------------------- */

  /**
   * Handle execution of a chat card action via a click event on one of the card buttons
   * @param {Event} event       The originating click event
   * @returns {Promise}         A promise which resolves once the handler workflow is complete
   * @private
   */
  static async _onChatCardAction(event) {
    event.preventDefault();

    // Extract card data
    const button = event.currentTarget;
    button.disabled = true;
    const card = button.closest(".chat-card");
    const messageId = card.closest(".message").dataset.messageId;
    const message = game.messages.get(messageId);
    const action = button.dataset.action;

    try {
      // Recover the actor for the chat card
      const actor = await this._getChatCardActor(card);
      if ( !actor ) return;

      // Validate permission to proceed with the roll
      const isTargetted = action === "save";
      if ( !( isTargetted || game.user.isGM || actor.isOwner ) ) return;

      // Get the Item from stored flag data or by the item ID on the Actor
      const storedData = message.getFlag("dnd5e", "itemData");
      let item = storedData ? new this(storedData, {parent: actor}) : actor.items.get(card.dataset.itemId);
      if ( !item ) {
        ui.notifications.error(game.i18n.format("DND5E.ActionWarningNoItem", {
          item: card.dataset.itemId, name: actor.name
        }));
        return null;
      }

      let spellLevel;
      if ( item.system.level === 0 ) spellLevel = 0;
      else spellLevel = parseInt(card.dataset.spellLevel) || null;

      // Handle different actions
      let targets;
      let messageUpdates = {};
      switch ( action ) {
        case "abilityCheck":
          targets = this._getChatCardTargets(card);
          for ( let token of targets ) {
            const speaker = ChatMessage.getSpeaker({scene: canvas.scene, token: token.document});
            await token.actor.rollAbilityTest(button.dataset.ability, { event, speaker });
          }
          break;
        case "applyEffect":
          const li = button.closest("li.effect");
          let effect = item.effects.get(li.dataset.effectId);
          if ( !effect ) effect = await fromUuid(li.dataset.uuid);
          const concentration = actor.effects.get(message.getFlag("dnd5e", "use.concentrationId"));
          const effectData = { "flags.dnd5e.spellLevel": spellLevel };
          for ( const token of canvas.tokens.controlled ) {
            try {
              await this._applyEffectToToken(effect, token, { concentration, effectData });
            } catch(err) {
              Hooks.onError("Item5e._applyEffectToToken", err, { notify: "warn", log: "warn" });
            }
          }
          break;
        case "attack":
          await item.rollAttack({
            event: event,
            spellLevel: spellLevel
          });
          break;
        case "consumeUsage":
          await item.consume(item, { consumeUsage: true }, messageUpdates);
          break;
        case "consumeResource":
          await item.consume(item, { consumeResource: true }, messageUpdates);
          break;
        case "damage":
        case "versatile":
          await item.rollDamage({
            event: event,
            spellLevel: spellLevel,
            versatile: action === "versatile"
          });
          break;
        case "formula":
          await item.rollFormula({event, spellLevel});
          break;
        case "placeTemplate":
          try {
            await dnd5e.canvas.AbilityTemplate.fromItem(item, {"flags.dnd5e.spellLevel": spellLevel})?.drawPreview();
          } catch(err) {
            Hooks.onError("Item5e#_onChatCardAction", err, {
              msg: game.i18n.localize("DND5E.PlaceTemplateError"),
              log: "error",
              notify: "error"
            });
          }
          break;
        case "save":
          targets = this._getChatCardTargets(card);
          for ( let token of targets ) {
            const dc = parseInt(button.dataset.dc);
            const speaker = ChatMessage.getSpeaker({scene: canvas.scene, token: token.document});
            await token.actor.rollAbilitySave(button.dataset.ability, {
              event, speaker, targetValue: Number.isFinite(dc) ? dc : undefined
            });
          }
          break;
        case "summon":
          if ( spellLevel ) item = item.clone({ "system.level": spellLevel }, { keepId: true });
          await this._onChatCardSummon(message, item);
          break;
        case "toolCheck":
          await item.rollToolCheck({event});
          break;
      }
      if ( !foundry.utils.isEmpty(messageUpdates) ) await message.update(messageUpdates);

    } catch(err) {
      Hooks.onError("Item5e._onChatCardAction", err, { log: "error", notify: "error" });
    } finally {
      // Re-enable the button
      button.disabled = false;
    }
  }

  /* -------------------------------------------- */

  /**
   * Handle applying an Active Effect to a Token.
   * @param {ActiveEffect5e} effect                   The effect.
   * @param {Token5e} token                           The token.
   * @param {object} [options]
   * @param {ActiveEffect5e} [options.concentration]  An optional concentration effect to act as the applied effect's
   *                                                  origin instead.
   * @param {number} [options.effectData]             Optional data to merge into the created or updated effect.
   * @returns {Promise<ActiveEffect5e|false>}
   * @throws {Error}                                  If the effect could not be applied.
   * @protected
   */
  static async _applyEffectToToken(effect, token, { concentration, effectData={} }={}) {
    const origin = concentration ?? effect;
    if ( !game.user.isGM && !token.actor?.isOwner ) {
      throw new Error(game.i18n.localize("DND5E.EffectApplyWarningOwnership"));
    }

    // Enable an existing effect on the target if it originated from this effect
    const existingEffect = token.actor?.effects.find(e => e.origin === origin.uuid);
    if ( existingEffect ) {
      return existingEffect.update(foundry.utils.mergeObject({
        ...effect.constructor.getInitialDuration(),
        disabled: false
      }, effectData));
    }

    if ( !game.user.isGM && concentration && !concentration.actor?.isOwner ) {
      throw new Error(game.i18n.localize("DND5E.EffectApplyWarningConcentration"));
    }

    // Otherwise, create a new effect on the target
    effectData = foundry.utils.mergeObject({
      ...effect.toObject(),
      disabled: false,
      transfer: false,
      origin: origin.uuid
    }, effectData);
    const applied = await ActiveEffect.implementation.create(effectData, { parent: token.actor });
    if ( concentration ) await concentration.addDependent(applied);
    return applied;
  }

  /* -------------------------------------------- */

  /**
   * Handle summoning from a chat card.
   * @param {ChatMessage5e} message  The message that was clicked.
   * @param {Item5e} item            The item from which to summon.
   */
  static async _onChatCardSummon(message, item) {
    let summonsProfile;
    let summonsOptions = {};
    let needsConfiguration = false;

    // No profile specified and only one profile on item, use that one
    if ( item.system.summons.profiles.length === 1 ) summonsProfile = item.system.summons.profiles[0]._id;
    else needsConfiguration = true;

    // More than one creature type requires configuration
    if ( item.system.summons.creatureSizes.size > 1
      || item.system.summons.creatureTypes.size > 1 ) needsConfiguration = true;

    // Show the item use dialog to get the profile and other options
    if ( needsConfiguration ) {
      let config = await AbilityUseDialog.create(item, {
        beginConcentrating: null,
        consumeResource: null,
        consumeSpellSlot: null,
        consumeUsage: null,
        createMeasuredTemplate: null,
        createSummons: true
      }, {
        button: {
          icon: '<i class="fa-solid fa-spaghetti-monster-flying"></i>',
          label: game.i18n.localize("DND5E.Summoning.Action.Summon")
        },
        disableScaling: true
      });
      if ( !config?.summonsProfile ) return;
      config = foundry.utils.expandObject(config);
      summonsProfile = config.summonsProfile;
      summonsOptions = config.summonsOptions;
    }

    try {
      await item.system.summons.summon(summonsProfile, summonsOptions);
    } catch(err) {
      Hooks.onError("Item5e#_onChatCardSummon", err, { log: "error", notify: "error" });
    }
  }

  /* -------------------------------------------- */

  /**
   * Handle toggling the visibility of chat card content when the name is clicked
   * @param {Event} event   The originating click event
   * @private
   */
  static _onChatCardToggleContent(event) {
    const header = event.currentTarget;
    if ( header.classList.contains("collapsible") && !event.target.closest(".collapsible-content.card-content") ) {
      event.preventDefault();
      header.classList.toggle("collapsed");

      // Clear the height from the chat popout container so that it appropriately resizes.
      const popout = header.closest(".chat-popout");
      if ( popout ) popout.style.height = "";
    }
  }

  /* -------------------------------------------- */

  /**
   * Get the Actor which is the author of a chat card
   * @param {HTMLElement} card    The chat card being used
   * @returns {Actor|null}        The Actor document or null
   * @private
   */
  static async _getChatCardActor(card) {

    // Case 1 - a synthetic actor from a Token
    if ( card.dataset.tokenId ) {
      const token = await fromUuid(card.dataset.tokenId);
      if ( !token ) return null;
      return token.actor;
    }

    // Case 2 - use Actor ID directory
    const actorId = card.dataset.actorId;
    return game.actors.get(actorId) || null;
  }

  /* -------------------------------------------- */

  /**
   * Get token targets for the current chat card action and display warning of none are selected.
   * @param {HTMLElement} card  The chat card being used.
   * @returns {Token5e[]}       An Array of Token objects, if any.
   * @private
   */
  static _getChatCardTargets(card) {
    const targets = getSceneTargets();
    if ( !targets.length ) ui.notifications.warn("DND5E.ActionWarningNoToken", {localize: true});
    return targets;
  }

  /* -------------------------------------------- */
  /*  Advancements                                */
  /* -------------------------------------------- */

  /**
   * Create a new advancement of the specified type.
   * @param {string} type                          Type of advancement to create.
   * @param {object} [data]                        Data to use when creating the advancement.
   * @param {object} [options]
   * @param {boolean} [options.showConfig=true]    Should the new advancement's configuration application be shown?
   * @param {boolean} [options.source=false]       Should a source-only update be performed?
   * @returns {Promise<AdvancementConfig>|Item5e}  Promise for advancement config for new advancement if local
   *                                               is `false`, or item with newly added advancement.
   */
  createAdvancement(type, data={}, { showConfig=true, source=false }={}) {
    if ( !this.system.advancement ) return this;

    let config = CONFIG.DND5E.advancementTypes[type];
    if ( !config ) throw new Error(`${type} not found in CONFIG.DND5E.advancementTypes`);
    if ( config.prototype instanceof Advancement ) {
      foundry.utils.logCompatibilityWarning(
        "Advancement type configuration changed into an object with `documentClass` defining the advancement class.",
        { since: "DnD5e 3.1", until: "DnD5e 3.3", once: true }
      );
      config = {
        documentClass: config,
        validItemTypes: config.metadata.validItemTypes
      };
    }
    const cls = config.documentClass;

    if ( !config.validItemTypes.has(this.type) || !cls.availableForItem(this) ) {
      throw new Error(`${type} advancement cannot be added to ${this.name}`);
    }

    const createData = foundry.utils.deepClone(data);
    const advancement = new cls(data, {parent: this});
    if ( advancement._preCreate(createData) === false ) return;

    const advancementCollection = this.toObject().system.advancement;
    advancementCollection.push(advancement.toObject());
    if ( source ) return this.updateSource({"system.advancement": advancementCollection});
    return this.update({"system.advancement": advancementCollection}).then(() => {
      if ( !showConfig ) return this;
      const config = new cls.metadata.apps.config(this.advancement.byId[advancement.id]);
      return config.render(true);
    });
  }

  /* -------------------------------------------- */

  /**
   * Update an advancement belonging to this item.
   * @param {string} id                       ID of the advancement to update.
   * @param {object} updates                  Updates to apply to this advancement.
   * @param {object} [options={}]
   * @param {boolean} [options.source=false]  Should a source-only update be performed?
   * @returns {Promise<Item5e>|Item5e}        This item with the changes applied, promised if source is `false`.
   */
  updateAdvancement(id, updates, { source=false }={}) {
    if ( !this.system.advancement ) return this;
    const idx = this.system.advancement.findIndex(a => a._id === id);
    if ( idx === -1 ) throw new Error(`Advancement of ID ${id} could not be found to update`);

    const advancement = this.advancement.byId[id];
    if ( source ) {
      advancement.updateSource(updates);
      advancement.render();
      return this;
    }

    const advancementCollection = this.toObject().system.advancement;
    const clone = new advancement.constructor(advancementCollection[idx], { parent: advancement.parent });
    clone.updateSource(updates);
    advancementCollection[idx] = clone.toObject();
    return this.update({"system.advancement": advancementCollection}).then(r => {
      advancement.render(false, { height: "auto" });
      return r;
    });
  }

  /* -------------------------------------------- */

  /**
   * Remove an advancement from this item.
   * @param {string} id                       ID of the advancement to remove.
   * @param {object} [options={}]
   * @param {boolean} [options.source=false]  Should a source-only update be performed?
   * @returns {Promise<Item5e>|Item5e}        This item with the changes applied.
   */
  deleteAdvancement(id, { source=false }={}) {
    if ( !this.system.advancement ) return this;

    const advancementCollection = this.toObject().system.advancement.filter(a => a._id !== id);
    if ( source ) return this.updateSource({"system.advancement": advancementCollection});
    return this.update({"system.advancement": advancementCollection});
  }

  /* -------------------------------------------- */

  /**
   * Duplicate an advancement, resetting its value to default and giving it a new ID.
   * @param {string} id                             ID of the advancement to duplicate.
   * @param {object} [options]
   * @param {boolean} [options.showConfig=true]     Should the new advancement's configuration application be shown?
   * @param {boolean} [options.source=false]        Should a source-only update be performed?
   * @returns {Promise<AdvancementConfig>|Item5e}   Promise for advancement config for duplicate advancement if source
   *                                                is `false`, or item with newly duplicated advancement.
   */
  duplicateAdvancement(id, options) {
    const original = this.advancement.byId[id];
    if ( !original ) return this;
    const duplicate = original.toObject();
    delete duplicate._id;
    if ( original.constructor.metadata.dataModels?.value ) {
      duplicate.value = (new original.constructor.metadata.dataModels.value()).toObject();
    } else {
      duplicate.value = original.constructor.metadata.defaults?.value ?? {};
    }
    return this.createAdvancement(original.constructor.typeName, duplicate, options);
  }

  /* -------------------------------------------- */

  /** @inheritdoc */
  getEmbeddedDocument(embeddedName, id, options) {
    if ( embeddedName !== "Advancement" ) return super.getEmbeddedDocument(embeddedName, id, options);
    const advancement = this.advancement.byId[id];
    if ( options?.strict && (advancement === undefined) ) {
      throw new Error(`The key ${id} does not exist in the ${embeddedName} Collection`);
    }
    return advancement;
  }

  /* -------------------------------------------- */
  /*  Event Handlers                              */
  /* -------------------------------------------- */

  /** @inheritdoc */
  async _preCreate(data, options, user) {
    if ( (await super._preCreate(data, options, user)) === false ) return false;

    // Create class identifier based on name
    if ( ["class", "subclass"].includes(this.type) && !this.system.identifier ) {
      await this.updateSource({ "system.identifier": data.name.slugify({strict: true}) });
    }

    if ( !this.isEmbedded || (this.parent.type === "vehicle") ) return;
    const isNPC = this.parent.type === "npc";
    let updates;
    switch (data.type) {
      case "equipment":
        updates = this._onCreateOwnedEquipment(data, isNPC);
        break;
      case "spell":
        updates = this._onCreateOwnedSpell(data, isNPC);
        break;
      case "weapon":
        updates = this._onCreateOwnedWeapon(data, isNPC);
        break;
      case "feat":
        updates = this._onCreateOwnedFeature(data, isNPC);
        break;
    }
    if ( updates ) return this.updateSource(updates);
  }

  /* -------------------------------------------- */

  /** @inheritdoc */
  async _onCreate(data, options, userId) {
    super._onCreate(data, options, userId);
    if ( (userId !== game.user.id) || !this.parent ) return;

    // Assign a new original class
    if ( (this.parent.type === "character") && (this.type === "class") ) {
      const pc = this.parent.items.get(this.parent.system.details.originalClass);
      if ( !pc ) await this.parent._assignPrimaryClass();
    }
  }

  /* -------------------------------------------- */

  /** @inheritdoc */
  async _preUpdate(changed, options, user) {
    if ( (await super._preUpdate(changed, options, user)) === false ) return false;

    if ( foundry.utils.hasProperty(changed, "system.container") ) {
      options.formerContainer = (await this.container)?.uuid;
    }

    if ( (this.type !== "class") || !("levels" in (changed.system || {})) ) return;

    // Check to make sure the updated class level isn't below zero
    if ( changed.system.levels <= 0 ) {
      ui.notifications.warn("DND5E.MaxClassLevelMinimumWarn", {localize: true});
      changed.system.levels = 1;
    }

    // Check to make sure the updated class level doesn't exceed level cap
    if ( changed.system.levels > CONFIG.DND5E.maxLevel ) {
      ui.notifications.warn(game.i18n.format("DND5E.MaxClassLevelExceededWarn", {max: CONFIG.DND5E.maxLevel}));
      changed.system.levels = CONFIG.DND5E.maxLevel;
    }
    if ( !this.isEmbedded || (this.parent.type !== "character") ) return;

    // Check to ensure the updated character doesn't exceed level cap
    const newCharacterLevel = this.actor.system.details.level + (changed.system.levels - this.system.levels);
    if ( newCharacterLevel > CONFIG.DND5E.maxLevel ) {
      ui.notifications.warn(game.i18n.format("DND5E.MaxCharacterLevelExceededWarn", {max: CONFIG.DND5E.maxLevel}));
      changed.system.levels -= newCharacterLevel - CONFIG.DND5E.maxLevel;
    }
  }

  /* -------------------------------------------- */

  /** @inheritdoc */
  async _onDelete(options, userId) {
    super._onDelete(options, userId);
    if ( userId !== game.user.id ) return;

    // Delete a container's contents when it is deleted
    const contents = await this.system.allContainedItems;
    if ( contents?.size && options.deleteContents ) {
      await Item.deleteDocuments(Array.from(contents.map(i => i.id)), { pack: this.pack, parent: this.parent });
    }

    // End concentration on any effects.
    this.parent?.endConcentration?.(this);

    // Assign a new original class
    if ( this.parent && (this.type === "class") && (this.id === this.parent.system.details.originalClass) ) {
      this.parent._assignPrimaryClass();
    }
  }

  /* -------------------------------------------- */

  /**
   * Pre-creation logic for the automatic configuration of owned equipment type Items.
   *
   * @param {object} data       Data for the newly created item.
   * @param {boolean} isNPC     Is this actor an NPC?
   * @returns {object}          Updates to apply to the item data.
   * @private
   */
  _onCreateOwnedEquipment(data, isNPC) {
    const updates = {};
    if ( foundry.utils.getProperty(data, "system.equipped") === undefined ) {
      updates["system.equipped"] = isNPC;  // NPCs automatically equip equipment
    }
    return updates;
  }

  /* -------------------------------------------- */

  /**
   * Pre-creation logic for the automatic configuration of owned spell type Items.
   *
   * @param {object} data       Data for the newly created item.
   * @param {boolean} isNPC     Is this actor an NPC?
   * @returns {object}          Updates to apply to the item data.
   * @private
   */
  _onCreateOwnedSpell(data, isNPC) {
    const updates = {};
    if ( foundry.utils.getProperty(data, "system.preparation.prepared") === undefined ) {
      updates["system.preparation.prepared"] = isNPC; // NPCs automatically prepare spells
    }
    return updates;
  }

  /* -------------------------------------------- */

  /**
   * Pre-creation logic for the automatic configuration of owned weapon type Items.
   * @param {object} data       Data for the newly created item.
   * @param {boolean} isNPC     Is this actor an NPC?
   * @returns {object|void}     Updates to apply to the item data.
   * @private
   */
  _onCreateOwnedWeapon(data, isNPC) {
    if ( !isNPC ) return;
    // NPCs automatically equip items.
    const updates = {};
    if ( !foundry.utils.hasProperty(data, "system.equipped") ) updates["system.equipped"] = true;
    return updates;
  }

  /**
   * Pre-creation logic for the automatic configuration of owned feature type Items.
   * @param {object} data       Data for the newly created item.
   * @param {boolean} isNPC     Is this actor an NPC?
   * @returns {object}          Updates to apply to the item data.
   * @private
   */
  _onCreateOwnedFeature(data, isNPC) {
    const updates = {};
    if ( isNPC && !foundry.utils.getProperty(data, "system.type.value") ) {
      updates["system.type.value"] = "monster"; // Set features on NPCs to be 'monster features'.
    }
    return updates;
  }

  /* -------------------------------------------- */

  /** @inheritdoc */
  async deleteDialog(options={}) {
    // If item has advancement, handle it separately
    if ( this.actor?.system.metadata?.supportsAdvancement && !game.settings.get("dnd5e", "disableAdvancements") ) {
      const manager = AdvancementManager.forDeletedItem(this.actor, this.id);
      if ( manager.steps.length ) {
        try {
          const shouldRemoveAdvancements = await AdvancementConfirmationDialog.forDelete(this);
          if ( shouldRemoveAdvancements ) return manager.render(true);
          return this.delete({ shouldRemoveAdvancements });
        } catch(err) {
          return;
        }
      }
    }

    // Display custom delete dialog when deleting a container with contents
    const count = await this.system.contentsCount;
    if ( count ) {
      return Dialog.confirm({
        title: `${game.i18n.format("DOCUMENT.Delete", {type: game.i18n.localize("DND5E.Container")})}: ${this.name}`,
        content: `<h4>${game.i18n.localize("AreYouSure")}</h4>
          <p>${game.i18n.format("DND5E.ContainerDeleteMessage", {count})}</p>
          <label>
            <input type="checkbox" name="deleteContents">
            ${game.i18n.localize("DND5E.ContainerDeleteContents")}
          </label>`,
        yes: html => {
          const deleteContents = html.querySelector('[name="deleteContents"]').checked;
          this.delete({ deleteContents });
        },
        options: { ...options, jQuery: false }
      });
    }

    return super.deleteDialog(options);
  }

  /* -------------------------------------------- */
  /*  Factory Methods                             */
  /* -------------------------------------------- */

  /**
   * Add additional system-specific compendium context menu options for Item documents.
   * @param {jQuery} html            The compendium HTML.
   * @param {object{}} entryOptions  The default array of context menu options.
   */
  static addCompendiumContextOptions(html, entryOptions) {
    const makeUuid = li => {
      const pack = li[0].closest("[data-pack]")?.dataset.pack;
      return `Compendium.${pack}.Item.${li.data("documentId")}`;
    };
    entryOptions.push({
      name: "DND5E.Scroll.CreateScroll",
      icon: '<i class="fa-solid fa-scroll"></i>',
      callback: async li => {
        const spell = await fromUuid(makeUuid(li));
        Item5e.create(await Item5e.createScrollFromSpell(spell));
      },
      condition: li => {
        const item = fromUuidSync(makeUuid(li));
        return (item?.type === "spell") && game.user.hasPermission("ITEM_CREATE");
      },
      group: "system"
    });
  }

  /* -------------------------------------------- */

  /**
   * Add additional system-specific sidebar directory context menu options for Item documents.
   * @param {jQuery} html            The sidebar HTML.
   * @param {object[]} entryOptions  The default array of context menu options.
   */
  static addDirectoryContextOptions(html, entryOptions) {
    entryOptions.push({
      name: "DND5E.Scroll.CreateScroll",
      icon: '<i class="fa-solid fa-scroll"></i>',
      callback: async li => {
        const spell = game.items.get(li.data("documentId"));
        Item5e.create(await Item5e.createScrollFromSpell(spell));
      },
      condition: li => {
        const item = game.items.get(li.data("documentId"));
        return (item.type === "spell") && game.user.hasPermission("ITEM_CREATE");
      },
      group: "system"
    });
  }

  /* -------------------------------------------- */

  /**
   * Prepare creation data for the provided items and any items contained within them. The data created by this method
   * can be passed to `createDocuments` with `keepId` always set to true to maintain links to container contents.
   * @param {Item5e[]} items                     Items to create.
   * @param {object} [context={}]                Context for the item's creation.
   * @param {Item5e} [context.container]         Container in which to create the item.
   * @param {boolean} [context.keepId=false]     Should IDs be maintained?
   * @param {Function} [context.transformAll]    Method called on provided items and their contents.
   * @param {Function} [context.transformFirst]  Method called only on provided items.
   * @returns {Promise<object[]>}                Data for items to be created.
   */
  static async createWithContents(items, { container, keepId=false, transformAll, transformFirst }={}) {
    let depth = 0;
    if ( container ) {
      depth = 1 + (await container.system.allContainers()).length;
      if ( depth > PhysicalItemTemplate.MAX_DEPTH ) {
        ui.notifications.warn(game.i18n.format("DND5E.ContainerMaxDepth", { depth: PhysicalItemTemplate.MAX_DEPTH }));
        return;
      }
    }

    const createItemData = async (item, containerId, depth) => {
      let newItemData = transformAll ? await transformAll(item) : item;
      if ( transformFirst && (depth === 0) ) newItemData = await transformFirst(newItemData);
      if ( !newItemData ) return;
      if ( newItemData instanceof Item ) newItemData = newItemData.toObject();
      foundry.utils.mergeObject(newItemData, {"system.container": containerId} );
      if ( !keepId ) newItemData._id = foundry.utils.randomID();

      created.push(newItemData);

      const contents = await item.system.contents;
      if ( contents && (depth < PhysicalItemTemplate.MAX_DEPTH) ) {
        for ( const doc of contents ) await createItemData(doc, newItemData._id, depth + 1);
      }
    };

    const created = [];
    for ( const item of items ) await createItemData(item, container?.id, depth);
    return created;
  }

  /* -------------------------------------------- */

  /**
   * Configuration options for spell scroll creation.
   *
   * @typedef {object} SpellScrollConfiguration
   * @property {boolean} [dialog=true]                           Present scroll creation dialog?
   * @property {"full"|"reference"|"none"} [explanation="full"]  Length of spell scroll rules text to include.
   * @property {number} [level]                                  Level at which the spell should be cast.
   */

  /**
   * Create a consumable spell scroll Item from a spell Item.
   * @param {Item5e|object} spell                   The spell or item data to be made into a scroll.
   * @param {object} [options]                      Additional options that modify the created scroll.
   * @param {SpellScrollConfiguration} [config={}]  Configuration options for scroll creation.
   * @returns {Promise<Item5e>}                     The created scroll consumable item.
   */
  static async createScrollFromSpell(spell, options={}, config={}) {
    config = foundry.utils.mergeObject({
      explanation: game.user.getFlag("dnd5e", "creation.scrollExplanation") ?? "reference",
      level: spell.system.level
    }, config);

    if ( config.dialog !== false ) {
      const anchor = spell instanceof Item5e ? spell.toAnchor().outerHTML : `<span>${spell.name}</span>`;
      const result = await Dialog.prompt({
        title: game.i18n.format("DND5E.Scroll.CreateFrom", { spell: spell.name }),
        label: game.i18n.localize("DND5E.Scroll.CreateScroll"),
        content: await renderTemplate("systems/dnd5e/templates/apps/spell-scroll-dialog.hbs", {
          ...config, anchor, spellLevels: Object.entries(CONFIG.DND5E.spellLevels).reduce((obj, [k, v]) => {
            if ( Number(k) >= spell.system.level ) obj[k] = v;
            return obj;
          }, {})
        }),
        callback: dialog => (new FormDataExtended(dialog.querySelector("form"))).object,
        rejectClose: false,
        options: { jQuery: false }
      });
      if ( result === null ) return;
      foundry.utils.mergeObject(config, result);
      await game.user.setFlag("dnd5e", "creation.scrollExplanation", config.explanation);
    }

    // Get spell data
    const flags = {};
    const itemData = (spell instanceof Item5e) ? spell.toObject() : spell;
    if ( Number.isNumeric(config.level) ) {
      flags.dnd5e = { spellLevel: {
        value: config.level,
        base: spell.system.level,
        scaling: spell.system.scaling
      } };
      itemData.system.level = config.level;
    }

    /**
     * A hook event that fires before the item data for a scroll is created.
     * @function dnd5e.preCreateScrollFromSpell
     * @memberof hookEvents
     * @param {object} itemData                  The initial item data of the spell to convert to a scroll.
     * @param {object} options                   Additional options that modify the created scroll.
     * @param {SpellScrollConfiguration} config  Configuration options for scroll creation.
     * @returns {boolean}                        Explicitly return false to prevent the scroll to be created.
     */
    if ( Hooks.call("dnd5e.preCreateScrollFromSpell", itemData, options, config) === false ) return;

    let {
      actionType, description, source, activation, duration, target, summons,
      range, damage, formula, save, level, attack, ability, properties
    } = itemData.system;

    // Get scroll data
    let scrollUuid;
    const id = CONFIG.DND5E.spellScrollIds[level];
    if ( foundry.data.validators.isValidId(id) ) {
      scrollUuid = game.packs.get(CONFIG.DND5E.sourcePacks.ITEMS).index.get(id).uuid;
    } else {
      scrollUuid = id;
    }
    const scrollItem = await fromUuid(scrollUuid);
    const scrollData = scrollItem.toObject();
    delete scrollData._id;
    const isConc = properties.includes("concentration");

    // Create a composite description from the scroll description and the spell details
    let desc;
    switch ( config.explanation ) {
      case "full":
        // Split the scroll description into an intro paragraph and the remaining details
        const scrollDescription = scrollData.system.description.value;
        const pdel = "</p>";
        const scrollIntroEnd = scrollDescription.indexOf(pdel);
        const scrollIntro = scrollDescription.slice(0, scrollIntroEnd + pdel.length);
        const scrollDetails = scrollDescription.slice(scrollIntroEnd + pdel.length);
        desc = [
          scrollIntro,
          "<hr>",
          `<h3>${itemData.name} (${game.i18n.format("DND5E.LevelNumber", {level})})</h3>`,
          isConc ? `<p><em>${game.i18n.localize("DND5E.Scroll.RequiresConcentration")}</em></p>` : null,
          "<hr>",
          description.value,
          "<hr>",
          `<h3>${game.i18n.localize("DND5E.Scroll.Details")}</h3>`,
          "<hr>",
          scrollDetails
        ].filterJoin("");
        break;
      case "reference":
        desc = [
          "<p><em>",
          CONFIG.DND5E.spellLevels[level] ?? level,
          " &Reference[Spell Scroll]",
          isConc ? `, ${game.i18n.localize("DND5E.Scroll.RequiresConcentration")}` : null,
          "</em></p>",
          description.value
        ].filterJoin("");
        break;
      default:
        desc = description.value;
        break;
    }

    // Used a fixed attack modifier and saving throw according to the level of spell scroll.
    if ( ["mwak", "rwak", "msak", "rsak"].includes(actionType) ) {
      attack = { bonus: scrollData.system.attack.bonus };
    }
    if ( save.ability ) {
      save.scaling = "flat";
      save.dc = scrollData.system.save.dc;
    }

    // Create the spell scroll data
    const spellScrollData = foundry.utils.mergeObject(scrollData, {
      name: `${game.i18n.localize("DND5E.SpellScroll")}: ${itemData.name}`,
      img: itemData.img,
      effects: itemData.effects ?? [],
      flags,
      system: {
        description: {value: desc.trim()}, source, actionType, activation, duration, target, summons,
        range, damage, formula, save, level, ability, properties, attack: {bonus: attack.bonus, flat: true}
      }
    });
    foundry.utils.mergeObject(spellScrollData, options);
    spellScrollData.system.properties = [
      "mgc",
      ...scrollData.system.properties,
      ...properties ?? [],
      ...options.system?.properties ?? []
    ];

    /**
     * A hook event that fires after the item data for a scroll is created but before the item is returned.
     * @function dnd5e.createScrollFromSpell
     * @memberof hookEvents
     * @param {Item5e|object} spell              The spell or item data to be made into a scroll.
     * @param {object} spellScrollData           The final item data used to make the scroll.
     * @param {SpellScrollConfiguration} config  Configuration options for scroll creation.
     */
    Hooks.callAll("dnd5e.createScrollFromSpell", spell, spellScrollData, config);

    return new this(spellScrollData);
  }

  /* -------------------------------------------- */

  /**
   * Spawn a dialog for creating a new Item.
   * @param {object} [data]  Data to pre-populate the Item with.
   * @param {object} [context]
   * @param {Actor5e} [context.parent]       A parent for the Item.
   * @param {string|null} [context.pack]     A compendium pack the Item should be placed in.
   * @param {string[]|null} [context.types]  A list of types to restrict the choices to, or null for no restriction.
   * @returns {Promise<Item5e|null>}
   */
  static async createDialog(data={}, { parent=null, pack=null, types=null, ...options }={}) {
    types ??= game.documentTypes[this.documentName].filter(t => (t !== CONST.BASE_DOCUMENT_TYPE) && (t !== "backpack"));
    if ( !types.length ) return null;
    const collection = parent ? null : pack ? game.packs.get(pack) : game.collections.get(this.documentName);
    const folders = collection?._formatFolderSelectOptions() ?? [];
    const label = game.i18n.localize(this.metadata.label);
    const title = game.i18n.format("DOCUMENT.Create", { type: label });
    const name = data.name || game.i18n.format("DOCUMENT.New", { type: label });
    let type = data.type || CONFIG[this.documentName]?.defaultType;
    if ( !types.includes(type) ) type = types[0];
    const content = await renderTemplate("systems/dnd5e/templates/apps/document-create.hbs", {
      folders, name, type,
      folder: data.folder,
      hasFolders: folders.length > 0,
      types: types.reduce((arr, type) => {
        const label = CONFIG[this.documentName]?.typeLabels?.[type] ?? type;
        arr.push({
          type,
          label: game.i18n.has(label) ? game.i18n.localize(label) : type,
          icon: this.getDefaultArtwork({ type })?.img ?? "icons/svg/item-bag.svg"
        });
        return arr;
      }, []).sort((a, b) => a.label.localeCompare(b.label, game.i18n.lang))
    });
    return Dialog.prompt({
      title, content,
      label: title,
      render: html => {
        const app = html.closest(".app");
        const folder = app.querySelector("select");
        if ( folder ) app.querySelector(".dialog-buttons").insertAdjacentElement("afterbegin", folder);
        app.querySelectorAll(".window-header .header-button").forEach(btn => {
          const label = btn.innerText;
          const icon = btn.querySelector("i");
          btn.innerHTML = icon.outerHTML;
          btn.dataset.tooltip = label;
          btn.setAttribute("aria-label", label);
        });
        app.querySelector(".document-name").select();
      },
      callback: html => {
        const form = html.querySelector("form");
        const fd = new FormDataExtended(form);
        const createData = foundry.utils.mergeObject(data, fd.object, { inplace: false });
        if ( !createData.folder ) delete createData.folder;
        if ( !createData.name?.trim() ) createData.name = this.defaultName();
        return this.create(createData, { parent, pack, renderSheet: true });
      },
      rejectClose: false,
      options: { ...options, jQuery: false, width: 350, classes: ["dnd5e2", "create-document", "dialog"] }
    });
  }

  /* -------------------------------------------- */

  /** @inheritDoc */
  static getDefaultArtwork(itemData={}) {
    const { type } = itemData;
    const { img } = super.getDefaultArtwork(itemData);
    return { img: CONFIG.DND5E.defaultArtwork.Item[type] ?? img };
  }

  /* -------------------------------------------- */
  /*  Migrations & Deprecations                   */
  /* -------------------------------------------- */

  /** @inheritdoc */
  static migrateData(source) {
    source = super.migrateData(source);
    if ( source.type === "class" ) ClassData._migrateTraitAdvancement(source);
    else if ( source.type === "container" ) ContainerData._migrateWeightlessData(source);
    else if ( source.type === "equipment" ) EquipmentData._migrateStealth(source);
    else if ( source.type === "spell" ) SpellData._migrateComponentData(source);
    return source;
  }
}<|MERGE_RESOLUTION|>--- conflicted
+++ resolved
@@ -1390,11 +1390,9 @@
       config: CONFIG.DND5E,
       tokenId: token?.uuid || null,
       item: this,
-<<<<<<< HEAD
-      effects: this.effects.filter(effect => !effect.transfer),
-=======
-      effects: this.effects.filter(e => (e.getFlag("dnd5e", "type") !== "enchantment") && !e.getFlag("dnd5e", "rider")),
->>>>>>> eef7cde5
+      effects: this.effects.filter(e => {
+        return !e.transfer && (e.getFlag("dnd5e", "type") !== "enchantment") && !e.getFlag("dnd5e", "rider");
+      }),
       data: await this.system.getCardData(),
       labels: this.labels,
       hasAttack: this.hasAttack,
