import AdvancementManager from "../applications/advancement/advancement-manager.mjs";
import AdvancementConfirmationDialog from "../applications/advancement/advancement-confirmation-dialog.mjs";
import ClassData from "../data/item/class.mjs";
import ContainerData from "../data/item/container.mjs";
import EquipmentData from "../data/item/equipment.mjs";
import SpellData from "../data/item/spell.mjs";
import PhysicalItemTemplate from "../data/item/templates/physical-item.mjs";
import {d20Roll, damageRoll} from "../dice/dice.mjs";
import simplifyRollFormula from "../dice/simplify-roll-formula.mjs";
import { getSceneTargets } from "../utils.mjs";
import Advancement from "./advancement/advancement.mjs";
import AbilityUseDialog from "../applications/item/ability-use-dialog.mjs";
import Proficiency from "./actor/proficiency.mjs";
import SystemDocumentMixin from "./mixins/document.mjs";

/**
 * Override and extend the basic Item implementation.
 */
export default class Item5e extends SystemDocumentMixin(Item) {

  /**
   * Caches an item linked to this one, such as a subclass associated with a class.
   * @type {Item5e}
   * @private
   */
  _classLink;

  /* -------------------------------------------- */
  /*  Migrations                                  */
  /* -------------------------------------------- */

  /** @inheritDoc */
  _initializeSource(data, options={}) {
    // Migrate backpack -> container.
    if ( data.type === "backpack" ) {
      data.type = "container";
      foundry.utils.setProperty(data, "flags.dnd5e.persistSourceMigration", true);
    }
    return super._initializeSource(data, options);
  }

  /* -------------------------------------------- */
  /*  Item Properties                             */
  /* -------------------------------------------- */

  /**
   * Which ability score modifier is used by this item?
   * @type {string|null}
   * @see {@link ActionTemplate#abilityMod}
   */
  get abilityMod() {
    return this.system.abilityMod ?? null;
  }

  /* --------------------------------------------- */

  /**
   * The item that contains this item, if it is in a container. Returns a promise if the item is located
   * in a compendium pack.
   * @type {Item5e|Promise<Item5e>|void}
   */
  get container() {
    if ( !this.system.container ) return;
    if ( this.isEmbedded ) return this.actor.items.get(this.system.container);
    if ( this.pack ) return game.packs.get(this.pack).getDocument(this.system.container);
    return game.items.get(this.system.container);
  }

  /* -------------------------------------------- */

  /**
   * What is the critical hit threshold for this item, if applicable?
   * @type {number|null}
   * @see {@link ActionTemplate#criticalThreshold}
   */
  get criticalThreshold() {
    return this.system.criticalThreshold ?? null;
  }

  /* --------------------------------------------- */

  /**
   * Does the Item implement an ability check as part of its usage?
   * @type {boolean}
   * @see {@link ActionTemplate#hasAbilityCheck}
   */
  get hasAbilityCheck() {
    return this.system.hasAbilityCheck ?? false;
  }

  /* -------------------------------------------- */

  /**
   * Does this item support advancement and have advancements defined?
   * @type {boolean}
   */
  get hasAdvancement() {
    return !!this.system.advancement?.length;
  }

  /* -------------------------------------------- */

  /**
   * Does the Item have an area of effect target?
   * @type {boolean}
   * @see {@link ActivatedEffectTemplate#hasAreaTarget}
   */
  get hasAreaTarget() {
    return this.system.hasAreaTarget ?? false;
  }

  /* -------------------------------------------- */

  /**
   * Does the Item implement an attack roll as part of its usage?
   * @type {boolean}
   * @see {@link ActionTemplate#hasAttack}
   */
  get hasAttack() {
    return this.system.hasAttack ?? false;
  }

  /* -------------------------------------------- */

  /**
   * Does the Item implement a damage roll as part of its usage?
   * @type {boolean}
   * @see {@link ActionTemplate#hasDamage}
   */
  get hasDamage() {
    return this.system.hasDamage ?? false;
  }

  /* -------------------------------------------- */

  /**
   * Does the Item target one or more distinct targets?
   * @type {boolean}
   * @see {@link ActivatedEffectTemplate#hasIndividualTarget}
   */
  get hasIndividualTarget() {
    return this.system.hasIndividualTarget ?? false;
  }

  /* -------------------------------------------- */

  /**
   * Is this Item limited in its ability to be used by charges or by recharge?
   * @type {boolean}
   * @see {@link ActivatedEffectTemplate#hasLimitedUses}
   * @see {@link FeatData#hasLimitedUses}
   */
  get hasLimitedUses() {
    return this.system.hasLimitedUses ?? false;
  }

  /* -------------------------------------------- */

  /**
   * Does this Item draw from a resource?
   * @type {boolean}
   * @see {@link ActivatedEffectTemplate#hasResource}
   */
  get hasResource() {
    return this.system.hasResource ?? false;
  }

  /* -------------------------------------------- */

  /**
   * Does this Item draw from ammunition?
   * @type {boolean}
   * @see {@link ActivatedEffectTemplate#hasAmmo}
   */
  get hasAmmo() {
    return this.system.hasAmmo ?? false;
  }

  /* -------------------------------------------- */

  /**
   * Does the Item implement a saving throw as part of its usage?
   * @type {boolean}
   * @see {@link ActionTemplate#hasSave}
   */
  get hasSave() {
    return this.system.hasSave ?? false;
  }

  /* -------------------------------------------- */

  /**
   * Does the Item have a target?
   * @type {boolean}
   * @see {@link ActivatedEffectTemplate#hasTarget}
   */
  get hasTarget() {
    return this.system.hasTarget ?? false;
  }

  /* -------------------------------------------- */

  /**
   * Return an item's identifier.
   * @type {string}
   */
  get identifier() {
    return this.system.identifier || this.name.slugify({strict: true});
  }

  /* --------------------------------------------- */

  /**
   * Is this Item an activatable item?
   * @type {boolean}
   */
  get isActive() {
    return this.system.isActive ?? false;
  }

  /* -------------------------------------------- */

  /**
   * Is this item any of the armor subtypes?
   * @type {boolean}
   * @see {@link EquipmentTemplate#isArmor}
   */
  get isArmor() {
    return this.system.isArmor ?? false;
  }

  /* -------------------------------------------- */

  /**
   * Does the item provide an amount of healing instead of conventional damage?
   * @type {boolean}
   * @see {@link ActionTemplate#isHealing}
   */
  get isHealing() {
    return this.system.isHealing ?? false;
  }

  /* -------------------------------------------- */

  /**
   * Is this item a separate large object like a siege engine or vehicle component that is
   * usually mounted on fixtures rather than equipped, and has its own AC and HP?
   * @type {boolean}
   * @see {@link EquipmentData#isMountable}
   * @see {@link WeaponData#isMountable}
   */
  get isMountable() {
    return this.system.isMountable ?? false;
  }

  /* -------------------------------------------- */

  /**
   * Is this class item the original class for the containing actor? If the item is not a class or it is not
   * embedded in an actor then this will return `null`.
   * @type {boolean|null}
   */
  get isOriginalClass() {
    if ( this.type !== "class" || !this.isEmbedded || !this.parent.system.details?.originalClass ) return null;
    return this.id === this.parent.system.details.originalClass;
  }

  /* -------------------------------------------- */

  /**
   * Does the Item implement a versatile damage roll as part of its usage?
   * @type {boolean}
   * @see {@link ActionTemplate#isVersatile}
   */
  get isVersatile() {
    return this.system.isVersatile ?? false;
  }

  /* --------------------------------------------- */

  /**
   * Does this item require concentration?
   * @type {boolean}
   */
  get requiresConcentration() {
    const isValid = this.system.validProperties.has("concentration") && this.system.properties.has("concentration");
    return isValid && this.isActive && this.system.hasScalarDuration;
  }

  /* -------------------------------------------- */

  /**
   * Class associated with this subclass. Always returns null on non-subclass or non-embedded items.
   * @type {Item5e|null}
   */
  get class() {
    if ( !this.isEmbedded || (this.type !== "subclass") ) return null;
    const cid = this.system.classIdentifier;
    return this._classLink ??= this.parent.items.find(i => (i.type === "class") && (i.identifier === cid));
  }

  /* -------------------------------------------- */

  /**
   * Subclass associated with this class. Always returns null on non-class or non-embedded items.
   * @type {Item5e|null}
   */
  get subclass() {
    if ( !this.isEmbedded || (this.type !== "class") ) return null;
    const items = this.parent.items;
    const cid = this.identifier;
    return this._classLink ??= items.find(i => (i.type === "subclass") && (i.system.classIdentifier === cid));
  }

  /* -------------------------------------------- */

  /**
   * Retrieve scale values for current level from advancement data.
   * @type {object}
   */
  get scaleValues() {
    if ( !this.advancement.byType.ScaleValue ) return {};
    const level = this.type === "class" ? this.system.levels : this.type === "subclass" ? this.class?.system.levels
      : this.parent?.system.details.level ?? 0;
    return this.advancement.byType.ScaleValue.reduce((obj, advancement) => {
      obj[advancement.identifier] = advancement.valueForLevel(level);
      return obj;
    }, {});
  }

  /* -------------------------------------------- */

  /**
   * Does this item scale with any kind of consumption?
   * @type {string|null}
   */
  get usageScaling() {
    const { level, preparation, consume } = this.system;
    const isLeveled = (this.type === "spell") && (level > 0);
    if ( isLeveled && CONFIG.DND5E.spellPreparationModes[preparation.mode]?.upcast ) return "slot";
    else if ( isLeveled && this.hasResource && consume.scale ) return "resource";
    return null;
  }

  /* -------------------------------------------- */

  /**
<<<<<<< HEAD
=======
   * Get available spellcasting origins.
   * @type {Array<Item5e>|null}
   */
  get availableSpellCastingOrigins() {
    if (this.type !== "spell" | !this.parent) return;
    return this.parent.spellCastingClasses.map(({name, system}) => ({name, value: system.identifier}));
  }

  /* -------------------------------------------- */

  /**
   * Is this spell linked to the active spell casting ?
   * @type {boolean}
   */
  get isActiveSpellCasting() {
    if (this.type !== "spell" || !this.parent) return;
    return this.system?.preparation?.mode === "innate"
    || this.parent.activeSpellCastingClass?.system?.identifier === this.system.boundOrigin;
  }

  /* -------------------------------------------- */

  /**
>>>>>>> 1241c54c
   * Spellcasting details for a class or subclass.
   *
   * @typedef {object} SpellcastingDescription
   * @property {string} type              Spellcasting type as defined in ``CONFIG.DND5E.spellcastingTypes`.
   * @property {string|null} progression  Progression within the specified spellcasting type if supported.
   * @property {string} ability           Ability used when casting spells from this class or subclass.
   * @property {number|null} levels       Number of levels of this class or subclass's class if embedded.
   */

  /**
   * Retrieve the spellcasting for a class or subclass. For classes, this will return the spellcasting
   * of the subclass if it overrides the class. For subclasses, this will return the class's spellcasting
   * if no spellcasting is defined on the subclass.
   * @type {SpellcastingDescription|null}  Spellcasting object containing progression & ability.
   */
  get spellcasting() {
    const spellcasting = this.system.spellcasting;
    if ( !spellcasting ) return null;
    const isSubclass = this.type === "subclass";
    const classSC = isSubclass ? this.class?.system.spellcasting : spellcasting;
    const subclassSC = isSubclass ? spellcasting : this.subclass?.system.spellcasting;
    const finalSC = foundry.utils.deepClone(
      ( subclassSC && (subclassSC.progression !== "none") ) ? subclassSC : classSC
    );
    if ( !finalSC ) return null;
    finalSC.levels = this.isEmbedded ? (this.system.levels ?? this.class?.system.levels) : null;

    if (spellcasting.needToPrepareSpells && this.parent
      && CONFIG.DND5E.spellcastingTypes.leveled.progression[finalSC.progression]) {
      finalSC.spellPreparationLimit = Math.max(
        1,
        this.parent.system.abilities[finalSC.ability].mod
        + Math.ceil(
          this.system.levels / (CONFIG.DND5E.spellcastingTypes.leveled.progression[finalSC.progression].divisor || 1)
        )
      );
      finalSC.preparedSpellsCount = this.parent.items.filter(x => x.type === "spell"
      && x.system?.level > 0
      && x.system?.boundOrigin === this.system.identifier
      && x.system?.preparation?.mode === "prepared"
      && x.system?.preparation?.prepared).length;
    }

    // Temp method for determining spellcasting type until this data is available directly using advancement
    if ( CONFIG.DND5E.spellcastingTypes[finalSC.progression] ) finalSC.type = finalSC.progression;
    else finalSC.type = Object.entries(CONFIG.DND5E.spellcastingTypes).find(([type, data]) => {
      return !!data.progression?.[finalSC.progression];
    })?.[0];

    return finalSC;
  }

  /* -------------------------------------------- */

  /**
   * Should this item's active effects be suppressed.
   * @type {boolean}
   */
  get areEffectsSuppressed() {
    const requireEquipped = (this.type !== "consumable")
      || ["rod", "trinket", "wand"].includes(this.system.type.value);
    if ( requireEquipped && (this.system.equipped === false) ) return true;
    return this.system.attunement === CONFIG.DND5E.attunementTypes.REQUIRED;
  }

  /* -------------------------------------------- */
  /*  Data Preparation                            */
  /* -------------------------------------------- */

  /** @inheritDoc */
  prepareDerivedData() {
    super.prepareDerivedData();
    this.labels = {};

    // Clear out linked item cache
    this._classLink = undefined;

    // Advancement
    this._prepareAdvancement();

    // Item Properties
    if ( this.system.properties ) {
      this.labels.properties = this.system.properties.reduce((acc, prop) => {
        if ( (prop === "concentration") && !this.requiresConcentration ) return acc;
        acc.push({
          abbr: prop,
          label: CONFIG.DND5E.itemProperties[prop]?.label,
          icon: CONFIG.DND5E.itemProperties[prop]?.icon
        });
        return acc;
      }, []);
    }

    // Specialized preparation per Item type
    switch ( this.type ) {
      case "equipment":
        this._prepareEquipment(); break;
      case "feat":
        this._prepareFeat(); break;
      case "spell":
        this._prepareSpell(); break;
      case "weapon":
        this._prepareWeapon(); break;
    }

    // Activated Items
    this._prepareActivation();
    this._prepareAction();
    this._prepareRecovery();

    // Un-owned items can have their final preparation done here, otherwise this needs to happen in the owning Actor
    if ( !this.isOwned ) this.prepareFinalAttributes();
  }

  /* -------------------------------------------- */

  /**
   * Prepare derived data for an equipment-type item and define labels.
   * @protected
   */
  _prepareEquipment() {
    this.labels.armor = this.system.armor.value ? `${this.system.armor.value} ${game.i18n.localize("DND5E.AC")}` : "";
  }

  /* -------------------------------------------- */

  /**
   * Prepare derived data for a feat-type item and define labels.
   * @protected
   */
  _prepareFeat() {
    const act = this.system.activation;
    if ( act?.type === "legendary" ) this.labels.featType = game.i18n.localize("DND5E.LegendaryActionLabel");
    else if ( act?.type === "lair" ) this.labels.featType = game.i18n.localize("DND5E.LairActionLabel");
    else if ( act?.type ) {
      const isAttack = /\w\wak$/.test(this.system.actionType);
      this.labels.featType = game.i18n.localize(isAttack ? "DND5E.Attack" : "DND5E.Action");
    }
    else this.labels.featType = game.i18n.localize("DND5E.Passive");
  }

  /* -------------------------------------------- */

  /**
   * Prepare derived data for a spell-type item and define labels.
   * @protected
   */
  _prepareSpell() {
    const attributes = this.system?.validProperties.reduce((obj, k) => {
      obj[k] = CONFIG.DND5E.itemProperties[k];
      return obj;
    }, {});
    this.system.preparation.mode ||= "prepared";
    this.labels.level = CONFIG.DND5E.spellLevels[this.system.level];
    this.labels.school = CONFIG.DND5E.spellSchools[this.system.school]?.label;
    this.labels.components = this.system.properties.reduce((obj, c) => {
      const config = attributes[c];
      if ( !config ) return obj;
      const { abbreviation: abbr, label, icon } = config;
      obj.all.push({ abbr, label, icon, tag: config.isTag });
      if ( config.isTag ) obj.tags.push(label);
      else obj.vsm.push(abbr);
      return obj;
    }, {all: [], vsm: [], tags: []});
    this.labels.components.vsm = new Intl.ListFormat(game.i18n.lang, { style: "narrow", type: "conjunction" })
      .format(this.labels.components.vsm);
    this.labels.materials = this.system?.materials?.value ?? null;
  }

  /* -------------------------------------------- */

  /**
   * Prepare derived data for a weapon-type item and define labels.
   * @protected
   */
  _prepareWeapon() {
    this.labels.armor = this.system.armor.value ? `${this.system.armor.value} ${game.i18n.localize("DND5E.AC")}` : "";
  }

  /* -------------------------------------------- */

  /**
   * Prepare derived data for activated items and define labels.
   * @protected
   */
  _prepareActivation() {
    if ( !("activation" in this.system) ) return;
    const C = CONFIG.DND5E;

    // Ability Activation Label
    const act = this.system.activation ?? {};
    if ( !act.type ) act.type = null;   // Backwards compatibility
    this.labels.activation = act.type ? [
      (act.type in C.staticAbilityActivationTypes) ? null : act.cost,
      C.abilityActivationTypes[act.type]
    ].filterJoin(" ") : "";

    // Target Label
    let tgt = this.system.target ?? {};
    if ( ["none", ""].includes(tgt.type) ) tgt.type = null;   // Backwards compatibility
    if ( [null, "self"].includes(tgt.type) ) tgt.value = tgt.units = null;
    else if ( tgt.units === "touch" ) tgt.value = null;

    if ( this.hasTarget ) {
      const target = [tgt.value];
      if ( this.hasAreaTarget ) {
        if ( tgt.units in C.movementUnits ) target.push(game.i18n.localize(`DND5E.Dist${tgt.units.capitalize()}Abbr`));
        else target.push(C.distanceUnits[tgt.units]);
      }
      target.push(C.targetTypes[tgt.type]);
      this.labels.target = target.filterJoin(" ");
    }

    // Range Label
    let rng = this.system.range ?? {};
    if ( ["none", ""].includes(rng.units) ) rng.units = null; // Backwards compatibility
    if ( [null, "touch", "self"].includes(rng.units) ) rng.value = rng.long = null;
    if ( this.isActive && rng.units ) {
      this.labels.range = [rng.value, rng.long ? `/ ${rng.long}` : null];
      if ( rng.units in C.movementUnits ) {
        this.labels.range.push(game.i18n.localize(`DND5E.Dist${rng.units.capitalize()}Abbr`));
      }
      else this.labels.range.push(C.distanceUnits[rng.units]);
      this.labels.range = this.labels.range.filterJoin(" ");
    } else this.labels.range = game.i18n.localize("DND5E.None");

    // Recharge Label
    let chg = this.system.recharge ?? {};
    const chgSuffix = `${chg.value}${parseInt(chg.value) < 6 ? "+" : ""}`;
    this.labels.recharge = `${game.i18n.localize("DND5E.Recharge")} [${chgSuffix}]`;
  }

  /* -------------------------------------------- */

  /**
   * Prepare derived data and labels for items which have an action which deals damage.
   * @protected
   */
  _prepareAction() {
    if ( !("actionType" in this.system) ) return;
    let dmg = this.system.damage || {};
    if ( dmg.parts ) {
      const types = CONFIG.DND5E.damageTypes;
      this.labels.damage = dmg.parts.map(d => d[0]).join(" + ").replace(/\+ -/g, "- ");
      this.labels.damageTypes = dmg.parts.map(d => types[d[1]]?.label).join(", ");
    }
  }

  /* -------------------------------------------- */

  /**
   * Prepare recovery labels.
   * @protected
   */
  _prepareRecovery() {
    const { per } = this.system.uses ?? {};
    const config = CONFIG.DND5E.limitedUsePeriods[per] ?? {};
    this.labels.recovery = config.abbreviation ?? config.label;
  }

  /* -------------------------------------------- */

  /**
   * Prepare advancement objects from stored advancement data.
   * @protected
   */
  _prepareAdvancement() {
    const minAdvancementLevel = ["class", "subclass"].includes(this.type) ? 1 : 0;
    this.advancement = {
      byId: {},
      byLevel: Object.fromEntries(
        Array.fromRange(CONFIG.DND5E.maxLevel, minAdvancementLevel).map(l => [l, []])
      ),
      byType: {},
      needingConfiguration: []
    };
    for ( const advancement of this.system.advancement ?? [] ) {
      if ( !(advancement instanceof Advancement) ) continue;
      this.advancement.byId[advancement.id] = advancement;
      this.advancement.byType[advancement.type] ??= [];
      this.advancement.byType[advancement.type].push(advancement);
      advancement.levels.forEach(l => this.advancement.byLevel[l]?.push(advancement));
      if ( !advancement.levels.length
        || ((advancement.levels.length === 1) && (advancement.levels[0] < minAdvancementLevel)) ) {
        this.advancement.needingConfiguration.push(advancement);
      }
    }
    Object.entries(this.advancement.byLevel).forEach(([lvl, data]) => data.sort((a, b) => {
      return a.sortingValueForLevel(lvl).localeCompare(b.sortingValueForLevel(lvl), game.i18n.lang);
    }));
  }

  /* -------------------------------------------- */

  /**
   * Determine an item's proficiency level based on its parent actor's proficiencies.
   * @protected
   */
  _prepareProficiency() {
    if ( !["spell", "weapon", "equipment", "tool", "feat", "consumable"].includes(this.type) ) return;
    if ( !this.actor?.system.attributes?.prof ) {
      this.system.prof = new Proficiency(0, 0);
      return;
    }

    this.system.prof = new Proficiency(this.actor.system.attributes.prof, this.system.proficiencyMultiplier ?? 0);
  }

  /* -------------------------------------------- */

  /**
   * Compute item attributes which might depend on prepared actor data. If this item is embedded this method will
   * be called after the actor's data is prepared.
   * Otherwise, it will be called at the end of `Item5e#prepareDerivedData`.
   */
  prepareFinalAttributes() {
    this.system.prepareFinalData?.();

    // Proficiency
    this._prepareProficiency();

    // Class data
    if ( this.type === "class" ) this.system.isOriginalClass = this.isOriginalClass;

    // Action usage
    if ( "actionType" in this.system ) {
      this.labels.abilityCheck = game.i18n.format("DND5E.AbilityPromptTitle", {
        ability: CONFIG.DND5E.abilities[this.system.ability]?.label ?? ""
      });

      // Saving throws
      this.getSaveDC();

      // To Hit
      this.getAttackToHit();

      // Limited Uses
      this.prepareMaxUses();

      // Duration
      this.prepareDurationValue();

      // Damage Label
      this.getDerivedDamageLabel();
    }
  }

  /* -------------------------------------------- */

  /**
   * Populate a label with the compiled and simplified damage formula based on owned item
   * actor data. This is only used for display purposes and is not related to `Item5e#rollDamage`.
   * @returns {{damageType: string, formula: string, label: string}[]}
   */
  getDerivedDamageLabel() {
    if ( !this.hasDamage || !this.isOwned ) return [];
    const rollData = this.getRollData();
    const damageLabels = { ...CONFIG.DND5E.damageTypes, ...CONFIG.DND5E.healingTypes };
    const derivedDamage = this.system.damage?.parts?.map((damagePart, index) => {
      let formula;
      try {
        formula = damagePart[0];
        if ( (index === 0) && this.system.magicAvailable ) formula = `${formula} + ${this.system.magicalBonus ?? 0}`;
        const roll = new Roll(formula, rollData);
        formula = simplifyRollFormula(roll.formula, { preserveFlavor: true });
      }
      catch(err) {
        const parentInfo = this.parent ? ` on ${this.parent.name} (${this.parent.id})` : "";
        console.warn(`Unable to simplify formula for ${this.name} (${this.id})${parentInfo}`, err);
      }
      const damageType = damagePart[1];
      return { formula, damageType, label: `${formula} ${damageLabels[damageType]?.label ?? ""}` };
    });
    return this.labels.derivedDamage = derivedDamage;
  }

  /* -------------------------------------------- */

  /**
   * Update the derived spell DC for an item that requires a saving throw.
   * @returns {number|null}
   */
  getSaveDC() {
    if ( !this.hasSave ) return null;
    const save = this.system.save;

    // Actor spell-DC based scaling
    if ( save.scaling === "spell" ) {
      save.dc = this._getSpellDC();
    }

    // Ability-score based scaling
    else if ( save.scaling !== "flat" ) {
      save.dc = this.isOwned ? this.actor.system.abilities[save.scaling].dc : null;
    }

    // Update labels
    const abl = CONFIG.DND5E.abilities[save.ability]?.label ?? "";
    this.labels.save = game.i18n.format("DND5E.SaveDC", {dc: save.dc || "", ability: abl});
    return save.dc;
  }

  /* -------------------------------------------- */

  /**
   * Update a label to the Item detailing its total to hit bonus from the following sources:
   * - item's actor's proficiency bonus if applicable
   * - item's actor's global bonuses to the given item type
   * - item document's innate & magical attack bonuses
   * - item's ammunition if applicable
   * @returns {{rollData: object, parts: string[]}|null}  Data used in the item's Attack roll.
   */
  getAttackToHit() {
    if ( !this.hasAttack ) return null;
    const flat = this.system.attack.flat;
    const rollData = this.getRollData();
    const parts = [];
    let ammo;

    if ( this.isOwned && !flat ) {
      // Ability score modifier
      if ( this.system.ability !== "none" ) parts.push("@mod");

      // Add proficiency bonus.
      if ( this.system.prof?.hasProficiency ) {
        parts.push("@prof");
        rollData.prof = this.system.prof.term;
      }

      // Actor-level global bonus to attack rolls
      const actorBonus = this.actor.system.bonuses?.[this.system.actionType] || {};
      if ( actorBonus.attack ) parts.push(actorBonus.attack);

      ammo = this.hasAmmo ? this.actor.items.get(this.system.consume.target) : null;
    }

    // Include the item's innate & magical attack bonuses
    if ( this.system.attack.bonus ) parts.push(this.system.attack.bonus);
    if ( this.system.magicalBonus && this.system.magicAvailable && !flat ) parts.push(this.system.magicalBonus);

    // One-time bonus provided by consumed ammunition
    if ( ammo && !flat ) {
      const ammoItemQuantity = ammo.system.quantity;
      const ammoCanBeConsumed = ammoItemQuantity && (ammoItemQuantity - (this.system.consume.amount ?? 0) >= 0);
      const ammoParts = [
        Roll.replaceFormulaData(ammo.system.attack.bonus, rollData),
        ammo.system.magicAvailable ? ammo.system.magicalBonus : null
      ].filter(b => b);
      const ammoIsTypeConsumable = (ammo.type === "consumable") && (ammo.system.type.value === "ammo");
      if ( ammoCanBeConsumed && ammoParts.length && ammoIsTypeConsumable ) {
        parts.push("@ammo");
        rollData.ammo = ammoParts.join(" + ");
      }
    }

    // Condense the resulting attack bonus formula into a simplified label
    const roll = new Roll(parts.join("+"), rollData);
    const formula = simplifyRollFormula(roll.formula) || "0";
    this.labels.modifier = simplifyRollFormula(roll.formula, { deterministic: true }) || "0";
    this.labels.toHit = !/^[+-]/.test(formula) ? `+ ${formula}` : formula;
    return { rollData, parts };
  }

  /* -------------------------------------------- */

  /**
   * Populates the max uses of an item.
   * If the item is an owned item and the `max` is not numeric, calculate based on actor data.
   */
  prepareMaxUses() {
    const uses = this.system.uses;
    if ( !uses?.max ) return;
    let max = uses.max;
    if ( this.isOwned && !Number.isNumeric(max) ) {
      const property = game.i18n.localize("DND5E.UsesMax");
      try {
        const rollData = this.getRollData({ deterministic: true });
        max = Roll.safeEval(this.replaceFormulaData(max, rollData, { property }));
      } catch(e) {
        const message = game.i18n.format("DND5E.FormulaMalformedError", { property, name: this.name });
        this.actor._preparationWarnings.push({ message, link: this.uuid, type: "error" });
        console.error(message, e);
        return;
      }
    }
    uses.max = Number(max);
  }

  /* -------------------------------------------- */

  /**
   * Populate the duration value of an item. If the item is an owned item and the
   * duration value is not numeric, calculate based on actor data.
   */
  prepareDurationValue() {
    const duration = this.system.duration;
    let value = duration?.value;

    if ( !value ) {
      if ( duration?.units ) this.labels.duration = CONFIG.DND5E.timePeriods[duration.units];
      return;
    }

    // If this is an owned item and the value is not numeric, we need to calculate it
    if ( this.isOwned && !Number.isNumeric(value) ) {
      const property = game.i18n.localize("DND5E.Duration");
      try {
        const rollData = this.getRollData({ deterministic: true });
        value = Roll.safeEval(this.replaceFormulaData(value, rollData, { property }));
      } catch(e) {
        const message = game.i18n.format("DND5E.FormulaMalformedError", { property, name: this.name });
        this.actor._preparationWarnings.push({ message, link: this.uuid, type: "error" });
        console.error(message, e);
        return;
      }
    }
    duration.value = Number(value);

    // Now that duration value is a number, set the label
    if ( ["inst", "perm"].includes(duration.units) ) duration.value = null;
    this.labels.duration = [duration.value, CONFIG.DND5E.timePeriods[duration.units]].filterJoin(" ");
  }

  /* -------------------------------------------- */

  /**
   * Replace referenced data attributes in the roll formula with values from the provided data.
   * If the attribute is not found in the provided data, display a warning on the actor.
   * @param {string} formula           The original formula within which to replace.
   * @param {object} data              The data object which provides replacements.
   * @param {object} options
   * @param {string} options.property  Name of the property to which this formula belongs.
   * @returns {string}                 Formula with replaced data.
   */
  replaceFormulaData(formula, data, { property }) {
    const dataRgx = new RegExp(/@([a-z.0-9_-]+)/gi);
    const missingReferences = new Set();
    formula = formula.replace(dataRgx, (match, term) => {
      let value = foundry.utils.getProperty(data, term);
      if ( value == null ) {
        missingReferences.add(match);
        return "0";
      }
      return String(value).trim();
    });
    if ( (missingReferences.size > 0) && this.actor ) {
      const listFormatter = new Intl.ListFormat(game.i18n.lang, { style: "long", type: "conjunction" });
      const message = game.i18n.format("DND5E.FormulaMissingReferenceWarn", {
        property, name: this.name, references: listFormatter.format(missingReferences)
      });
      this.actor._preparationWarnings.push({ message, link: this.uuid, type: "warning" });
    }
    return formula;
  }

  /* -------------------------------------------- */

  /**
   * Configuration data for an item usage being prepared.
   *
   * @typedef {object} ItemUseConfiguration
   * @property {boolean} createMeasuredTemplate     Should this item create a template?
   * @property {boolean} createSummons              Should this item create a summoned creature?
   * @property {boolean} consumeResource            Should this item consume a (non-ammo) resource?
   * @property {boolean} consumeSpellSlot           Should this item (a spell) consume a spell slot?
   * @property {boolean} consumeUsage               Should this item consume its limited uses or recharge?
   * @property {string|number|null} slotLevel       The spell slot type or level to consume by default.
   * @property {string|null} summonsProfile         ID of the summoning profile to use.
   * @property {number|null} resourceAmount         The amount to consume by default when scaling with consumption.
   * @property {boolean} beginConcentrating         Should this item initiate concentration?
   * @property {string|null} endConcentration       The id of the active effect to end concentration on, if any.
   */

  /**
   * Additional options used for configuring item usage.
   *
   * @typedef {object} ItemUseOptions
   * @property {boolean} configureDialog  Display a configuration dialog for the item usage, if applicable?
   * @property {string} rollMode          The roll display mode with which to display (or not) the card.
   * @property {boolean} createMessage    Whether to automatically create a chat message (if true) or simply return
   *                                      the prepared chat message data (if false).
   * @property {object} flags             Additional flags added to the chat message.
   * @property {Event} event              The browser event which triggered the item usage, if any.
   */

  /**
   * Trigger an item usage, optionally creating a chat message with followup actions.
   * @param {ItemUseConfiguration} [config]      Initial configuration data for the usage.
   * @param {ItemUseOptions} [options]           Options used for configuring item usage.
   * @returns {Promise<ChatMessage|object|void>} Chat message if options.createMessage is true, message data if it is
   *                                             false, and nothing if the roll wasn't performed.
   */
  async use(config={}, options={}) {
    let item = this;
    const is = item.system;
    const as = item.actor.system;

    // Ensure the options object is ready
    options = foundry.utils.mergeObject({
      configureDialog: true,
      createMessage: true,
      "flags.dnd5e.use": {type: this.type, itemId: this.id, itemUuid: this.uuid}
    }, options);

    // Define follow-up actions resulting from the item usage
    if ( config.consumeSlotLevel ) {
      console.warn("You are passing 'consumeSlotLevel' to the ItemUseConfiguration object, which now expects a key as 'slotLevel'.");
      config.slotLevel = config.consumeSlotLevel;
      delete config.consumeSlotLevel;
    }
    config = foundry.utils.mergeObject(this._getUsageConfig(), config);

    /**
     * A hook event that fires before an item usage is configured.
     * @function dnd5e.preUseItem
     * @memberof hookEvents
     * @param {Item5e} item                  Item being used.
     * @param {ItemUseConfiguration} config  Configuration data for the item usage being prepared.
     * @param {ItemUseOptions} options       Additional options used for configuring item usage.
     * @returns {boolean}                    Explicitly return `false` to prevent item from being used.
     */
    if ( Hooks.call("dnd5e.preUseItem", item, config, options) === false ) return;

    // Are any default values necessitating a prompt?
    const needsConfiguration = Object.values(config).includes(true);

    // Display configuration dialog
    if ( (options.configureDialog !== false) && needsConfiguration ) {
      const configuration = await AbilityUseDialog.create(item, config);
      if ( !configuration ) return;
      foundry.utils.mergeObject(config, configuration);
    }

    // Handle upcasting
    if ( item.type === "spell" ) {
      let level = null;
      if ( config.resourceAmount in as.spells ) config.slotLevel = config.resourceAmount;
      if ( config.slotLevel ) {
        // A spell slot was consumed.
        if ( Number.isInteger(config.slotLevel) ) level = config.slotLevel;
        else if ( config.slotLevel in as.spells ) {
          if ( /^spell([0-9]+)$/.test(config.slotLevel) ) level = parseInt(config.slotLevel.replace("spell", ""));
          else level = as.spells[config.slotLevel].level;
        }
      } else if ( config.resourceAmount ) {
        // A quantity of the resource was consumed.
        const diff = config.resourceAmount - (this.system.consume.amount || 1);
        level = is.level + diff;
      }
      if ( level && (level !== is.level) ) {
        item = item.clone({"system.level": level}, {keepId: true});
        item.prepareData();
        item.prepareFinalAttributes();
      }
    }
    if ( item.type === "spell" ) foundry.utils.mergeObject(options.flags, {"dnd5e.use.spellLevel": item.system.level});

    /**
     * A hook event that fires before an item's resource consumption has been calculated.
     * @function dnd5e.preItemUsageConsumption
     * @memberof hookEvents
     * @param {Item5e} item                  Item being used.
     * @param {ItemUseConfiguration} config  Configuration data for the item usage being prepared.
     * @param {ItemUseOptions} options       Additional options used for configuring item usage.
     * @returns {boolean}                    Explicitly return `false` to prevent item from being used.
     */
    if ( Hooks.call("dnd5e.preItemUsageConsumption", item, config, options) === false ) return;

    // Determine whether the item can be used by testing the chosen values of the config.
    const usage = item._getUsageUpdates(config);
    if ( !usage ) return;

    /**
     * A hook event that fires after an item's resource consumption has been calculated but before any
     * changes have been made.
     * @function dnd5e.itemUsageConsumption
     * @memberof hookEvents
     * @param {Item5e} item                     Item being used.
     * @param {ItemUseConfiguration} config     Configuration data for the item usage being prepared.
     * @param {ItemUseOptions} options          Additional options used for configuring item usage.
     * @param {object} usage
     * @param {object} usage.actorUpdates       Updates that will be applied to the actor.
     * @param {object} usage.itemUpdates        Updates that will be applied to the item being used.
     * @param {object[]} usage.resourceUpdates  Updates that will be applied to other items on the actor.
     * @param {Set<string>} usage.deleteIds     Item ids for those which consumption will delete.
     * @returns {boolean}                       Explicitly return `false` to prevent item from being used.
     */
    if ( Hooks.call("dnd5e.itemUsageConsumption", item, config, options, usage) === false ) return;

    // Commit pending data updates
    const { actorUpdates, itemUpdates, resourceUpdates, deleteIds } = usage;
    if ( !foundry.utils.isEmpty(itemUpdates) ) await item.update(itemUpdates);
    if ( !foundry.utils.isEmpty(deleteIds) ) await this.actor.deleteEmbeddedDocuments("Item", [...deleteIds]);
    if ( !foundry.utils.isEmpty(actorUpdates) ) await this.actor.update(actorUpdates);
    if ( !foundry.utils.isEmpty(resourceUpdates) ) await this.actor.updateEmbeddedDocuments("Item", resourceUpdates);

    // Initiate or end concentration.
    const effects = [];
    if ( config.beginConcentrating ) {
      const effect = await item.actor.beginConcentrating(item);
      if ( effect ) {
        effects.push(effect);
        foundry.utils.setProperty(options.flags, "dnd5e.use.concentrationId", effect.id);
      }
      if ( config.endConcentration ) {
        const deleted = await item.actor.endConcentration(config.endConcentration);
        effects.push(...deleted);
      }
    }

    // Prepare card data & display it if options.createMessage is true
    const cardData = await item.displayCard(options);

    // Initiate measured template creation
    let templates;
    if ( config.createMeasuredTemplate ) {
      try {
        templates = await (dnd5e.canvas.AbilityTemplate.fromItem(item))?.drawPreview();
      } catch(err) {
        Hooks.onError("Item5e#use", err, {
          msg: game.i18n.localize("DND5E.PlaceTemplateError"),
          log: "error",
          notify: "error"
        });
      }
    }

    // Initiate summons creation
    let summoned;
    if ( config.createSummons ) {
      try {
        summoned = await item.system.summons.summon(config.summonsProfile, config.summonsOptions);
      } catch(err) {
        Hooks.onError("Item5e#use", err, { log: "error", notify: "error" });
      }
    }

    /**
     * A hook event that fires when an item is used, after the measured template has been created if one is needed.
     * @function dnd5e.useItem
     * @memberof hookEvents
     * @param {Item5e} item                                Item being used.
     * @param {ItemUseConfiguration} config                Configuration data for the roll.
     * @param {ItemUseOptions} options                     Additional options for configuring item usage.
     * @param {MeasuredTemplateDocument[]|null} templates  The measured templates if they were created.
     * @param {ActiveEffect5e[]} effects                   The active effects that were created or deleted.
     * @param {TokenDocument5e[]|null} summoned            Summoned tokens if they were created.
     */
    Hooks.callAll("dnd5e.useItem", item, config, options, templates ?? null, effects, summoned ?? null);

    return cardData;
  }

  /**
   * Get the spell DC first selected ability (if not default),
   * then from the bound spell caster (if bound),
   * or finally from the current active spell caster class (if any)
   * @returns {number}
   */
  _getSpellDC() {
    if (this.isOwned) {

      if (this.system.ability && this.parent?.system?.abilities?.[this.system.ability]?.dc) {
        return this.parent.system.abilities[this.system.ability]?.dc;
      }

      const sc = (
        this.system?.boundOrigin
          ? this.parent?.classes?.[this.system.boundOrigin]
          : null
      )
      ?? this.parent?.activeSpellCastingClass;
      return sc?.system?.spellcasting?.ability
        ? this.parent?.system?.abilities?.[sc.system.spellcasting.ability]?.dc
        : this.parent?.actor?.system?.attributes?.spellcasting?.dc;

    }
    return null;
  }

  /**
   * Prepare an object of possible and default values for item usage. A value that is `null` is ignored entirely.
   * @returns {ItemUseConfiguration}  Configuration data for the roll.
   */
  _getUsageConfig() {
    const { consume, uses, summons, target, level, preparation } = this.system;

    const config = {
      consumeSpellSlot: null,
      slotLevel: null,
      beginConcentrating: null,
      endConcentration: null,
      consumeUsage: null,
      consumeResource: null,
      resourceAmount: null,
      createMeasuredTemplate: null,
      createSummons: null,
      summonsProfile: null
    };

    const scaling = this.usageScaling;
    if ( scaling === "slot" ) {
      const spells = this.actor.system.spells ?? {};
      config.consumeSpellSlot = true;
      config.slotLevel = (preparation?.mode in spells) ? preparation.mode : `spell${level}`;
    } else if ( scaling === "resource" ) {
      config.resourceAmount = consume.amount || 1;
    }
    if ( this.hasLimitedUses ) config.consumeUsage = uses.prompt;
    if ( this.hasResource ) {
      config.consumeResource = true;
      // Do not suggest consuming your own uses if also consuming them through resources.
      if ( consume.target === this.id ) config.consumeUsage = null;
    }
    if ( game.user.can("TEMPLATE_CREATE") && this.hasAreaTarget && canvas.scene ) {
      config.createMeasuredTemplate = target.prompt;
    }
    if ( this.system.hasSummoning && this.system.summons.canSummon && canvas.scene ) {
      config.createSummons = summons.prompt;
      config.summonsProfile = this.system.summons.profiles[0]._id;
    }
    if ( this.requiresConcentration && !game.settings.get("dnd5e", "disableConcentration") ) {
      config.beginConcentrating = true;
      const { effects } = this.actor.concentration;
      const limit = this.actor.system.attributes?.concentration?.limit ?? 0;
      if ( limit && (limit <= effects.size) ) {
        const id = effects.find(e => {
          const data = e.flags.dnd5e?.itemData ?? {};
          return (data === this.id) || (data._id === this.id);
        })?.id ?? effects.first()?.id ?? null;
        config.endConcentration = id;
      }
    }

    return config;
  }

  /* -------------------------------------------- */

  /**
   * Verify that the consumed resources used by an Item are available and prepare the updates that should
   * be performed. If required resources are not available, display an error and return false.
   * @param {ItemUseConfiguration} config  Configuration data for an item usage being prepared.
   * @returns {object|boolean}             A set of data changes to apply when the item is used, or false.
   * @protected
   */
  _getUsageUpdates(config) {
    const actorUpdates = {};
    const itemUpdates = {};
    const resourceUpdates = [];
    const deleteIds = new Set();

    // Consume own limited uses or recharge
    if ( config.consumeUsage ) {
      const canConsume = this._handleConsumeUses(itemUpdates, actorUpdates, resourceUpdates, deleteIds);
      if ( canConsume === false ) return false;
    }

    // Consume Limited Resource
    if ( config.consumeResource ) {
      const canConsume = this._handleConsumeResource(config, itemUpdates, actorUpdates, resourceUpdates, deleteIds);
      if ( canConsume === false ) return false;
    }

    // Consume Spell Slots
    if ( config.consumeSpellSlot ) {
      const spellData = this.actor?.system.spells ?? {};
      const level = spellData[config.slotLevel];
      const spells = Number(level?.value ?? 0);
      if ( spells === 0 ) {
        const isLeveled = /spell\d+/.test(config.slotLevel || "");
        const labelKey = isLeveled ? `DND5E.SpellLevel${this.system.level}`: `DND5E.SpellProg${config.slotLevel?.capitalize()}`;
        const label = game.i18n.localize(labelKey);
        ui.notifications.warn(game.i18n.format("DND5E.SpellCastNoSlots", {name: this.name, level: label}));
        return false;
      }
      actorUpdates[`system.spells.${config.slotLevel}.value`] = Math.max(spells - 1, 0);
    }

    // Determine whether the item can be used by testing for available concentration.
    if ( config.beginConcentrating ) {
      const { effects } = this.actor.concentration;

      // Case 1: Replacing.
      if ( config.endConcentration ) {
        const replacedEffect = effects.find(i => i.id === config.endConcentration);
        if ( !replacedEffect ) {
          ui.notifications.warn("DND5E.ConcentratingMissingItem", {localize: true});
          return false;
        }
      }

      // Case 2: Starting concentration, but at limit.
      else if ( effects.size >= this.actor.system.attributes.concentration.limit ) {
        ui.notifications.warn("DND5E.ConcentratingLimited", {localize: true});
        return false;
      }
    }

    // Return the configured usage
    return {itemUpdates, actorUpdates, resourceUpdates, deleteIds};
  }

  /* -------------------------------------------- */

  /**
   * Handle update actions required when consuming an item's uses or recharge
   * @param {object} itemUpdates        An object of data updates applied to this item
   * @param {object} actorUpdates       An object of data updates applied to the item owner (Actor)
   * @param {object[]} resourceUpdates  An array of updates to apply to other items owned by the actor
   * @param {Set<string>} deleteIds     A set of item ids that will be deleted off the actor
   * @returns {boolean|void}            Return false to block further progress, or return nothing to continue
   * @protected
   */
  _handleConsumeUses(itemUpdates, actorUpdates, resourceUpdates, deleteIds) {
    const recharge = this.system.recharge || {};
    const uses = this.system.uses || {};
    const quantity = this.system.quantity ?? 1;
    let used = false;

    // Consume recharge.
    if ( recharge.value ) {
      if ( recharge.charged ) {
        itemUpdates["system.recharge.charged"] = false;
        used = true;
      }
    }

    // Consume uses (or quantity).
    else if ( uses.max && uses.per && (uses.value > 0) ) {
      const remaining = Math.max(uses.value - 1, 0);

      if ( remaining > 0 || (!remaining && !uses.autoDestroy) ) {
        used = true;
        itemUpdates["system.uses.value"] = remaining;
      } else if ( quantity >= 2 ) {
        used = true;
        itemUpdates["system.quantity"] = quantity - 1;
        itemUpdates["system.uses.value"] = uses.max;
      } else if ( quantity === 1 ) {
        used = true;
        deleteIds.add(this.id);
      }
    }

    // If the item was not used, return a warning
    if ( !used ) {
      ui.notifications.warn(game.i18n.format("DND5E.ItemNoUses", {name: this.name}));
      return false;
    }
  }

  /* -------------------------------------------- */

  /**
   * Handle update actions required when consuming an external resource
   * @param {ItemUseConfiguration} usageConfig  Configuration data for an item usage being prepared.
   * @param {object} itemUpdates                An object of data updates applied to this item
   * @param {object} actorUpdates               An object of data updates applied to the item owner (Actor)
   * @param {object[]} resourceUpdates          An array of updates to apply to other items owned by the actor
   * @param {Set<string>} deleteIds             A set of item ids that will be deleted off the actor
   * @returns {boolean|void}                    Return false to block further progress, or return nothing to continue
   * @protected
   */
  _handleConsumeResource(usageConfig, itemUpdates, actorUpdates, resourceUpdates, deleteIds) {
    const consume = this.system.consume || {};
    if ( !consume.type ) return;

    // No consumed target
    const typeLabel = CONFIG.DND5E.abilityConsumptionTypes[consume.type];
    if ( !consume.target ) {
      ui.notifications.warn(game.i18n.format("DND5E.ConsumeWarningNoResource", {name: this.name, type: typeLabel}));
      return false;
    }

    const as = this.actor.system;
    // Identify the consumed resource and its current quantity
    let resource = null;
    let amount = usageConfig.resourceAmount ? usageConfig.resourceAmount : (consume.amount || 0);
    if ( amount in as.spells ) amount = consume.amount || 0;
    let quantity = 0;
    switch ( consume.type ) {
      case "attribute":
        const amt = usageConfig.resourceAmount;
        const target = (amt in as.spells) ? `spells.${amt}.value` : consume.target;
        resource = foundry.utils.getProperty(as, target);
        quantity = resource || 0;
        break;
      case "ammo":
      case "material":
        resource = this.actor.items.get(consume.target);
        quantity = resource ? resource.system.quantity : 0;
        break;
      case "hitDice":
        const denom = !["smallest", "largest"].includes(consume.target) ? consume.target : false;
        resource = Object.values(this.actor.classes).filter(cls => !denom || (cls.system.hitDice === denom));
        quantity = resource.reduce((count, cls) => count + cls.system.levels - cls.system.hitDiceUsed, 0);
        break;
      case "charges":
        resource = this.actor.items.get(consume.target);
        if ( !resource ) break;
        const uses = resource.system.uses;
        if ( uses.per && uses.max ) quantity = uses.value;
        else if ( resource.system.recharge?.value ) {
          quantity = resource.system.recharge.charged ? 1 : 0;
          amount = 1;
        }
        break;
    }

    // Verify that a consumed resource is available
    if ( resource === undefined ) {
      ui.notifications.warn(game.i18n.format("DND5E.ConsumeWarningNoSource", {name: this.name, type: typeLabel}));
      return false;
    }

    // Verify that the required quantity is available
    let remaining = quantity - amount;
    if ( remaining < 0 ) {
      ui.notifications.warn(game.i18n.format("DND5E.ConsumeWarningNoQuantity", {name: this.name, type: typeLabel}));
      return false;
    }

    // Define updates to provided data objects
    switch ( consume.type ) {
      case "attribute":
        const amt = usageConfig.resourceAmount;
        const target = (amt in as.spells) ? `spells.${amt}.value` : consume.target;
        actorUpdates[`system.${target}`] = remaining;
        break;
      case "ammo":
      case "material":
        resourceUpdates.push({_id: consume.target, "system.quantity": remaining});
        break;
      case "hitDice":
        if ( ["smallest", "largest"].includes(consume.target) ) resource = resource.sort((lhs, rhs) => {
          let sort = lhs.system.hitDice.localeCompare(rhs.system.hitDice, "en", {numeric: true});
          if ( consume.target === "largest" ) sort *= -1;
          return sort;
        });
        let toConsume = amount;
        for ( const cls of resource ) {
          const available = (toConsume > 0 ? cls.system.levels : 0) - cls.system.hitDiceUsed;
          const delta = toConsume > 0 ? Math.min(toConsume, available) : Math.max(toConsume, available);
          if ( delta !== 0 ) {
            resourceUpdates.push({_id: cls.id, "system.hitDiceUsed": cls.system.hitDiceUsed + delta});
            toConsume -= delta;
            if ( toConsume === 0 ) break;
          }
        }
        break;
      case "charges":
        const uses = resource.system.uses || {};
        const recharge = resource.system.recharge || {};
        const update = {_id: consume.target};
        // Reduce quantity of, or delete, the external resource.
        if ( uses.per && uses.max && uses.autoDestroy && (remaining === 0) ) {
          update["system.quantity"] = Math.max(resource.system.quantity - 1, 0);
          update["system.uses.value"] = uses.max ?? 1;
          if ( update["system.quantity"] === 0 ) deleteIds.add(resource.id);
          else resourceUpdates.push(update);
          break;
        }

        // Regular consumption.
        if ( uses.per && uses.max ) update["system.uses.value"] = remaining;
        else if ( recharge.value ) update["system.recharge.charged"] = false;
        resourceUpdates.push(update);
        break;
    }
  }

  /* -------------------------------------------- */

  /**
   * Display the chat card for an Item as a Chat Message
   * @param {ItemUseOptions} [options]  Options which configure the display of the item chat card.
   * @returns {ChatMessage|object}      Chat message if `createMessage` is true, otherwise an object containing
   *                                    message data.
   */
  async displayCard(options={}) {

    // Render the chat card template
    const token = this.actor.token;
    const hasButtons = this.hasAttack || this.hasDamage || this.isVersatile || this.hasSave || this.system.formula
      || this.hasAreaTarget || (this.type === "tool") || this.hasAbilityCheck || this.system.hasSummoning;
    const templateData = {
      hasButtons,
      actor: this.actor,
      config: CONFIG.DND5E,
      tokenId: token?.uuid || null,
      item: this,
      effects: this.effects,
      data: await this.system.getCardData(),
      labels: this.labels,
      hasAttack: this.hasAttack,
      isHealing: this.isHealing,
      hasDamage: this.hasDamage,
      isVersatile: this.isVersatile,
      isSpell: this.type === "spell",
      hasSave: this.hasSave,
      hasAreaTarget: this.hasAreaTarget,
      isTool: this.type === "tool",
      hasAbilityCheck: this.hasAbilityCheck
    };
    const html = await renderTemplate("systems/dnd5e/templates/chat/item-card.hbs", templateData);

    // Create the ChatMessage data object
    const chatData = {
      user: game.user.id,
      content: html,
      speaker: ChatMessage.getSpeaker({actor: this.actor, token}),
      flags: {"core.canPopout": true}
    };
    // TODO: Remove when v11 support is dropped.
    if ( game.release.generation < 12 ) chatData.type = CONST.CHAT_MESSAGE_TYPES.OTHER;

    // If the Item was destroyed in the process of displaying its card - embed the item data in the chat message
    if ( (this.type === "consumable") && !this.actor.items.has(this.id) ) {
      chatData.flags["dnd5e.itemData"] = templateData.item.toObject();
    }

    // Merge in the flags from options
    chatData.flags = foundry.utils.mergeObject(chatData.flags, options.flags);

    /**
     * A hook event that fires before an item chat card is created.
     * @function dnd5e.preDisplayCard
     * @memberof hookEvents
     * @param {Item5e} item             Item for which the chat card is being displayed.
     * @param {object} chatData         Data used to create the chat message.
     * @param {ItemUseOptions} options  Options which configure the display of the item chat card.
     */
    Hooks.callAll("dnd5e.preDisplayCard", this, chatData, options);

    // Apply the roll mode to adjust message visibility
    ChatMessage.applyRollMode(chatData, options.rollMode ?? game.settings.get("core", "rollMode"));

    // Create the Chat Message or return its data
    const card = (options.createMessage !== false) ? await ChatMessage.create(chatData) : chatData;

    /**
     * A hook event that fires after an item chat card is created.
     * @function dnd5e.displayCard
     * @memberof hookEvents
     * @param {Item5e} item              Item for which the chat card is being displayed.
     * @param {ChatMessage|object} card  The created ChatMessage instance or ChatMessageData depending on whether
     *                                   options.createMessage was set to `true`.
     */
    Hooks.callAll("dnd5e.displayCard", this, card);

    return card;
  }

  /* -------------------------------------------- */
  /*  Chat Cards                                  */
  /* -------------------------------------------- */

  /**
   * Prepare an object of chat data used to display a card for the Item in the chat log.
   * @param {object} htmlOptions    Options used by the TextEditor.enrichHTML function.
   * @returns {object}              An object of chat data to render.
   */
  async getChatData(htmlOptions={}) {
    const data = this.toObject().system;

    // Rich text description
    data.description.value = await TextEditor.enrichHTML(data.description.value, {
      async: true,
      relativeTo: this,
      rollData: this.getRollData(),
      ...htmlOptions
    });

    // Type specific properties
    data.properties = [
      ...this.system.chatProperties ?? [],
      ...this.system.equippableItemCardProperties ?? [],
      ...this.system.activatedEffectCardProperties ?? []
    ].filter(p => p);

    return data;
  }

  /* -------------------------------------------- */
  /*  Item Rolls - Attack, Damage, Saves, Checks  */
  /* -------------------------------------------- */

  /**
   * Place an attack roll using an item (weapon, feat, spell, or equipment)
   * Rely upon the d20Roll logic for the core implementation
   *
   * @param {D20RollConfiguration} options  Roll options which are configured and provided to the d20Roll function
   * @returns {Promise<D20Roll|null>}       A Promise which resolves to the created Roll instance
   */
  async rollAttack(options={}) {
    const flags = this.actor.flags.dnd5e ?? {};
    if ( !this.hasAttack ) throw new Error("You may not place an Attack Roll with this Item.");
    let title = `${this.name} - ${game.i18n.localize("DND5E.AttackRoll")}`;

    // Get the parts and rollData for this item's attack
    const {parts, rollData} = this.getAttackToHit();
    if ( options.spellLevel ) rollData.item.level = options.spellLevel;

    // Handle ammunition consumption
    let ammoUpdate = [];
    const consume = this.system.consume;
    const ammo = this.hasAmmo ? this.actor.items.get(consume.target) : null;
    if ( ammo ) {
      const q = ammo.system.quantity;
      const consumeAmount = consume.amount ?? 0;
      if ( q && (q - consumeAmount >= 0) ) {
        title += ` [${ammo.name}]`;
      }

      // Get pending ammunition update
      const usage = this._getUsageUpdates({consumeResource: true});
      if ( usage === false ) return null;
      ammoUpdate = usage.resourceUpdates ?? [];
    }

    // Flags
    const elvenAccuracy = (flags.elvenAccuracy
      && CONFIG.DND5E.characterFlags.elvenAccuracy.abilities.includes(this.abilityMod)) || undefined;

    // Compose roll options
    const rollConfig = foundry.utils.mergeObject({
      actor: this.actor,
      data: rollData,
      critical: this.criticalThreshold,
      title,
      flavor: title,
      elvenAccuracy,
      halflingLucky: flags.halflingLucky,
      dialogOptions: {
        width: 400,
        top: options.event ? options.event.clientY - 80 : null,
        left: window.innerWidth - 710
      },
      messageData: {
        "flags.dnd5e": {
          targets: this.constructor._formatAttackTargets(),
          roll: { type: "attack", itemId: this.id, itemUuid: this.uuid }
        },
        speaker: ChatMessage.getSpeaker({actor: this.actor})
      }
    }, options);
    rollConfig.parts = parts.concat(options.parts ?? []);

    /**
     * A hook event that fires before an attack is rolled for an Item.
     * @function dnd5e.preRollAttack
     * @memberof hookEvents
     * @param {Item5e} item                  Item for which the roll is being performed.
     * @param {D20RollConfiguration} config  Configuration data for the pending roll.
     * @returns {boolean}                    Explicitly return false to prevent the roll from being performed.
     */
    if ( Hooks.call("dnd5e.preRollAttack", this, rollConfig) === false ) return;

    const roll = await d20Roll(rollConfig);
    if ( roll === null ) return null;

    /**
     * A hook event that fires after an attack has been rolled for an Item.
     * @function dnd5e.rollAttack
     * @memberof hookEvents
     * @param {Item5e} item          Item for which the roll was performed.
     * @param {D20Roll} roll         The resulting roll.
     * @param {object[]} ammoUpdate  Updates that will be applied to ammo Items as a result of this attack.
     */
    Hooks.callAll("dnd5e.rollAttack", this, roll, ammoUpdate);

    // Commit ammunition consumption on attack rolls resource consumption if the attack roll was made
    if ( ammoUpdate.length ) await this.actor?.updateEmbeddedDocuments("Item", ammoUpdate);
    return roll;
  }

  /* -------------------------------------------- */

  /**
   * @typedef {object} TargetDescriptor5e
   * @property {string} uuid  The UUID of the target.
   * @property {string} img   The target's image.
   * @property {string} name  The target's name.
   * @property {number} ac    The target's armor class.
   */

  /**
   * Extract salient information about targeted Actors.
   * @returns {TargetDescriptor5e[]}
   * @protected
   */
  static _formatAttackTargets() {
    const targets = new Map();
    for ( const token of game.user.targets ) {
      const { name, img, system, uuid } = token.actor ?? {};
      const ac = system?.attributes?.ac ?? {};
      if ( uuid && Number.isNumeric(ac.value) ) targets.set(uuid, { name, img, uuid, ac: ac.value });
    }
    return Array.from(targets.values());
  }

  /* -------------------------------------------- */

  /**
   * Place a damage roll using an item (weapon, feat, spell, or equipment)
   * Rely upon the damageRoll logic for the core implementation.
   * @param {object} [config]
   * @param {MouseEvent} [config.event]    An event which triggered this roll, if any
   * @param {boolean} [config.critical]    Should damage be rolled as a critical hit?
   * @param {number} [config.spellLevel]   If the item is a spell, override the level for damage scaling
   * @param {boolean} [config.versatile]   If the item is a weapon, roll damage using the versatile formula
   * @param {DamageRollConfiguration} [config.options]  Additional options passed to the damageRoll function
   * @returns {Promise<DamageRoll[]>}      A Promise which resolves to the created Roll instances, or null if the action
   *                                       cannot be performed.
   */
  async rollDamage({critical, event=null, spellLevel=null, versatile=false, options={}}={}) {
    if ( !this.hasDamage ) throw new Error("You may not make a Damage Roll with this Item.");

    // Fetch level from tags if not specified
    let originalLevel = this.system.level;
    let scaling = this.system.scaling;
    const levelingFlag = this.getFlag("dnd5e", "spellLevel");
    if ( !spellLevel && levelingFlag ) {
      spellLevel = levelingFlag.value;
      originalLevel = levelingFlag.base;
      scaling = levelingFlag.scaling;
    }

    // Get roll data
    const dmg = this.system.damage;
    const properties = Array.from(this.system.properties).filter(p => CONFIG.DND5E.itemProperties[p]?.isPhysical);
    const rollConfigs = dmg.parts.map(([formula, type]) => ({ parts: [formula], type, properties }));
    const rollData = this.getRollData();
    if ( spellLevel ) rollData.item.level = spellLevel;

    // Configure the damage roll
    const actionFlavor = game.i18n.localize(this.system.actionType === "heal" ? "DND5E.Healing" : "DND5E.DamageRoll");
    const title = `${this.name} - ${actionFlavor}`;
    const rollConfig = {
      actor: this.actor,
      critical,
      data: rollData,
      event,
      title: title,
      flavor: this.labels.damageTypes.length ? `${title} (${this.labels.damageTypes})` : title,
      dialogOptions: {
        width: 400,
        top: event ? event.clientY - 80 : null,
        left: window.innerWidth - 710
      },
      messageData: {
        "flags.dnd5e": {
          targets: this.constructor._formatAttackTargets(),
          roll: {type: "damage", itemId: this.id, itemUuid: this.uuid}
        },
        speaker: ChatMessage.getSpeaker({actor: this.actor})
      }
    };

    // Adjust damage from versatile usage
    if ( versatile && dmg.versatile ) {
      rollConfigs[0].parts[0] = dmg.versatile;
      rollConfig.messageData["flags.dnd5e"].roll.versatile = true;
    }

    // Add magical damage if available
    if ( this.system.magicalBonus && this.system.magicAvailable ) {
      rollConfigs[0].parts.push(this.system.magicalBonus);
    }

    // Scale damage from up-casting spells
    if ( (this.type === "spell") || scaling ) {
      if ( scaling.mode === "cantrip" ) {
        let level;
        if ( this.actor.type === "character" ) level = this.actor.system.details.level;
        else if ( this.system.preparation.mode === "innate" ) level = Math.ceil(this.actor.system.details.cr);
        else level = this.actor.system.details.spellLevel;
        rollConfigs.forEach(c => this._scaleCantripDamage(c.parts, scaling.formula, level, rollData));
      }
      else if ( spellLevel && (scaling.mode === "level") ) rollConfigs.forEach(c => {
        if ( scaling.formula || c.parts.length ) {
          this._scaleSpellDamage(c.parts, originalLevel, spellLevel, scaling.formula || c.parts[0], rollData);
        }
      });
    }

    // Add damage bonus formula
    const actorBonus = foundry.utils.getProperty(this.actor.system, `bonuses.${this.system.actionType}`) || {};
    if ( actorBonus.damage && (parseInt(actorBonus.damage) !== 0) ) {
      rollConfigs[0].parts.push(actorBonus.damage);
    }

    // Only add the ammunition damage if the ammunition is a consumable with type 'ammo'
    const ammo = this.hasAmmo ? this.actor.items.get(this.system.consume.target) : null;
    if ( ammo ) {
      const properties = Array.from(ammo.system.properties).filter(p => CONFIG.DND5E.itemProperties[p]?.isPhysical);
      if ( this.system.properties.has("mgc") && !properties.includes("mgc") ) properties.push("mgc");
      const ammoConfigs = ammo.system.damage.parts.map((([formula, type]) => ({ parts: [formula], type, properties })));
      if ( ammo.system.magicalBonus && ammo.system.magicAvailable ) {
        rollConfigs[0].parts.push("@ammo");
        properties.forEach(p => {
          if ( !rollConfigs[0].properties.includes(p) ) rollConfigs[0].properties.push(p);
        });
        rollData.ammo = ammo.system.magicalBonus;
      }
      rollConfigs.push(...ammoConfigs);
    }

    // Factor in extra critical damage dice from the Barbarian's "Brutal Critical"
    if ( this.system.actionType === "mwak" ) {
      rollConfig.criticalBonusDice = this.actor.getFlag("dnd5e", "meleeCriticalDamageDice") ?? 0;
    }

    // Factor in extra weapon-specific critical damage
    if ( this.system.critical?.damage ) rollConfig.criticalBonusDamage = this.system.critical.damage;

    foundry.utils.mergeObject(rollConfig, options);
    rollConfig.rollConfigs = rollConfigs.concat(options.rollConfigs ?? []);

    /**
     * A hook event that fires before a damage is rolled for an Item.
     * @function dnd5e.preRollDamage
     * @memberof hookEvents
     * @param {Item5e} item                     Item for which the roll is being performed.
     * @param {DamageRollConfiguration} config  Configuration data for the pending roll.
     * @returns {boolean}                       Explicitly return false to prevent the roll from being performed.
     */
    if ( Hooks.call("dnd5e.preRollDamage", this, rollConfig) === false ) return;

    const rolls = await damageRoll(rollConfig);

    /**
     * A hook event that fires after a damage has been rolled for an Item.
     * @function dnd5e.rollDamage
     * @memberof hookEvents
     * @param {Item5e} item                    Item for which the roll was performed.
     * @param {DamageRoll|DamageRoll[]} rolls  The resulting rolls (or single roll if `returnMultiple` is `false`).
     */
    if ( rolls || (rollConfig.returnMultiple && rolls?.length) ) Hooks.callAll("dnd5e.rollDamage", this, rolls);

    return rolls;
  }

  /* -------------------------------------------- */

  /**
   * Adjust a cantrip damage formula to scale it for higher level characters and monsters.
   * @param {string[]} parts   The original parts of the damage formula.
   * @param {string} scale     The scaling formula.
   * @param {number} level     Level at which the spell is being cast.
   * @param {object} rollData  A data object that should be applied to the scaled damage roll.
   * @returns {string[]}       The parts of the damage formula with the scaling applied.
   * @private
   */
  _scaleCantripDamage(parts, scale, level, rollData) {
    const add = Math.floor((level + 1) / 6);
    if ( add === 0 ) return [];
    return this._scaleDamage(parts, scale || parts.join(" + "), add, rollData);
  }

  /* -------------------------------------------- */

  /**
   * Adjust the spell damage formula to scale it for spell level up-casting.
   * @param {string[]} parts      The original parts of the damage formula.
   * @param {number} baseLevel    Default level for the spell.
   * @param {number} spellLevel   Level at which the spell is being cast.
   * @param {string} formula      The scaling formula.
   * @param {object} rollData     A data object that should be applied to the scaled damage roll.
   * @returns {string[]}          The parts of the damage formula with the scaling applied.
   * @private
   */
  _scaleSpellDamage(parts, baseLevel, spellLevel, formula, rollData) {
    const upcastLevels = Math.max(spellLevel - baseLevel, 0);
    if ( upcastLevels === 0 ) return parts;
    return this._scaleDamage(parts, formula, upcastLevels, rollData);
  }

  /* -------------------------------------------- */

  /**
   * Scale an array of damage parts according to a provided scaling formula and scaling multiplier.
   * @param {string[]} parts    The original parts of the damage formula.
   * @param {string} scaling    The scaling formula.
   * @param {number} times      A number of times to apply the scaling formula.
   * @param {object} rollData   A data object that should be applied to the scaled damage roll
   * @returns {string[]}        The parts of the damage formula with the scaling applied.
   * @private
   */
  _scaleDamage(parts, scaling, times, rollData) {
    if ( times <= 0 ) return parts;
    const p0 = new Roll(parts[0], rollData);
    const s = new Roll(scaling, rollData).alter(times);

    // Attempt to simplify by combining like dice terms
    let simplified = false;
    if ( (s.terms[0] instanceof Die) && (s.terms.length === 1) ) {
      const d0 = p0.terms[0];
      const s0 = s.terms[0];
      if ( (d0 instanceof Die) && (d0.faces === s0.faces) && d0.modifiers.equals(s0.modifiers) ) {
        d0.number += s0.number;
        parts[0] = p0.formula;
        simplified = true;
      }
    }

    // Otherwise, add to the first part
    if ( !simplified ) parts[0] = `${parts[0]} + ${s.formula}`;
    return parts;
  }

  /* -------------------------------------------- */

  /**
   * Prepare data needed to roll an attack using an item (weapon, feat, spell, or equipment)
   * and then pass it off to `d20Roll`.
   * @param {object} [options]
   * @param {boolean} [options.spellLevel]  Level at which a spell is cast.
   * @returns {Promise<Roll>}   A Promise which resolves to the created Roll instance.
   */
  async rollFormula({spellLevel}={}) {
    if ( !this.system.formula ) throw new Error("This Item does not have a formula to roll!");

    const rollConfig = {
      formula: this.system.formula,
      data: this.getRollData(),
      chatMessage: true
    };
    if ( spellLevel ) rollConfig.data.item.level = spellLevel;

    /**
     * A hook event that fires before a formula is rolled for an Item.
     * @function dnd5e.preRollFormula
     * @memberof hookEvents
     * @param {Item5e} item                 Item for which the roll is being performed.
     * @param {object} config               Configuration data for the pending roll.
     * @param {string} config.formula       Formula that will be rolled.
     * @param {object} config.data          Data used when evaluating the roll.
     * @param {boolean} config.chatMessage  Should a chat message be created for this roll?
     * @returns {boolean}                   Explicitly return false to prevent the roll from being performed.
     */
    if ( Hooks.call("dnd5e.preRollFormula", this, rollConfig) === false ) return;

    const roll = await new Roll(rollConfig.formula, rollConfig.data).roll({async: true});

    if ( rollConfig.chatMessage ) {
      roll.toMessage({
        speaker: ChatMessage.getSpeaker({actor: this.actor}),
        flavor: `${this.name} - ${game.i18n.localize("DND5E.OtherFormula")}`,
        rollMode: game.settings.get("core", "rollMode"),
        messageData: {"flags.dnd5e.roll": {type: "other", itemId: this.id, itemUuid: this.uuid}}
      });
    }

    /**
     * A hook event that fires after a formula has been rolled for an Item.
     * @function dnd5e.rollFormula
     * @memberof hookEvents
     * @param {Item5e} item  Item for which the roll was performed.
     * @param {Roll} roll    The resulting roll.
     */
    Hooks.callAll("dnd5e.rollFormula", this, roll);

    return roll;
  }

  /* -------------------------------------------- */

  /**
   * Perform an ability recharge test for an item which uses the d6 recharge mechanic.
   * @returns {Promise<Roll>}   A Promise which resolves to the created Roll instance
   */
  async rollRecharge() {
    const recharge = this.system.recharge ?? {};
    if ( !recharge.value ) return;

    const rollConfig = {
      formula: "1d6",
      data: this.getRollData(),
      target: parseInt(recharge.value),
      chatMessage: true
    };

    /**
     * A hook event that fires before the Item is rolled to recharge.
     * @function dnd5e.preRollRecharge
     * @memberof hookEvents
     * @param {Item5e} item                 Item for which the roll is being performed.
     * @param {object} config               Configuration data for the pending roll.
     * @param {string} config.formula       Formula that will be used to roll the recharge.
     * @param {object} config.data          Data used when evaluating the roll.
     * @param {number} config.target        Total required to be considered recharged.
     * @param {boolean} config.chatMessage  Should a chat message be created for this roll?
     * @returns {boolean}                   Explicitly return false to prevent the roll from being performed.
     */
    if ( Hooks.call("dnd5e.preRollRecharge", this, rollConfig) === false ) return;

    const roll = await new Roll(rollConfig.formula, rollConfig.data).roll({async: true});
    const success = roll.total >= rollConfig.target;

    if ( rollConfig.chatMessage ) {
      const resultMessage = game.i18n.localize(`DND5E.ItemRecharge${success ? "Success" : "Failure"}`);
      roll.toMessage({
        flavor: `${game.i18n.format("DND5E.ItemRechargeCheck", {name: this.name})} - ${resultMessage}`,
        speaker: ChatMessage.getSpeaker({actor: this.actor, token: this.actor.token})
      });
    }

    /**
     * A hook event that fires after the Item has rolled to recharge, but before any changes have been performed.
     * @function dnd5e.rollRecharge
     * @memberof hookEvents
     * @param {Item5e} item  Item for which the roll was performed.
     * @param {Roll} roll    The resulting roll.
     * @returns {boolean}    Explicitly return false to prevent the item from being recharged.
     */
    if ( Hooks.call("dnd5e.rollRecharge", this, roll) === false ) return roll;

    // Update the Item data
    if ( success ) this.update({"system.recharge.charged": true});

    return roll;
  }

  /* -------------------------------------------- */

  /**
   * Prepare data needed to roll a tool check and then pass it off to `d20Roll`.
   * @param {D20RollConfiguration} [options]  Roll configuration options provided to the d20Roll function.
   * @returns {Promise<Roll>}                 A Promise which resolves to the created Roll instance.
   */
  async rollToolCheck(options={}) {
    if ( this.type !== "tool" ) throw new Error("Wrong item type!");
    return this.actor?.rollToolCheck(this.system.type.baseItem, {
      ability: this.system.ability,
      bonus: this.system.bonus,
      prof: this.system.prof,
      item: this,
      ...options
    });
  }

  /* -------------------------------------------- */

  /**
   * @inheritdoc
   * @param {object} [options]
   * @param {boolean} [options.deterministic] Whether to force deterministic values for data properties that could be
   *                                          either a die term or a flat term.
   */
  getRollData({ deterministic=false }={}) {
    let data;
    if ( this.system.getRollData ) data = this.system.getRollData({ deterministic });
    else {
      if ( !this.actor ) return null;
      data = { ...this.actor.getRollData({ deterministic }), item: { ...this.system } };
    }
    if ( data?.item ) {
      data.item.flags = { ...this.flags };
      data.item.name = this.name;
    }
    return data;
  }

  /* -------------------------------------------- */
  /*  Chat Message Helpers                        */
  /* -------------------------------------------- */

  /**
   * Apply listeners to chat messages.
   * @param {HTML} html  Rendered chat message.
   */
  static chatListeners(html) {
    html.on("click", ".chat-card button[data-action]", this._onChatCardAction.bind(this));
    html.on("click", ".item-name, .collapsible", this._onChatCardToggleContent.bind(this));
    html[0].addEventListener("click", event => {
      if ( event.target.closest("[data-context-menu]") ) {
        event.preventDefault();
        event.stopPropagation();
        event.target.closest("[data-message-id]").dispatchEvent(new PointerEvent("contextmenu", {
          view: window, bubbles: true, cancelable: true
        }));
      }
    });
  }

  /* -------------------------------------------- */

  /**
   * Handle execution of a chat card action via a click event on one of the card buttons
   * @param {Event} event       The originating click event
   * @returns {Promise}         A promise which resolves once the handler workflow is complete
   * @private
   */
  static async _onChatCardAction(event) {
    event.preventDefault();

    // Extract card data
    const button = event.currentTarget;
    button.disabled = true;
    const card = button.closest(".chat-card");
    const messageId = card.closest(".message").dataset.messageId;
    const message = game.messages.get(messageId);
    const action = button.dataset.action;

    try {
      // Recover the actor for the chat card
      const actor = await this._getChatCardActor(card);
      if ( !actor ) return;

      // Validate permission to proceed with the roll
      const isTargetted = action === "save";
      if ( !( isTargetted || game.user.isGM || actor.isOwner ) ) return;

      // Get the Item from stored flag data or by the item ID on the Actor
      const storedData = message.getFlag("dnd5e", "itemData");
      let item = storedData ? new this(storedData, {parent: actor}) : actor.items.get(card.dataset.itemId);
      if ( !item ) {
        ui.notifications.error(game.i18n.format("DND5E.ActionWarningNoItem", {
          item: card.dataset.itemId, name: actor.name
        }));
        return null;
      }
      const spellLevel = parseInt(card.dataset.spellLevel) || null;

      // Handle different actions
      let targets;
      switch ( action ) {
        case "abilityCheck":
          targets = this._getChatCardTargets(card);
          for ( let token of targets ) {
            const speaker = ChatMessage.getSpeaker({scene: canvas.scene, token: token.document});
            await token.actor.rollAbilityTest(button.dataset.ability, { event, speaker });
          }
          break;
        case "applyEffect":
          const li = button.closest("li.effect");
          let effect = item.effects.get(li.dataset.effectId);
          if ( !effect ) effect = await fromUuid(li.dataset.uuid);
          const concentration = actor.effects.get(message.getFlag("dnd5e", "use.concentrationId"));
          for ( const token of canvas.tokens.controlled ) {
            try {
              await this._applyEffectToToken(effect, token, { concentration });
            } catch(err) {
              Hooks.onError("Item5e._applyEffectToToken", err, { notify: "warn", log: "warn" });
            }
          }
          break;
        case "attack":
          await item.rollAttack({
            event: event,
            spellLevel: spellLevel
          });
          break;
        case "damage":
        case "versatile":
          await item.rollDamage({
            event: event,
            spellLevel: spellLevel,
            versatile: action === "versatile"
          });
          break;
        case "formula":
          await item.rollFormula({event, spellLevel});
          break;
        case "placeTemplate":
          try {
            await dnd5e.canvas.AbilityTemplate.fromItem(item, {"flags.dnd5e.spellLevel": spellLevel})?.drawPreview();
          } catch(err) {
            Hooks.onError("Item5e#_onChatCardAction", err, {
              msg: game.i18n.localize("DND5E.PlaceTemplateError"),
              log: "error",
              notify: "error"
            });
          }
          break;
        case "save":
          targets = this._getChatCardTargets(card);
          for ( let token of targets ) {
            const dc = parseInt(button.dataset.dc);
            const speaker = ChatMessage.getSpeaker({scene: canvas.scene, token: token.document});
            await token.actor.rollAbilitySave(button.dataset.ability, {
              event, speaker, targetValue: Number.isFinite(dc) ? dc : undefined
            });
          }
          break;
        case "summon":
          if ( spellLevel ) item = item.clone({ "system.level": spellLevel });
          await this._onChatCardSummon(message, item);
          break;
        case "toolCheck":
          await item.rollToolCheck({event});
          break;
      }

    } catch(err) {
      Hooks.onError("Item5e._onChatCardAction", err, { log: "error", notify: "error" });
    } finally {
      // Re-enable the button
      button.disabled = false;
    }
  }

  /* -------------------------------------------- */

  /**
   * Handle applying an Active Effect to a Token.
   * @param {ActiveEffect5e} effect                   The effect.
   * @param {Token5e} token                           The token.
   * @param {object} [options]
   * @param {ActiveEffect5e} [options.concentration]  An optional concentration effect to act as the applied effect's
   *                                                  origin instead.
   * @returns {Promise<ActiveEffect5e|false>}
   * @throws {Error}                                  If the effect could not be applied.
   * @protected
   */
  static async _applyEffectToToken(effect, token, { concentration }={}) {
    const origin = concentration ?? effect;
    if ( !game.user.isGM && !token.actor?.isOwner ) {
      throw new Error(game.i18n.localize("DND5E.EffectApplyWarningOwnership"));
    }

    // Enable an existing effect on the target if it originated from this effect
    const existingEffect = token.actor?.effects.find(e => e.origin === origin.uuid);
    if ( existingEffect ) {
      return existingEffect.update({
        ...effect.constructor.getInitialDuration(),
        disabled: false
      });
    }

    if ( !game.user.isGM && concentration && !concentration.actor?.isOwner ) {
      throw new Error(game.i18n.localize("DND5E.EffectApplyWarningConcentration"));
    }

    // Otherwise, create a new effect on the target
    const effectData = foundry.utils.mergeObject(effect.toObject(), {
      disabled: false,
      transfer: false,
      origin: origin.uuid
    });
    const applied = await ActiveEffect.implementation.create(effectData, { parent: token.actor });
    if ( concentration ) await concentration.addDependent(applied);
    return applied;
  }

  /* -------------------------------------------- */

  /**
   * Handle summoning from a chat card.
   * @param {ChatMessage5e} message  The message that was clicked.
   * @param {Item5e} item            The item from which to summon.
   */
  static async _onChatCardSummon(message, item) {
    let summonsProfile;
    let summonsOptions = {};
    let needsConfiguration = false;

    // No profile specified and only one profile on item, use that one
    if ( item.system.summons.profiles.length === 1 ) summonsProfile = item.system.summons.profiles[0]._id;
    else needsConfiguration = true;

    // More than one creature type requires configuration
    if ( item.system.summons.creatureTypes.size > 1 ) needsConfiguration = true;

    // Show the item use dialog to get the profile and other options
    if ( needsConfiguration ) {
      let config = await AbilityUseDialog.create(item, {
        beginConcentrating: null,
        consumeResource: null,
        consumeSpellSlot: null,
        consumeUsage: null,
        createMeasuredTemplate: null,
        createSummons: true
      }, {
        button: {
          icon: '<i class="fa-solid fa-spaghetti-monster-flying"></i>',
          label: game.i18n.localize("DND5E.Summoning.Action.Summon")
        },
        disableScaling: true
      });
      if ( !config?.summonsProfile ) return;
      config = foundry.utils.expandObject(config);
      summonsProfile = config.summonsProfile;
      summonsOptions = config.summonsOptions;
    }

    try {
      await item.system.summons.summon(summonsProfile, summonsOptions);
    } catch(err) {
      Hooks.onError("Item5e#_onChatCardSummon", err, { log: "error", notify: "error" });
    }
  }

  /* -------------------------------------------- */

  /**
   * Handle toggling the visibility of chat card content when the name is clicked
   * @param {Event} event   The originating click event
   * @private
   */
  static _onChatCardToggleContent(event) {
    const header = event.currentTarget;
    if ( header.classList.contains("collapsible") && !event.target.closest(".collapsible-content.card-content") ) {
      event.preventDefault();
      header.classList.toggle("collapsed");

      // Clear the height from the chat popout container so that it appropriately resizes.
      const popout = header.closest(".chat-popout");
      if ( popout ) popout.style.height = "";
    }
  }

  /* -------------------------------------------- */

  /**
   * Get the Actor which is the author of a chat card
   * @param {HTMLElement} card    The chat card being used
   * @returns {Actor|null}        The Actor document or null
   * @private
   */
  static async _getChatCardActor(card) {

    // Case 1 - a synthetic actor from a Token
    if ( card.dataset.tokenId ) {
      const token = await fromUuid(card.dataset.tokenId);
      if ( !token ) return null;
      return token.actor;
    }

    // Case 2 - use Actor ID directory
    const actorId = card.dataset.actorId;
    return game.actors.get(actorId) || null;
  }

  /* -------------------------------------------- */

  /**
   * Get token targets for the current chat card action and display warning of none are selected.
   * @param {HTMLElement} card  The chat card being used.
   * @returns {Token5e[]}       An Array of Token objects, if any.
   * @private
   */
  static _getChatCardTargets(card) {
    const targets = getSceneTargets();
    if ( !targets.length ) ui.notifications.warn("DND5E.ActionWarningNoToken", {localize: true});
    return targets;
  }

  /* -------------------------------------------- */
  /*  Advancements                                */
  /* -------------------------------------------- */

  /**
   * Create a new advancement of the specified type.
   * @param {string} type                          Type of advancement to create.
   * @param {object} [data]                        Data to use when creating the advancement.
   * @param {object} [options]
   * @param {boolean} [options.showConfig=true]    Should the new advancement's configuration application be shown?
   * @param {boolean} [options.source=false]       Should a source-only update be performed?
   * @returns {Promise<AdvancementConfig>|Item5e}  Promise for advancement config for new advancement if local
   *                                               is `false`, or item with newly added advancement.
   */
  createAdvancement(type, data={}, { showConfig=true, source=false }={}) {
    if ( !this.system.advancement ) return this;

    let config = CONFIG.DND5E.advancementTypes[type];
    if ( !config ) throw new Error(`${type} not found in CONFIG.DND5E.advancementTypes`);
    if ( config.prototype instanceof Advancement ) {
      foundry.utils.logCompatibilityWarning(
        "Advancement type configuration changed into an object with `documentClass` defining the advancement class.",
        { since: "DnD5e 3.1", until: "DnD5e 3.3", once: true }
      );
      config = {
        documentClass: config,
        validItemTypes: config.metadata.validItemTypes
      };
    }
    const cls = config.documentClass;

    if ( !config.validItemTypes.has(this.type) || !cls.availableForItem(this) ) {
      throw new Error(`${type} advancement cannot be added to ${this.name}`);
    }

    const createData = foundry.utils.deepClone(data);
    const advancement = new cls(data, {parent: this});
    if ( advancement._preCreate(createData) === false ) return;

    const advancementCollection = this.toObject().system.advancement;
    advancementCollection.push(advancement.toObject());
    if ( source ) return this.updateSource({"system.advancement": advancementCollection});
    return this.update({"system.advancement": advancementCollection}).then(() => {
      if ( !showConfig ) return this;
      const config = new cls.metadata.apps.config(this.advancement.byId[advancement.id]);
      return config.render(true);
    });
  }

  /* -------------------------------------------- */

  /**
   * Update an advancement belonging to this item.
   * @param {string} id                       ID of the advancement to update.
   * @param {object} updates                  Updates to apply to this advancement.
   * @param {object} [options={}]
   * @param {boolean} [options.source=false]  Should a source-only update be performed?
   * @returns {Promise<Item5e>|Item5e}        This item with the changes applied, promised if source is `false`.
   */
  updateAdvancement(id, updates, { source=false }={}) {
    if ( !this.system.advancement ) return this;
    const idx = this.system.advancement.findIndex(a => a._id === id);
    if ( idx === -1 ) throw new Error(`Advancement of ID ${id} could not be found to update`);

    const advancement = this.advancement.byId[id];
    advancement.updateSource(updates);
    if ( source ) {
      advancement.render();
      return this;
    }

    const advancementCollection = this.toObject().system.advancement;
    advancementCollection[idx] = advancement.toObject();
    return this.update({"system.advancement": advancementCollection}).then(r => {
      advancement.render();
      return r;
    });
  }

  /* -------------------------------------------- */

  /**
   * Remove an advancement from this item.
   * @param {string} id                       ID of the advancement to remove.
   * @param {object} [options={}]
   * @param {boolean} [options.source=false]  Should a source-only update be performed?
   * @returns {Promise<Item5e>|Item5e}        This item with the changes applied.
   */
  deleteAdvancement(id, { source=false }={}) {
    if ( !this.system.advancement ) return this;

    const advancementCollection = this.toObject().system.advancement.filter(a => a._id !== id);
    if ( source ) return this.updateSource({"system.advancement": advancementCollection});
    return this.update({"system.advancement": advancementCollection});
  }

  /* -------------------------------------------- */

  /**
   * Duplicate an advancement, resetting its value to default and giving it a new ID.
   * @param {string} id                             ID of the advancement to duplicate.
   * @param {object} [options]
   * @param {boolean} [options.showConfig=true]     Should the new advancement's configuration application be shown?
   * @param {boolean} [options.source=false]        Should a source-only update be performed?
   * @returns {Promise<AdvancementConfig>|Item5e}   Promise for advancement config for duplicate advancement if source
   *                                                is `false`, or item with newly duplicated advancement.
   */
  duplicateAdvancement(id, options) {
    const original = this.advancement.byId[id];
    if ( !original ) return this;
    const duplicate = original.toObject();
    delete duplicate._id;
    if ( original.constructor.metadata.dataModels?.value ) {
      duplicate.value = (new original.constructor.metadata.dataModels.value()).toObject();
    } else {
      duplicate.value = original.constructor.metadata.defaults?.value ?? {};
    }
    return this.createAdvancement(original.constructor.typeName, duplicate, options);
  }

  /* -------------------------------------------- */

  /** @inheritdoc */
  getEmbeddedDocument(embeddedName, id, options) {
    if ( embeddedName !== "Advancement" ) return super.getEmbeddedDocument(embeddedName, id, options);
    const advancement = this.advancement.byId[id];
    if ( options?.strict && (advancement === undefined) ) {
      throw new Error(`The key ${id} does not exist in the ${embeddedName} Collection`);
    }
    return advancement;
  }

  /* -------------------------------------------- */
  /*  Event Handlers                              */
  /* -------------------------------------------- */

  /** @inheritdoc */
  async _preCreate(data, options, user) {
    if ( (await super._preCreate(data, options, user)) === false ) return false;

    // Create class identifier based on name
    if ( ["class", "subclass"].includes(this.type) && !this.system.identifier ) {
      await this.updateSource({ "system.identifier": data.name.slugify({strict: true}) });
    }

    if ( !this.isEmbedded || (this.parent.type === "vehicle") ) return;
    const isNPC = this.parent.type === "npc";
    let updates;
    switch (data.type) {
      case "equipment":
        updates = this._onCreateOwnedEquipment(data, isNPC);
        break;
      case "spell":
        updates = this._onCreateOwnedSpell(data, isNPC);
        break;
      case "weapon":
        updates = this._onCreateOwnedWeapon(data, isNPC);
        break;
      case "feat":
        updates = this._onCreateOwnedFeature(data, isNPC);
        break;
    }
    if ( updates ) return this.updateSource(updates);
  }

  /* -------------------------------------------- */

  /** @inheritdoc */
  async _onCreate(data, options, userId) {
    super._onCreate(data, options, userId);
    if ( (userId !== game.user.id) || !this.parent ) return;

    // Assign a new original class
    if ( (this.parent.type === "character") && (this.type === "class") ) {
      const pc = this.parent.items.get(this.parent.system.details.originalClass);
      if ( !pc ) await this.parent._assignPrimaryClass();
    }
  }

  /* -------------------------------------------- */

  /** @inheritdoc */
  async _preUpdate(changed, options, user) {
    if ( (await super._preUpdate(changed, options, user)) === false ) return false;

    if ( foundry.utils.hasProperty(changed, "system.container") ) {
      options.formerContainer = (await this.container)?.uuid;
    }

    if ( (this.type !== "class") || !("levels" in (changed.system || {})) ) return;

    // Check to make sure the updated class level isn't below zero
    if ( changed.system.levels <= 0 ) {
      ui.notifications.warn("DND5E.MaxClassLevelMinimumWarn", {localize: true});
      changed.system.levels = 1;
    }

    // Check to make sure the updated class level doesn't exceed level cap
    if ( changed.system.levels > CONFIG.DND5E.maxLevel ) {
      ui.notifications.warn(game.i18n.format("DND5E.MaxClassLevelExceededWarn", {max: CONFIG.DND5E.maxLevel}));
      changed.system.levels = CONFIG.DND5E.maxLevel;
    }
    if ( !this.isEmbedded || (this.parent.type !== "character") ) return;

    // Check to ensure the updated character doesn't exceed level cap
    const newCharacterLevel = this.actor.system.details.level + (changed.system.levels - this.system.levels);
    if ( newCharacterLevel > CONFIG.DND5E.maxLevel ) {
      ui.notifications.warn(game.i18n.format("DND5E.MaxCharacterLevelExceededWarn", {max: CONFIG.DND5E.maxLevel}));
      changed.system.levels -= newCharacterLevel - CONFIG.DND5E.maxLevel;
    }
  }

  /* -------------------------------------------- */

  /** @inheritdoc */
  async _onDelete(options, userId) {
    super._onDelete(options, userId);
    if ( userId !== game.user.id ) return;

    // Delete a container's contents when it is deleted
    const contents = await this.system.allContainedItems;
    if ( contents?.size && options.deleteContents ) {
      await Item.deleteDocuments(Array.from(contents.map(i => i.id)), { pack: this.pack, parent: this.parent });
    }

    // End concentration on any effects.
    this.parent?.endConcentration?.(this);

    // Assign a new original class
    if ( this.parent && (this.type === "class") && (this.id === this.parent.system.details.originalClass) ) {
      this.parent._assignPrimaryClass();
    }
  }

  /* -------------------------------------------- */

  /**
   * Pre-creation logic for the automatic configuration of owned equipment type Items.
   *
   * @param {object} data       Data for the newly created item.
   * @param {boolean} isNPC     Is this actor an NPC?
   * @returns {object}          Updates to apply to the item data.
   * @private
   */
  _onCreateOwnedEquipment(data, isNPC) {
    const updates = {};
    if ( foundry.utils.getProperty(data, "system.equipped") === undefined ) {
      updates["system.equipped"] = isNPC;  // NPCs automatically equip equipment
    }
    return updates;
  }

  /* -------------------------------------------- */

  /**
   * Pre-creation logic for the automatic configuration of owned spell type Items.
   *
   * @param {object} data       Data for the newly created item.
   * @param {boolean} isNPC     Is this actor an NPC?
   * @returns {object}          Updates to apply to the item data.
   * @private
   */
  _onCreateOwnedSpell(data, isNPC) {
    const updates = {};
    if ( foundry.utils.getProperty(data, "system.preparation.prepared") === undefined ) {
      updates["system.preparation.prepared"] = isNPC; // NPCs automatically prepare spells
    }
    return updates;
  }

  /* -------------------------------------------- */

  /**
   * Pre-creation logic for the automatic configuration of owned weapon type Items.
   * @param {object} data       Data for the newly created item.
   * @param {boolean} isNPC     Is this actor an NPC?
   * @returns {object|void}     Updates to apply to the item data.
   * @private
   */
  _onCreateOwnedWeapon(data, isNPC) {
    if ( !isNPC ) return;
    // NPCs automatically equip items.
    const updates = {};
    if ( !foundry.utils.hasProperty(data, "system.equipped") ) updates["system.equipped"] = true;
    return updates;
  }

  /**
   * Pre-creation logic for the automatic configuration of owned feature type Items.
   * @param {object} data       Data for the newly created item.
   * @param {boolean} isNPC     Is this actor an NPC?
   * @returns {object}          Updates to apply to the item data.
   * @private
   */
  _onCreateOwnedFeature(data, isNPC) {
    const updates = {};
    if ( isNPC && !foundry.utils.getProperty(data, "system.type.value") ) {
      updates["system.type.value"] = "monster"; // Set features on NPCs to be 'monster features'.
    }
    return updates;
  }

  /* -------------------------------------------- */

  /** @inheritdoc */
  async deleteDialog(options={}) {
    // If item has advancement, handle it separately
    if ( this.actor?.system.metadata?.supportsAdvancement && !game.settings.get("dnd5e", "disableAdvancements") ) {
      const manager = AdvancementManager.forDeletedItem(this.actor, this.id);
      if ( manager.steps.length ) {
        try {
          const shouldRemoveAdvancements = await AdvancementConfirmationDialog.forDelete(this);
          if ( shouldRemoveAdvancements ) return manager.render(true);
          return this.delete({ shouldRemoveAdvancements });
        } catch(err) {
          return;
        }
      }
    }

    // Display custom delete dialog when deleting a container with contents
    const count = await this.system.contentsCount;
    if ( count ) {
      return Dialog.confirm({
        title: `${game.i18n.format("DOCUMENT.Delete", {type: game.i18n.localize("DND5E.Container")})}: ${this.name}`,
        content: `<h4>${game.i18n.localize("AreYouSure")}</h4>
          <p>${game.i18n.format("DND5E.ContainerDeleteMessage", {count})}</p>
          <label>
            <input type="checkbox" name="deleteContents">
            ${game.i18n.localize("DND5E.ContainerDeleteContents")}
          </label>`,
        yes: html => {
          const deleteContents = html.querySelector('[name="deleteContents"]').checked;
          this.delete({ deleteContents });
        },
        options: { ...options, jQuery: false }
      });
    }

    return super.deleteDialog(options);
  }

  /* -------------------------------------------- */
  /*  Factory Methods                             */
  /* -------------------------------------------- */

  /**
   * Add additional system-specific compendium context menu options for Item documents.
   * @param {jQuery} html            The compendium HTML.
   * @param {object{}} entryOptions  The default array of context menu options.
   */
  static addCompendiumContextOptions(html, entryOptions) {
    const makeUuid = li => {
      const pack = li[0].closest("[data-pack]")?.dataset.pack;
      return `Compendium.${pack}.Item.${li.data("documentId")}`;
    };
    entryOptions.push({
      name: "DND5E.Scroll.CreateScroll",
      icon: '<i class="fa-solid fa-scroll"></i>',
      callback: async li => {
        const spell = await fromUuid(makeUuid(li));
        Item5e.create(await Item5e.createScrollFromSpell(spell));
      },
      condition: li => {
        const item = fromUuidSync(makeUuid(li));
        return (item?.type === "spell") && game.user.hasPermission("ITEM_CREATE");
      },
      group: "system"
    });
  }

  /* -------------------------------------------- */

  /**
   * Add additional system-specific sidebar directory context menu options for Item documents.
   * @param {jQuery} html            The sidebar HTML.
   * @param {object[]} entryOptions  The default array of context menu options.
   */
  static addDirectoryContextOptions(html, entryOptions) {
    entryOptions.push({
      name: "DND5E.Scroll.CreateScroll",
      icon: '<i class="fa-solid fa-scroll"></i>',
      callback: async li => {
        const spell = game.items.get(li.data("documentId"));
        Item5e.create(await Item5e.createScrollFromSpell(spell));
      },
      condition: li => {
        const item = game.items.get(li.data("documentId"));
        return (item.type === "spell") && game.user.hasPermission("ITEM_CREATE");
      },
      group: "system"
    });
  }

  /* -------------------------------------------- */

  /**
   * Prepare creation data for the provided items and any items contained within them. The data created by this method
   * can be passed to `createDocuments` with `keepId` always set to true to maintain links to container contents.
   * @param {Item5e[]} items                     Items to create.
   * @param {object} [context={}]                Context for the item's creation.
   * @param {Item5e} [context.container]         Container in which to create the item.
   * @param {boolean} [context.keepId=false]     Should IDs be maintained?
   * @param {Function} [context.transformAll]    Method called on provided items and their contents.
   * @param {Function} [context.transformFirst]  Method called only on provided items.
   * @returns {Promise<object[]>}                Data for items to be created.
   */
  static async createWithContents(items, { container, keepId=false, transformAll, transformFirst }={}) {
    let depth = 0;
    if ( container ) {
      depth = 1 + (await container.system.allContainers()).length;
      if ( depth > PhysicalItemTemplate.MAX_DEPTH ) {
        ui.notifications.warn(game.i18n.format("DND5E.ContainerMaxDepth", { depth: PhysicalItemTemplate.MAX_DEPTH }));
        return;
      }
    }

    const createItemData = async (item, containerId, depth) => {
      let newItemData = transformAll ? await transformAll(item) : item;
      if ( transformFirst && (depth === 0) ) newItemData = await transformFirst(newItemData);
      if ( !newItemData ) return;
      if ( newItemData instanceof Item ) newItemData = newItemData.toObject();
      foundry.utils.mergeObject(newItemData, {"system.container": containerId} );
      if ( !keepId ) newItemData._id = foundry.utils.randomID();

      created.push(newItemData);

      const contents = await item.system.contents;
      if ( contents && (depth < PhysicalItemTemplate.MAX_DEPTH) ) {
        for ( const doc of contents ) await createItemData(doc, newItemData._id, depth + 1);
      }
    };

    const created = [];
    for ( const item of items ) await createItemData(item, container?.id, depth);
    return created;
  }

  /* -------------------------------------------- */

  /**
   * Configuration options for spell scroll creation.
   *
   * @typedef {object} SpellScrollConfiguration
   * @property {boolean} [dialog=true]                           Present scroll creation dialog?
   * @property {"full"|"reference"|"none"} [explanation="full"]  Length of spell scroll rules text to include.
   * @property {number} [level]                                  Level at which the spell should be cast.
   */

  /**
   * Create a consumable spell scroll Item from a spell Item.
   * @param {Item5e|object} spell                   The spell or item data to be made into a scroll.
   * @param {object} [options]                      Additional options that modify the created scroll.
   * @param {SpellScrollConfiguration} [config={}]  Configuration options for scroll creation.
   * @returns {Promise<Item5e>}                     The created scroll consumable item.
   */
  static async createScrollFromSpell(spell, options={}, config={}) {
    config = foundry.utils.mergeObject({
      explanation: game.user.getFlag("dnd5e", "creation.scrollExplanation") ?? "reference",
      level: spell.system.level
    }, config);

    if ( config.dialog !== false ) {
      const anchor = spell instanceof Item5e ? spell.toAnchor().outerHTML : `<span>${spell.name}</span>`;
      const result = await Dialog.prompt({
        title: game.i18n.format("DND5E.Scroll.CreateFrom", { spell: spell.name }),
        label: game.i18n.localize("DND5E.Scroll.CreateScroll"),
        content: await renderTemplate("systems/dnd5e/templates/apps/spell-scroll-dialog.hbs", {
          ...config, anchor, spellLevels: Object.entries(CONFIG.DND5E.spellLevels).reduce((obj, [k, v]) => {
            if ( Number(k) >= spell.system.level ) obj[k] = v;
            return obj;
          }, {})
        }),
        callback: dialog => (new FormDataExtended(dialog.querySelector("form"))).object,
        rejectClose: false,
        options: { jQuery: false }
      });
      if ( result === null ) return;
      foundry.utils.mergeObject(config, result);
      await game.user.setFlag("dnd5e", "creation.scrollExplanation", config.explanation);
    }

    // Get spell data
    const flags = {};
    const itemData = (spell instanceof Item5e) ? spell.toObject() : spell;
    if ( Number.isNumeric(config.level) ) {
      flags.dnd5e = { spellLevel: {
        value: config.level,
        base: spell.system.level,
        scaling: spell.system.scaling
      } };
      itemData.system.level = config.level;
    }

    /**
     * A hook event that fires before the item data for a scroll is created.
     * @function dnd5e.preCreateScrollFromSpell
     * @memberof hookEvents
     * @param {object} itemData                  The initial item data of the spell to convert to a scroll.
     * @param {object} options                   Additional options that modify the created scroll.
     * @param {SpellScrollConfiguration} config  Configuration options for scroll creation.
     * @returns {boolean}                        Explicitly return false to prevent the scroll to be created.
     */
    if ( Hooks.call("dnd5e.preCreateScrollFromSpell", itemData, options, config) === false ) return;

    let {
      actionType, description, source, activation, duration, target,
      range, damage, formula, save, level, attack, ability, properties
    } = itemData.system;

    // Get scroll data
    let scrollUuid;
    const id = CONFIG.DND5E.spellScrollIds[level];
    if ( foundry.data.validators.isValidId(id) ) {
      scrollUuid = game.packs.get(CONFIG.DND5E.sourcePacks.ITEMS).index.get(id).uuid;
    } else {
      scrollUuid = id;
    }
    const scrollItem = await fromUuid(scrollUuid);
    const scrollData = scrollItem.toObject();
    delete scrollData._id;
    const isConc = properties.includes("concentration");

    // Create a composite description from the scroll description and the spell details
    let desc;
    switch ( config.explanation ) {
      case "full":
        // Split the scroll description into an intro paragraph and the remaining details
        const scrollDescription = scrollData.system.description.value;
        const pdel = "</p>";
        const scrollIntroEnd = scrollDescription.indexOf(pdel);
        const scrollIntro = scrollDescription.slice(0, scrollIntroEnd + pdel.length);
        const scrollDetails = scrollDescription.slice(scrollIntroEnd + pdel.length);
        desc = [
          scrollIntro,
          "<hr>",
          `<h3>${itemData.name} (${game.i18n.format("DND5E.LevelNumber", {level})})</h3>`,
          isConc ? `<p><em>${game.i18n.localize("DND5E.Scroll.RequiresConcentration")}</em></p>` : null,
          "<hr>",
          description.value,
          "<hr>",
          `<h3>${game.i18n.localize("DND5E.Scroll.Details")}</h3>`,
          "<hr>",
          scrollDetails
        ].filterJoin("");
        break;
      case "reference":
        desc = [
          "<p><em>",
          CONFIG.DND5E.spellLevels[level] ?? level,
          "&Reference[Spell Scroll]",
          isConc ? `, ${game.i18n.localize("DND5E.Scroll.RequiresConcentration")}` : null,
          "</em></p>",
          description.value
        ].filterJoin("");
        break;
      default:
        desc = description.value;
        break;
    }

    // Used a fixed attack modifier and saving throw according to the level of spell scroll.
    if ( ["mwak", "rwak", "msak", "rsak"].includes(actionType) ) {
      attack = { bonus: scrollData.system.attack.bonus };
    }
    if ( save.ability ) {
      save.scaling = "flat";
      save.dc = scrollData.system.save.dc;
    }

    // Create the spell scroll data
    const spellScrollData = foundry.utils.mergeObject(scrollData, {
      name: `${game.i18n.localize("DND5E.SpellScroll")}: ${itemData.name}`,
      img: itemData.img,
      effects: itemData.effects ?? [],
      flags,
      system: {
        description: {value: desc.trim()}, source, actionType, activation, duration, target,
        range, damage, formula, save, level, ability, properties, attack: {bonus: attack.bonus, flat: true}
      }
    });
    foundry.utils.mergeObject(spellScrollData, options);
    spellScrollData.system.properties = [
      "mgc",
      ...scrollData.system.properties,
      ...properties ?? [],
      ...options.system?.properties ?? []
    ];

    /**
     * A hook event that fires after the item data for a scroll is created but before the item is returned.
     * @function dnd5e.createScrollFromSpell
     * @memberof hookEvents
     * @param {Item5e|object} spell              The spell or item data to be made into a scroll.
     * @param {object} spellScrollData           The final item data used to make the scroll.
     * @param {SpellScrollConfiguration} config  Configuration options for scroll creation.
     */
    Hooks.callAll("dnd5e.createScrollFromSpell", spell, spellScrollData, config);

    return new this(spellScrollData);
  }

  /* -------------------------------------------- */

  /**
   * Spawn a dialog for creating a new Item.
   * @param {object} [data]  Data to pre-populate the Item with.
   * @param {object} [context]
   * @param {Actor5e} [context.parent]       A parent for the Item.
   * @param {string|null} [context.pack]     A compendium pack the Item should be placed in.
   * @param {string[]|null} [context.types]  A list of types to restrict the choices to, or null for no restriction.
   * @returns {Promise<Item5e|null>}
   */
  static async createDialog(data={}, { parent=null, pack=null, types=null, ...options }={}) {
    types ??= game.documentTypes[this.documentName].filter(t => (t !== CONST.BASE_DOCUMENT_TYPE) && (t !== "backpack"));
    if ( !types.length ) return null;
    const collection = parent ? null : pack ? game.packs.get(pack) : game.collections.get(this.documentName);
    const folders = collection?._formatFolderSelectOptions() ?? [];
    const label = game.i18n.localize(this.metadata.label);
    const title = game.i18n.format("DOCUMENT.Create", { type: label });
    const name = data.name || game.i18n.format("DOCUMENT.New", { type: label });
    let type = data.type || CONFIG[this.documentName]?.defaultType;
    if ( !types.includes(type) ) type = types[0];
    const content = await renderTemplate("systems/dnd5e/templates/apps/document-create.hbs", {
      folders, name, type,
      folder: data.folder,
      hasFolders: folders.length > 0,
      types: types.reduce((arr, type) => {
        const label = CONFIG[this.documentName]?.typeLabels?.[type] ?? type;
        arr.push({
          type,
          label: game.i18n.has(label) ? game.i18n.localize(label) : type,
          icon: this.getDefaultArtwork({ type })?.img ?? "icons/svg/item-bag.svg"
        });
        return arr;
      }, []).sort((a, b) => a.label.localeCompare(b.label, game.i18n.lang))
    });
    return Dialog.prompt({
      title, content,
      label: title,
      render: html => {
        const app = html.closest(".app");
        const folder = app.querySelector("select");
        if ( folder ) app.querySelector(".dialog-buttons").insertAdjacentElement("afterbegin", folder);
        app.querySelectorAll(".window-header .header-button").forEach(btn => {
          const label = btn.innerText;
          const icon = btn.querySelector("i");
          btn.innerHTML = icon.outerHTML;
          btn.dataset.tooltip = label;
          btn.setAttribute("aria-label", label);
        });
        app.querySelector(".document-name").select();
      },
      callback: html => {
        const form = html.querySelector("form");
        const fd = new FormDataExtended(form);
        const createData = foundry.utils.mergeObject(data, fd.object, { inplace: false });
        if ( !createData.folder ) delete createData.folder;
        if ( !createData.name?.trim() ) createData.name = this.defaultName();
        return this.create(createData, { parent, pack, renderSheet: true });
      },
      rejectClose: false,
      options: { ...options, jQuery: false, width: 350, classes: ["dnd5e2", "create-document", "dialog"] }
    });
  }

  /* -------------------------------------------- */

  /** @inheritDoc */
  static getDefaultArtwork(itemData={}) {
    const { type } = itemData;
    const { img } = super.getDefaultArtwork(itemData);
    return { img: CONFIG.DND5E.defaultArtwork.Item[type] ?? img };
  }

  /* -------------------------------------------- */
  /*  Migrations & Deprecations                   */
  /* -------------------------------------------- */

  /** @inheritdoc */
  static migrateData(source) {
    source = super.migrateData(source);
    if ( source.type === "class" ) ClassData._migrateTraitAdvancement(source);
    else if ( source.type === "container" ) ContainerData._migrateWeightlessData(source);
    else if ( source.type === "equipment" ) EquipmentData._migrateStealth(source);
    else if ( source.type === "spell" ) SpellData._migrateComponentData(source);
    return source;
  }
}<|MERGE_RESOLUTION|>--- conflicted
+++ resolved
@@ -345,32 +345,17 @@
   /* -------------------------------------------- */
 
   /**
-<<<<<<< HEAD
-=======
-   * Get available spellcasting origins.
-   * @type {Array<Item5e>|null}
-   */
-  get availableSpellCastingOrigins() {
-    if (this.type !== "spell" | !this.parent) return;
-    return this.parent.spellCastingClasses.map(({name, system}) => ({name, value: system.identifier}));
-  }
-
-  /* -------------------------------------------- */
-
-  /**
    * Is this spell linked to the active spell casting ?
    * @type {boolean}
    */
   get isActiveSpellCasting() {
     if (this.type !== "spell" || !this.parent) return;
     return this.system?.preparation?.mode === "innate"
-    || this.parent.activeSpellCastingClass?.system?.identifier === this.system.boundOrigin;
-  }
-
-  /* -------------------------------------------- */
-
-  /**
->>>>>>> 1241c54c
+    || this.parent.activeSpellCastingClass?.system?.identifier === this.system.sourceClass;
+  }
+  
+  /* -------------------------------------------- */
+  
    * Spellcasting details for a class or subclass.
    *
    * @typedef {object} SpellcastingDescription
