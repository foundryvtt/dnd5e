import ActorMovementConfig from "../actor/movement-config.mjs";
import ActorSensesConfig from "../actor/senses-config.mjs";
import ActorTypeConfig from "../actor/type-config.mjs";
import AdvancementManager from "../advancement/advancement-manager.mjs";
import AdvancementMigrationDialog from "../advancement/advancement-migration-dialog.mjs";
import Accordion from "../accordion.mjs";
import SourceConfig from "../source-config.mjs";
import ActiveEffect5e from "../../documents/active-effect.mjs";
import * as Trait from "../../documents/actor/trait.mjs";
import { filteredKeys, sortObjectEntries } from "../../utils.mjs";

/**
 * Override and extend the core ItemSheet implementation to handle specific item types.
 */
export default class ItemSheet5e extends ItemSheet {
  constructor(...args) {
    super(...args);

    // Expand the default size of the class sheet
    if ( this.object.type === "class" ) {
      this.options.width = this.position.width = 600;
      this.options.height = this.position.height = 680;
    }
    else if ( this.object.type === "subclass" ) {
      this.options.height = this.position.height = 540;
    }

    this._accordions = this._createAccordions();
  }

  /* -------------------------------------------- */

  /** @inheritdoc */
  static get defaultOptions() {
    return foundry.utils.mergeObject(super.defaultOptions, {
      width: 560,
      height: 500,
      classes: ["dnd5e", "sheet", "item"],
      resizable: true,
      scrollY: [
        ".tab[data-tab=details]",
        ".tab[data-tab=effects] .items-list",
        ".tab[data-tab=description] .editor-content",
        ".tab[data-tab=advancement] .items-list"
      ],
      tabs: [{navSelector: ".tabs", contentSelector: ".sheet-body", initial: "description"}],
      dragDrop: [
        {dragSelector: "[data-effect-id]", dropSelector: ".effects-list"},
        {dragSelector: ".advancement-item", dropSelector: ".advancement"}
      ],
      accordions: [{
        headingSelector: ".description-header", contentSelector: ".editor"
      }]
    });
  }

  /* -------------------------------------------- */

  /**
   * Whether advancements on embedded items should be configurable.
   * @type {boolean}
   */
  advancementConfigurationMode = false;

  /* -------------------------------------------- */

  /**
   * The description currently being edited.
   * @type {string}
   */
  editingDescriptionTarget;

  /* -------------------------------------------- */

  /** @inheritdoc */
  get template() {
    return `systems/dnd5e/templates/items/${this.item.type}.hbs`;
  }

  /* -------------------------------------------- */
  /*  Context Preparation                         */
  /* -------------------------------------------- */

  /** @inheritDoc */
  async _render(force, options) {
    if ( !this.editingDescriptionTarget ) this._accordions.forEach(accordion => accordion._saveCollapsedState());
    return super._render(force, options);
  }

  /* -------------------------------------------- */

  /** @override */
  async getData(options) {
    const context = await super.getData(options);
    const item = context.item;
    const source = item.toObject();

    // Game system configuration
    context.config = CONFIG.DND5E;

    // Item rendering data
    foundry.utils.mergeObject(context, {
      source: source.system,
      system: item.system,
      labels: item.labels,
      isEmbedded: item.isEmbedded,
      advancementEditable: (this.advancementConfigurationMode || !item.isEmbedded) && context.editable,
      rollData: this.item.getRollData(),

      // Item Type, Status, and Details
      itemType: game.i18n.localize(CONFIG.Item.typeLabels[this.item.type]),
      itemStatus: this._getItemStatus(),
      itemProperties: this._getItemProperties(),
      baseItems: await this._getItemBaseTypes(),
      isPhysical: item.system.hasOwnProperty("quantity"),

      // Action Details
      isHealing: item.system.actionType === "heal",
      isFlatDC: item.system.save?.scaling === "flat",
      isLine: ["line", "wall"].includes(item.system.target?.type),
      isFormulaRecharge: item.system.uses?.per in CONFIG.DND5E.limitedUseFormulaPeriods,
      isCostlessAction: item.system.activation?.type in CONFIG.DND5E.staticAbilityActivationTypes,

      // Vehicles
      isCrewed: item.system.activation?.type === "crew",

      // Armor Class
      hasDexModifier: item.isArmor && (item.system.type.value !== "shield"),

      // Advancement
      advancement: this._getItemAdvancement(item),

      // Prepare Active Effects
      effects: ActiveEffect5e.prepareActiveEffectCategories(item.effects)
    });
    context.abilityConsumptionTargets = this._getItemConsumptionTargets();

    if ( ("properties" in item.system) && (item.type in CONFIG.DND5E.validProperties) ) {
      const valids = item.system.validProperties;
      context.properties = Object.entries(CONFIG.DND5E.itemProperties).reduce((obj, [k, v]) => {
        if ( valids.has(k) ) obj[k] = { label: v.label, selected: item.system.properties.has(k) };
        return obj;
      }, {});
      if ( item.type !== "spell" ) context.properties = sortObjectEntries(context.properties, "label");
    }

    // Handle item subtypes.
    if ( ["feat", "loot", "consumable"].includes(item.type) ) {
      const name = item.type === "feat" ? "feature" : item.type;
      const itemTypes = CONFIG.DND5E[`${name}Types`][item.system.type.value];
      if ( itemTypes ) {
        context.itemType = itemTypes.label;
        context.itemSubtypes = itemTypes.subtypes;
      }
    }

    // Enrich HTML description
    const enrichmentOptions = {
      secrets: item.isOwner, async: true, relativeTo: this.item, rollData: context.rollData
    };
    context.enriched = {
      description: await TextEditor.enrichHTML(item.system.description.value, enrichmentOptions),
      unidentified: await TextEditor.enrichHTML(item.system.description.unidentified, enrichmentOptions),
      chat: await TextEditor.enrichHTML(item.system.description.chat, enrichmentOptions)
    };
    if ( this.editingDescriptionTarget ) {
      context.editingDescriptionTarget = this.editingDescriptionTarget;
      context.enriched.editing = await TextEditor.enrichHTML(
        foundry.utils.getProperty(context, this.editingDescriptionTarget), enrichmentOptions
      );
    }
    return context;
  }

  /* -------------------------------------------- */

  /**
   * Get the display object used to show the advancement tab.
   * @param {Item5e} item  The item for which the advancement is being prepared.
   * @returns {object}     Object with advancement data grouped by levels.
   */
  _getItemAdvancement(item) {
    if ( !item.system.advancement ) return {};
    const advancement = {};
    const configMode = !item.parent || this.advancementConfigurationMode;
    const maxLevel = !configMode
      ? (item.system.levels ?? item.class?.system.levels ?? item.parent.system.details?.level ?? -1) : -1;

    // Improperly configured advancements
    if ( item.advancement.needingConfiguration.length ) {
      advancement.unconfigured = {
        items: item.advancement.needingConfiguration.map(a => ({
          id: a.id,
          order: a.constructor.order,
          title: a.title,
          icon: a.icon,
          classRestriction: a.classRestriction,
          configured: false
        })),
        configured: "partial"
      };
    }

    // All other advancements by level
    for ( let [level, advancements] of Object.entries(item.advancement.byLevel) ) {
      if ( !configMode ) advancements = advancements.filter(a => a.appliesToClass);
      const items = advancements.map(advancement => ({
        id: advancement.id,
        order: advancement.sortingValueForLevel(level),
        title: advancement.titleForLevel(level, { configMode }),
        icon: advancement.icon,
        classRestriction: advancement.classRestriction,
        summary: advancement.summaryForLevel(level, { configMode }),
        configured: advancement.configuredForLevel(level)
      }));
      if ( !items.length ) continue;
      advancement[level] = {
        items: items.sort((a, b) => a.order.localeCompare(b.order)),
        configured: (level > maxLevel) ? false : items.some(a => !a.configured) ? "partial" : "full"
      };
    }
    return advancement;
  }

  /* -------------------------------------------- */

  /**
   * Get the base weapons and tools based on the selected type.
   * @returns {Promise<object>}  Object with base items for this type formatted for selectOptions.
   * @protected
   */
  async _getItemBaseTypes() {
    const type = this.item.type === "equipment" ? "armor" : this.item.type;
    const baseIds = CONFIG.DND5E[`${type}Ids`];
    if ( baseIds === undefined ) return {};

    const baseType = this.item.system.type.value;

    const items = {};
    for ( const [name, id] of Object.entries(baseIds) ) {
      const baseItem = await Trait.getBaseItem(id);
      if ( baseType !== baseItem?.system?.type?.value ) continue;
      items[name] = baseItem.name;
    }
    return Object.fromEntries(Object.entries(items).sort((lhs, rhs) => lhs[1].localeCompare(rhs[1])));
  }

  /* -------------------------------------------- */

  /**
   * Get the valid item consumption targets which exist on the actor
   * @returns {Object<string>}   An object of potential consumption targets
   * @private
   */
  _getItemConsumptionTargets() {
    const consume = this.item.system.consume || {};
    if ( !consume.type ) return [];
    const actor = this.item.actor;
    if ( !actor ) return {};

    // Ammunition
    if ( consume.type === "ammo" ) {
      return actor.itemTypes.consumable.reduce((ammo, i) => {
        if ( i.system.type.value === "ammo" ) ammo[i.id] = `${i.name} (${i.system.quantity})`;
        return ammo;
      }, {});
    }

    // Attributes
    else if ( consume.type === "attribute" ) {
      const attrData = game.dnd5e.isV10 ? actor.system : actor.type;
      return TokenDocument.implementation.getConsumedAttributes(attrData).reduce((obj, attr) => {
        obj[attr] = attr;
        return obj;
      }, {});
    }

    // Hit Dice
    else if ( consume.type === "hitDice" ) {
      return {
        smallest: game.i18n.localize("DND5E.ConsumeHitDiceSmallest"),
        ...CONFIG.DND5E.hitDieTypes.reduce((obj, hd) => { obj[hd] = hd; return obj; }, {}),
        largest: game.i18n.localize("DND5E.ConsumeHitDiceLargest")
      };
    }

    // Materials
    else if ( consume.type === "material" ) {
      return actor.items.reduce((obj, i) => {
        if ( ["consumable", "loot"].includes(i.type) && !i.system.activation ) {
          obj[i.id] = `${i.name} (${i.system.quantity})`;
        }
        return obj;
      }, {});
    }

    // Charges
    else if ( consume.type === "charges" ) {
      return actor.items.reduce((obj, i) => {

        // Limited-use items
        const uses = i.system.uses || {};
        if ( uses.per && uses.max ) {
          const label = (uses.per in CONFIG.DND5E.limitedUseFormulaPeriods)
            ? ` (${game.i18n.format("DND5E.AbilityUseChargesLabel", {value: uses.value})})`
            : ` (${game.i18n.format("DND5E.AbilityUseConsumableLabel", {max: uses.max, per: uses.per})})`;
          obj[i.id] = i.name + label;
        }

        // Recharging items
        const recharge = i.system.recharge || {};
        if ( recharge.value ) obj[i.id] = `${i.name} (${game.i18n.format("DND5E.Recharge")})`;
        return obj;
      }, {});
    }
    else return {};
  }

  /* -------------------------------------------- */

  /**
   * Get the text item status which is shown beneath the Item type in the top-right corner of the sheet.
   * @returns {string|null}  Item status string if applicable to item's type.
   * @protected
   */
  _getItemStatus() {
    switch ( this.item.type ) {
      case "class":
        return game.i18n.format("DND5E.LevelCount", {ordinal: this.item.system.levels.ordinalString()});
      case "equipment":
      case "weapon":
        return game.i18n.localize(this.item.system.equipped ? "DND5E.Equipped" : "DND5E.Unequipped");
      case "feat":
      case "consumable":
        const name = this.item.type === "feat" ? "featureTypes" : "consumableTypes";
        const typeConfig = CONFIG.DND5E[name][this.item.system.type.value];
        if ( typeConfig?.subtypes ) return typeConfig.subtypes[this.item.system.type.subtype] ?? null;
        break;
      case "spell":
        return CONFIG.DND5E.spellPreparationModes[this.item.system.preparation];
      case "tool":
        return CONFIG.DND5E.proficiencyLevels[this.item.system.prof?.multiplier || 0];
    }
    return null;
  }

  /* -------------------------------------------- */

  /**
   * Get the Array of item properties which are used in the small sidebar of the description tab.
   * @returns {string[]}   List of property labels to be shown.
   * @private
   */
  _getItemProperties() {
    const props = [];
    const labels = this.item.labels;
    switch ( this.item.type ) {
      case "consumable":
      case "weapon":
        if ( this.item.isMountable ) props.push(labels.armor);
        const ip = CONFIG.DND5E.itemProperties;
        const vp = CONFIG.DND5E.validProperties[this.item.type];
        this.item.system.properties.forEach(k => {
          if ( vp.has(k) ) props.push(ip[k].label);
        });
        break;
      case "equipment":
        props.push(CONFIG.DND5E.equipmentTypes[this.item.system.type.value]);
        if ( this.item.isArmor || this.item.isMountable ) props.push(labels.armor);
        break;
      case "feat":
        props.push(labels.featType);
        break;
      case "spell":
        props.push(labels.components.vsm, labels.materials, ...labels.components.tags);
        break;
    }

    // Action type
    if ( this.item.system.actionType ) {
      props.push(CONFIG.DND5E.itemActionTypes[this.item.system.actionType]);
    }

    // Action usage
    if ( (this.item.type !== "weapon") && !foundry.utils.isEmpty(this.item.system.activation) ) {
      props.push(labels.activation, labels.range, labels.target, labels.duration);
    }
    return props.filter(p => !!p);
  }

  /* -------------------------------------------- */

  /** @inheritDoc */
  setPosition(position={}) {
    if ( !(this._minimized || position.height) ) {
      position.height = (this._tabs[0].active === "details") ? "auto" : Math.max(this.height, this.options.height);
    }
    return super.setPosition(position);
  }

  /* -------------------------------------------- */

  /** @inheritdoc */
  async activateEditor(name, options={}, initialContent="") {
    options.relativeLinks = true;
    options.plugins = {
      menu: ProseMirror.ProseMirrorMenu.build(ProseMirror.defaultSchema, {
        compact: true,
        destroyOnSave: true,
        onSave: () => {
          this.saveEditor(name, {remove: true});
          this.editingDescriptionTarget = null;
        }
      })
    };
    return super.activateEditor(name, options, initialContent);
  }

  /* -------------------------------------------- */
  /*  Form Submission                             */
  /* -------------------------------------------- */

  /** @inheritDoc */
  _getSubmitData(updateData={}) {
    const formData = foundry.utils.expandObject(super._getSubmitData(updateData));

<<<<<<< HEAD
=======
    // Handle Damage array
    const damage = formData.system?.damage;
    if ( damage ) damage.parts = Object.values(damage?.parts || {}).map(d => [d[0] || "", d[1] || ""]);

    // Handle properties
    if ( foundry.utils.hasProperty(formData, "system.properties") ) {
      const keys = new Set(Object.keys(formData.system.properties));
      const preserve = this.object.system.properties.difference(keys);
      formData.system.properties = [...filteredKeys(formData.system.properties), ...preserve];
    }

>>>>>>> 83cb6431
    // Check max uses formula
    const uses = formData.system?.uses;
    if ( uses?.max ) {
      const maxRoll = new Roll(uses.max);
      if ( !maxRoll.isDeterministic ) {
        uses.max = this.item._source.system.uses.max;
        this.form.querySelector("input[name='system.uses.max']").value = uses.max;
        ui.notifications.error(game.i18n.format("DND5E.FormulaCannotContainDiceError", {
          name: game.i18n.localize("DND5E.LimitedUses")
        }));
        return null;
      }
    }

    // Check duration value formula
    const duration = formData.system?.duration;
    if ( duration?.value ) {
      const durationRoll = new Roll(duration.value);
      if ( !durationRoll.isDeterministic ) {
        duration.value = this.item._source.system.duration.value;
        this.form.querySelector("input[name='system.duration.value']").value = duration.value;
        ui.notifications.error(game.i18n.format("DND5E.FormulaCannotContainDiceError", {
          name: game.i18n.localize("DND5E.Duration")
        }));
        return null;
      }
    }

    // Check class identifier
    if ( formData.system?.identifier && !dnd5e.utils.validators.isValidIdentifier(formData.system.identifier) ) {
      formData.system.identifier = this.item._source.system.identifier;
      this.form.querySelector("input[name='system.identifier']").value = formData.system.identifier;
      ui.notifications.error("DND5E.IdentifierError", {localize: true});
      return null;
    }

    // Return the flattened submission data
    return foundry.utils.flattenObject(formData);
  }

  /* -------------------------------------------- */

  /** @inheritDoc */
  activateListeners(html) {
    super.activateListeners(html);
    if ( !this.editingDescriptionTarget ) this._accordions.forEach(accordion => accordion.bind(html[0]));
    if ( this.isEditable ) {
      html.find(".config-button").click(this._onConfigMenu.bind(this));
      html.find(".damage-control").click(this._onDamageControl.bind(this));
      html.find(".effect-control").click(ev => {
        const unsupported = game.dnd5e.isV10 && this.item.isOwned;
        if ( unsupported ) return ui.notifications.warn("Managing Active Effects within an Owned Item is not currently supported and will be added in a subsequent update.");
        ActiveEffect5e.onManageActiveEffect(ev, this.item);
      });
      html.find(".advancement .item-control").click(event => {
        const t = event.currentTarget;
        if ( t.dataset.action ) this._onAdvancementAction(t, t.dataset.action);
      });
      html.find(".description-edit").click(event => {
        this.editingDescriptionTarget = event.currentTarget.dataset.target;
        this.render();
      });
    }

    // Advancement context menu
    const contextOptions = this._getAdvancementContextMenuOptions();
    /**
     * A hook event that fires when the context menu for the advancements list is constructed.
     * @function dnd5e.getItemAdvancementContext
     * @memberof hookEvents
     * @param {jQuery} html                      The HTML element to which the context options are attached.
     * @param {ContextMenuEntry[]} entryOptions  The context menu entries.
     */
    Hooks.call("dnd5e.getItemAdvancementContext", html, contextOptions);
    if ( contextOptions ) new ContextMenu(html, ".advancement-item", contextOptions);
  }

  /* -------------------------------------------- */

  /**
   * Get the set of ContextMenu options which should be applied for advancement entries.
   * @returns {ContextMenuEntry[]}  Context menu entries.
   * @protected
   */
  _getAdvancementContextMenuOptions() {
    const condition = li => (this.advancementConfigurationMode || !this.isEmbedded) && this.isEditable;
    return [
      {
        name: "DND5E.AdvancementControlEdit",
        icon: "<i class='fas fa-edit fa-fw'></i>",
        condition,
        callback: li => this._onAdvancementAction(li[0], "edit")
      },
      {
        name: "DND5E.AdvancementControlDuplicate",
        icon: "<i class='fas fa-copy fa-fw'></i>",
        condition: li => {
          const id = li[0].closest(".advancement-item")?.dataset.id;
          const advancement = this.item.advancement.byId[id];
          return condition(li) && advancement?.constructor.availableForItem(this.item);
        },
        callback: li => this._onAdvancementAction(li[0], "duplicate")
      },
      {
        name: "DND5E.AdvancementControlDelete",
        icon: "<i class='fas fa-trash fa-fw' style='color: rgb(255, 65, 65);'></i>",
        condition,
        callback: li => this._onAdvancementAction(li[0], "delete")
      }
    ];
  }

  /* -------------------------------------------- */
  /**
   * Handle spawning the configuration applications.
   * @param {Event} event   The click event which originated the selection.
   * @protected
   */
  _onConfigMenu(event) {
    event.preventDefault();
    event.stopPropagation();
    const button = event.currentTarget;
    let app;
    switch ( button.dataset.action ) {
      case "movement":
        app = new ActorMovementConfig(this.item, { keyPath: "system.movement" });
        break;
      case "senses":
        app = new ActorSensesConfig(this.item, { keyPath: "system.senses" });
        break;
      case "source":
        app = new SourceConfig(this.item, { keyPath: "system.source" });
        break;
      case "type":
        app = new ActorTypeConfig(this.item, { keyPath: "system.type" });
        break;
    }
    app?.render(true);
  }

  /* -------------------------------------------- */

  /**
   * Add or remove a damage part from the damage formula.
   * @param {Event} event             The original click event.
   * @returns {Promise<Item5e>|null}  Item with updates applied.
   * @private
   */
  async _onDamageControl(event) {
    event.preventDefault();
    const a = event.currentTarget;

    // Add new damage component
    if ( a.classList.contains("add-damage") ) {
      await this._onSubmit(event);  // Submit any unsaved changes
      const damage = this.item.system.damage;
      return this.item.update({"system.damage.parts": damage.parts.concat([{}])});
    }

    // Remove a damage component
    if ( a.classList.contains("delete-damage") ) {
      await this._onSubmit(event);  // Submit any unsaved changes
      const li = a.closest(".damage-part");
      const damage = foundry.utils.deepClone(this.item.system.damage);
      damage.parts.splice(Number(li.dataset.damagePart), 1);
      return this.item.update({"system.damage.parts": damage.parts});
    }
  }

  /* -------------------------------------------- */

  /** @inheritdoc */
  _canDragStart(selector) {
    if ( selector === ".advancement-item" ) return true;
    return super._canDragStart(selector);
  }

  /* -------------------------------------------- */

  /** @inheritDoc */
  _canDragDrop(selector) {
    if ( selector === ".advancement" ) return this.item.testUserPermission(game.user, "OWNER");
    return super._canDragDrop(selector);
  }

  /* -------------------------------------------- */

  /** @inheritdoc */
  _onDragStart(event) {
    const li = event.currentTarget;
    if ( event.target.classList.contains("content-link") ) return;

    // Create drag data
    let dragData;

    // Active Effect
    if ( li.dataset.effectId ) {
      const effect = this.item.effects.get(li.dataset.effectId);
      dragData = effect.toDragData();
    } else if ( li.classList.contains("advancement-item") ) {
      dragData = this.item.advancement.byId[li.dataset.id]?.toDragData();
    }

    if ( !dragData ) return;

    // Set data transfer
    event.dataTransfer.setData("text/plain", JSON.stringify(dragData));
  }

  /* -------------------------------------------- */

  /** @inheritdoc */
  _onDrop(event) {
    const data = TextEditor.getDragEventData(event);
    const item = this.item;

    /**
     * A hook event that fires when some useful data is dropped onto an ItemSheet5e.
     * @function dnd5e.dropItemSheetData
     * @memberof hookEvents
     * @param {Item5e} item                  The Item5e
     * @param {ItemSheet5e} sheet            The ItemSheet5e application
     * @param {object} data                  The data that has been dropped onto the sheet
     * @returns {boolean}                    Explicitly return `false` to prevent normal drop handling.
     */
    const allowed = Hooks.call("dnd5e.dropItemSheetData", item, this, data);
    if ( allowed === false ) return;

    switch ( data.type ) {
      case "ActiveEffect":
        return this._onDropActiveEffect(event, data);
      case "Advancement":
      case "Item":
        return this._onDropAdvancement(event, data);
    }
  }

  /* -------------------------------------------- */

  /**
   * Handle the dropping of ActiveEffect data onto an Item Sheet
   * @param {DragEvent} event                  The concluding DragEvent which contains drop data
   * @param {object} data                      The data transfer extracted from the event
   * @returns {Promise<ActiveEffect|boolean>}  The created ActiveEffect object or false if it couldn't be created.
   * @protected
   */
  async _onDropActiveEffect(event, data) {
    const effect = await ActiveEffect.implementation.fromDropData(data);
    if ( !this.item.isOwner || !effect ) return false;
    if ( (this.item.uuid === effect.parent?.uuid) || (this.item.uuid === effect.origin) ) return false;
    return ActiveEffect.create({
      ...effect.toObject(),
      origin: this.item.uuid
    }, {parent: this.item});
  }

  /* -------------------------------------------- */

  /**
   * Handle the dropping of an advancement or item with advancements onto the advancements tab.
   * @param {DragEvent} event                  The concluding DragEvent which contains drop data.
   * @param {object} data                      The data transfer extracted from the event.
   * @returns {Promise}
   */
  async _onDropAdvancement(event, data) {
    let advancements;
    let showDialog = false;
    if ( data.type === "Advancement" ) {
      advancements = [await fromUuid(data.uuid)];
    } else if ( data.type === "Item" ) {
      const item = await Item.implementation.fromDropData(data);
      if ( !item ) return false;
      advancements = Object.values(item.advancement.byId);
      showDialog = true;
    } else {
      return false;
    }
    advancements = advancements.filter(a => {
      return !this.item.advancement.byId[a.id]
        && a.constructor.metadata.validItemTypes.has(this.item.type)
        && a.constructor.availableForItem(this.item);
    });

    // Display dialog prompting for which advancements to add
    if ( showDialog ) {
      try {
        advancements = await AdvancementMigrationDialog.createDialog(this.item, advancements);
      } catch(err) {
        return false;
      }
    }

    if ( !advancements.length ) return false;
    if ( this.item.isEmbedded && !game.settings.get("dnd5e", "disableAdvancements") ) {
      const manager = AdvancementManager.forNewAdvancement(this.item.actor, this.item.id, advancements);
      if ( manager.steps.length ) return manager.render(true);
    }

    // If no advancements need to be applied, just add them to the item
    const advancementArray = this.item.system.toObject().advancement;
    advancementArray.push(...advancements.map(a => a.toObject()));
    this.item.update({"system.advancement": advancementArray});
  }

  /* -------------------------------------------- */

  /**
   * Handle one of the advancement actions from the buttons or context menu.
   * @param {Element} target  Button or context menu entry that triggered this action.
   * @param {string} action   Action being triggered.
   * @returns {Promise|void}
   */
  _onAdvancementAction(target, action) {
    const id = target.closest(".advancement-item")?.dataset.id;
    const advancement = this.item.advancement.byId[id];
    let manager;
    if ( ["edit", "delete", "duplicate"].includes(action) && !advancement ) return;
    switch (action) {
      case "add": return game.dnd5e.applications.advancement.AdvancementSelection.createDialog(this.item);
      case "edit": return new advancement.constructor.metadata.apps.config(advancement).render(true);
      case "delete":
        if ( this.item.isEmbedded && !game.settings.get("dnd5e", "disableAdvancements") ) {
          manager = AdvancementManager.forDeletedAdvancement(this.item.actor, this.item.id, id);
          if ( manager.steps.length ) return manager.render(true);
        }
        return this.item.deleteAdvancement(id);
      case "duplicate": return this.item.duplicateAdvancement(id);
      case "modify-choices":
        const level = target.closest("li")?.dataset.level;
        manager = AdvancementManager.forModifyChoices(this.item.actor, this.item.id, Number(level));
        if ( manager.steps.length ) manager.render(true);
        return;
      case "toggle-configuration":
        this.advancementConfigurationMode = !this.advancementConfigurationMode;
        return this.render();
    }
  }

  /* -------------------------------------------- */

  /** @inheritdoc */
  async _onSubmit(...args) {
    if ( this._tabs[0].active === "details" ) this.position.height = "auto";
    await super._onSubmit(...args);
  }

  /* -------------------------------------------- */

  /**
   * Instantiate accordion widgets.
   * @returns {Accordion[]}
   * @protected
   */
  _createAccordions() {
    return this.options.accordions.map(config => new Accordion(config));
  }
}<|MERGE_RESOLUTION|>--- conflicted
+++ resolved
@@ -424,12 +424,6 @@
   _getSubmitData(updateData={}) {
     const formData = foundry.utils.expandObject(super._getSubmitData(updateData));
 
-<<<<<<< HEAD
-=======
-    // Handle Damage array
-    const damage = formData.system?.damage;
-    if ( damage ) damage.parts = Object.values(damage?.parts || {}).map(d => [d[0] || "", d[1] || ""]);
-
     // Handle properties
     if ( foundry.utils.hasProperty(formData, "system.properties") ) {
       const keys = new Set(Object.keys(formData.system.properties));
@@ -437,7 +431,6 @@
       formData.system.properties = [...filteredKeys(formData.system.properties), ...preserve];
     }
 
->>>>>>> 83cb6431
     // Check max uses formula
     const uses = formData.system?.uses;
     if ( uses?.max ) {
