import ActiveEffect5e from "../../documents/active-effect.mjs";
import * as Trait from "../../documents/actor/trait.mjs";
import { filteredKeys, sortObjectEntries } from "../../utils.mjs";
import ActorMovementConfig from "../actor/movement-config.mjs";
import ActorSensesConfig from "../actor/senses-config.mjs";
import ActorTypeConfig from "../actor/type-config.mjs";
import AdvancementManager from "../advancement/advancement-manager.mjs";
import AdvancementMigrationDialog from "../advancement/advancement-migration-dialog.mjs";
import Accordion from "../accordion.mjs";
import EffectsElement from "../components/effects.mjs";
import SourceConfig from "../source-config.mjs";
import EnchantmentConfig from "./enchantment-config.mjs";
import StartingEquipmentConfig from "./starting-equipment-config.mjs";
import SummoningConfig from "./summoning-config.mjs";

/**
 * Override and extend the core ItemSheet implementation to handle specific item types.
 */
export default class ItemSheet5e extends ItemSheet {
  constructor(...args) {
    super(...args);

    this._accordions = this._createAccordions();
  }

  /* -------------------------------------------- */

  /** @inheritdoc */
  static get defaultOptions() {
    return foundry.utils.mergeObject(super.defaultOptions, {
      width: 560,
      classes: ["dnd5e", "sheet", "item"],
      resizable: true,
      scrollY: [
        ".tab[data-tab=details]",
        ".tab[data-tab=effects] .items-list",
        ".tab[data-tab=description] .editor-content",
        ".tab[data-tab=advancement] .items-list"
      ],
      tabs: [{navSelector: ".tabs", contentSelector: ".sheet-body", initial: "description"}],
      dragDrop: [
        {dragSelector: "[data-effect-id]", dropSelector: ".effects-list"},
        {dragSelector: ".advancement-item", dropSelector: ".advancement"}
      ],
      accordions: [{
        headingSelector: ".description-header", contentSelector: ".editor"
      }],
      elements: {
        effects: "dnd5e-effects"
      }
    });
  }

  /* -------------------------------------------- */

  /**
   * Whether advancements on embedded items should be configurable.
   * @type {boolean}
   */
  advancementConfigurationMode = false;

  /* -------------------------------------------- */

  /**
   * The description currently being edited.
   * @type {string}
   */
  editingDescriptionTarget;

  /* -------------------------------------------- */

  /** @inheritdoc */
  get template() {
    return `systems/dnd5e/templates/items/${this.item.type}.hbs`;
  }

  /* -------------------------------------------- */
  /*  Context Preparation                         */
  /* -------------------------------------------- */

  /** @inheritDoc */
  async _render(force, options) {
    if ( !this.editingDescriptionTarget ) this._accordions.forEach(accordion => accordion._saveCollapsedState());
    return super._render(force, options);
  }

  /* -------------------------------------------- */

  /** @override */
  async getData(options) {
    const context = await super.getData(options);
    const item = context.item;
    const source = item.toObject();

    // Game system configuration
    context.config = CONFIG.DND5E;

    // Item rendering data
    foundry.utils.mergeObject(context, {
      source: source.system,
      system: item.system,
      labels: item.labels,
      isEmbedded: item.isEmbedded,
      advancementEditable: (this.advancementConfigurationMode || !item.isEmbedded) && context.editable,
      rollData: this.item.getRollData(),
      user: game.user,

      // Item Type, Status, and Details
      itemType: game.i18n.localize(CONFIG.Item.typeLabels[this.item.type]),
      itemStatus: this._getItemStatus(),
      itemProperties: this._getItemProperties(),
      baseItems: await this._getItemBaseTypes(),
      isPhysical: item.system.hasOwnProperty("quantity"),

      // Action Details
      availableActionTypes: Object.entries(CONFIG.DND5E.itemActionTypes).reduce((obj, [k, v]) => {
        if ( k !== "ench" || !this.item.system.metadata?.enchantable ) obj[k] = v;
        return obj;
      }, {}),
      isHealing: item.system.actionType === "heal",
      isFlatDC: item.system.save?.scaling === "flat",
      isLine: ["line", "wall"].includes(item.system.target?.type),
      isFormulaRecharge: !!CONFIG.DND5E.limitedUsePeriods[item.system.uses?.per]?.formula,
      isCostlessAction: item.system.activation?.type in CONFIG.DND5E.staticAbilityActivationTypes,

      // Identified state
      isIdentifiable: "identified" in item.system,
      isIdentified: item.system.identified !== false,

      // Vehicles
      isCrewed: item.system.activation?.type === "crew",

      // Armor Class
      hasDexModifier: item.isArmor && (item.system.type.value !== "shield"),

      // Advancement
      advancement: this._getItemAdvancement(item),

      // Prepare Active Effects
      effects: EffectsElement.prepareCategories(item.effects, { parent: this.item }),
      elements: this.options.elements,

      concealDetails: !game.user.isGM && (this.document.system.identified === false)
    });
    context.abilityConsumptionTargets = this._getItemConsumptionTargets();
    if ( !item.isEmbedded && foundry.utils.isEmpty(context.abilityConsumptionTargets) ) {
      context.abilityConsumptionHint = (this.item.system.consume?.type === "attribute")
        ? "DND5E.ConsumeHint.Attribute" : "DND5E.ConsumeHint.Item";
    }

    if ( ("properties" in item.system) && (item.type in CONFIG.DND5E.validProperties) ) {
      context.properties = item.system.validProperties.reduce((obj, k) => {
        const v = CONFIG.DND5E.itemProperties[k];
        obj[k] = {
          label: v.label,
          selected: item.system.properties.has(k)
        };
        return obj;
      }, {});
      if ( item.type !== "spell" ) context.properties = sortObjectEntries(context.properties, "label");
    }

    // Handle item subtypes.
    if ( ["feat", "loot", "consumable"].includes(item.type) ) {
      const name = item.type === "feat" ? "feature" : item.type;
      const itemTypes = CONFIG.DND5E[`${name}Types`][item.system.type.value];
      if ( itemTypes ) {
        context.itemType = itemTypes.label;
        context.itemSubtypes = itemTypes.subtypes;
      }
    }

    // Enrich HTML description
    const enrichmentOptions = {
      secrets: item.isOwner, async: true, relativeTo: this.item, rollData: context.rollData
    };
    context.enriched = {
      description: await TextEditor.enrichHTML(item.system.description.value, enrichmentOptions),
      unidentified: await TextEditor.enrichHTML(item.system.unidentified?.description, enrichmentOptions),
      chat: await TextEditor.enrichHTML(item.system.description.chat, enrichmentOptions)
    };
    if ( this.editingDescriptionTarget ) {
      context.editingDescriptionTarget = this.editingDescriptionTarget;
      context.enriched.editing = await TextEditor.enrichHTML(
        foundry.utils.getProperty(context, this.editingDescriptionTarget), enrichmentOptions
      );
    }
    return context;
  }

  /* -------------------------------------------- */

  /**
   * Get the display object used to show the advancement tab.
   * @param {Item5e} item  The item for which the advancement is being prepared.
   * @returns {object}     Object with advancement data grouped by levels.
   */
  _getItemAdvancement(item) {
    if ( !item.system.advancement ) return {};
    const advancement = {};
    const configMode = !item.parent || this.advancementConfigurationMode;
    const maxLevel = !configMode
      ? (item.system.levels ?? item.class?.system.levels ?? item.parent.system.details?.level ?? -1) : -1;

    // Improperly configured advancements
    if ( item.advancement.needingConfiguration.length ) {
      advancement.unconfigured = {
        items: item.advancement.needingConfiguration.map(a => ({
          id: a.id,
          order: a.constructor.order,
          title: a.title,
          icon: a.icon,
          classRestriction: a.classRestriction,
          configured: false
        })),
        configured: "partial"
      };
    }

    // All other advancements by level
    for ( let [level, advancements] of Object.entries(item.advancement.byLevel) ) {
      if ( !configMode ) advancements = advancements.filter(a => a.appliesToClass);
      const items = advancements.map(advancement => ({
        id: advancement.id,
        order: advancement.sortingValueForLevel(level),
        title: advancement.titleForLevel(level, { configMode }),
        icon: advancement.icon,
        classRestriction: advancement.classRestriction,
        summary: advancement.summaryForLevel(level, { configMode }),
        configured: advancement.configuredForLevel(level)
      }));
      if ( !items.length ) continue;
      advancement[level] = {
        items: items.sort((a, b) => a.order.localeCompare(b.order, game.i18n.lang)),
        configured: (level > maxLevel) ? false : items.some(a => !a.configured) ? "partial" : "full"
      };
    }
    return advancement;
  }

  /* -------------------------------------------- */

  /**
   * Get the base weapons and tools based on the selected type.
   * @returns {Promise<object>}  Object with base items for this type formatted for selectOptions.
   * @protected
   */
  async _getItemBaseTypes() {
    const baseIds = this.item.type === "equipment" ? {
      ...CONFIG.DND5E.armorIds,
      ...CONFIG.DND5E.shieldIds
    } : CONFIG.DND5E[`${this.item.type}Ids`];
    if ( baseIds === undefined ) return {};

    const baseType = this.item.system.type.value;

    const items = {};
    for ( const [name, id] of Object.entries(baseIds) ) {
      const baseItem = await Trait.getBaseItem(id);
      if ( baseType !== baseItem?.system?.type?.value ) continue;
      items[name] = baseItem.name;
    }
    return Object.fromEntries(Object.entries(items).sort((lhs, rhs) => lhs[1].localeCompare(rhs[1], game.i18n.lang)));
  }

  /* -------------------------------------------- */

  /**
   * Get the valid item consumption targets which exist on the actor
   * @returns {Object<string>}   An object of potential consumption targets
   * @private
   */
  _getItemConsumptionTargets() {
    const consume = this.item.system.consume || {};
    if ( !consume.type ) return [];
    const actor = this.item.actor;
    if ( !actor && (consume.type !== "hitDice") ) return {};

    // Ammunition
    if ( consume.type === "ammo" ) {
      return actor.itemTypes.consumable.reduce((ammo, i) => {
        if ( i.system.type.value === "ammo" ) ammo[i.id] = `${i.name} (${i.system.quantity})`;
        return ammo;
      }, {});
    }

    // Attributes
    else if ( consume.type === "attribute" ) {
      const attrData = actor.type;
      return TokenDocument.implementation.getConsumedAttributes(attrData).reduce((obj, attr) => {
        obj[attr] = attr;
        return obj;
      }, {});
    }

    // Hit Dice
    else if ( consume.type === "hitDice" ) {
      return {
        smallest: game.i18n.localize("DND5E.ConsumeHitDiceSmallest"),
        ...CONFIG.DND5E.hitDieTypes.reduce((obj, hd) => { obj[hd] = hd; return obj; }, {}),
        largest: game.i18n.localize("DND5E.ConsumeHitDiceLargest")
      };
    }

    // Materials
    else if ( consume.type === "material" ) {
      return actor.items.reduce((obj, i) => {
        if ( ["consumable", "loot"].includes(i.type) && !i.system.activation ) {
          obj[i.id] = `${i.name} (${i.system.quantity})`;
        }
        return obj;
      }, {});
    }

    // Charges
    else if ( consume.type === "charges" ) {
      return actor.items.reduce((obj, i) => {

        // Limited-use items
        const uses = i.system.uses || {};
        if ( uses.per && uses.max ) {
          const label = CONFIG.DND5E.limitedUsePeriods[uses.per]?.formula
            ? ` (${game.i18n.format("DND5E.AbilityUseChargesLabel", {value: uses.value})})`
            : ` (${game.i18n.format("DND5E.AbilityUseConsumableLabel", {max: uses.max, per: uses.per})})`;
          obj[i.id] = i.name + label;
        }

        // Recharging items
        const recharge = i.system.recharge || {};
        if ( recharge.value ) obj[i.id] = `${i.name} (${game.i18n.format("DND5E.Recharge")})`;
        return obj;
      }, {});
    }
    else return {};
  }

  /* -------------------------------------------- */

  /**
   * Get the text item status which is shown beneath the Item type in the top-right corner of the sheet.
   * @returns {string|null}  Item status string if applicable to item's type.
   * @protected
   */
  _getItemStatus() {
    switch ( this.item.type ) {
      case "class":
        return game.i18n.format("DND5E.LevelCount", {ordinal: this.item.system.levels.ordinalString()});
      case "equipment":
      case "weapon":
        return game.i18n.localize(this.item.system.equipped ? "DND5E.Equipped" : "DND5E.Unequipped");
      case "feat":
      case "consumable":
        return this.item.system.type.label;
      case "spell":
        return CONFIG.DND5E.spellPreparationModes[this.item.system.preparation.mode]?.label;
      case "tool":
        return CONFIG.DND5E.proficiencyLevels[this.item.system.prof?.multiplier || 0];
    }
    return null;
  }

  /* -------------------------------------------- */

  /**
   * Retrieve the list of fields that are currently modified by Active Effects on the Item.
   * @returns {string[]}
   * @protected
   */
  _getItemOverrides() {
    const overrides = Object.keys(foundry.utils.flattenObject(this.item.overrides ?? {}));
    this.item.system.getItemOverrides?.(overrides);
    if ( "properties" in this.item.system ) {
      ActiveEffect5e.addOverriddenChoices(this.item, "system.properties", "system.properties", overrides);
    }
    if ( ("damage" in this.item.system) && foundry.utils.getProperty(this.item.overrides, "system.damage.parts") ) {
      overrides.push("damage-control");
      Array.fromRange(2).forEach(index => overrides.push(
        `system.damage.parts.${index}.0`, `system.damage.parts.${index}.1`
      ));
    }
    return overrides;
  }

  /* -------------------------------------------- */

  /**
   * Get the Array of item properties which are used in the small sidebar of the description tab.
   * @returns {string[]}   List of property labels to be shown.
   * @private
   */
  _getItemProperties() {
    const props = [];
    const labels = this.item.labels;
    switch ( this.item.type ) {
      case "consumable":
      case "weapon":
        if ( this.item.isMountable ) props.push(labels.armor);
        const ip = CONFIG.DND5E.itemProperties;
        const vp = CONFIG.DND5E.validProperties[this.item.type];
        this.item.system.properties.forEach(k => {
          if ( vp.has(k) ) props.push(ip[k].label);
        });
        break;
      case "equipment":
        props.push(CONFIG.DND5E.equipmentTypes[this.item.system.type.value]);
        if ( this.item.isArmor || this.item.isMountable ) props.push(labels.armor);
        break;
      case "feat":
        props.push(labels.featType);
        break;
      case "spell":
        props.push(labels.components.vsm, labels.materials, ...labels.components.tags);
        break;
    }

    // Action type
    if ( this.item.system.actionType ) {
      props.push(CONFIG.DND5E.itemActionTypes[this.item.system.actionType]);
    }

    // Action usage
    if ( (this.item.type !== "weapon") && !foundry.utils.isEmpty(this.item.system.activation) ) {
      props.push(labels.activation, labels.range, labels.target, labels.duration);
    }
    return props.filter(p => !!p);
  }

  /* -------------------------------------------- */

  /** @inheritDoc */
  _onChangeTab(event, tabs, active) {
    this.setPosition({ height: "auto" });
  }

  /* -------------------------------------------- */

  /** @inheritdoc */
  async activateEditor(name, options={}, initialContent="") {
    options.relativeLinks = true;
    options.plugins = {
      menu: ProseMirror.ProseMirrorMenu.build(ProseMirror.defaultSchema, {
        compact: true,
        destroyOnSave: true,
        onSave: () => {
          this.saveEditor(name, {remove: true});
          this.editingDescriptionTarget = null;
        }
      })
    };
    return super.activateEditor(name, options, initialContent);
  }

  /* -------------------------------------------- */
  /*  Form Submission                             */
  /* -------------------------------------------- */

  /** @inheritDoc */
  _getSubmitData(updateData={}) {
    const formData = foundry.utils.expandObject(super._getSubmitData(updateData));

    // Handle Damage array
    const damage = formData.system?.damage;
<<<<<<< HEAD
    if ( damage?.parts ) damage.parts = Object.values(damage.parts || {}).map(d => [d[0] || "", d[1] || ""]);
=======
    if ( damage && !foundry.utils.getProperty(this.item.overrides, "system.damage.parts") ) {
      damage.parts = Object.values(damage?.parts || {}).map(d => [d[0] || "", d[1] || ""]);
    }
>>>>>>> d6ec13bc

    // Handle properties
    if ( foundry.utils.hasProperty(formData, "system.properties") ) {
      const keys = new Set(Object.keys(formData.system.properties));
      const preserve = new Set(this.item._source.system.properties ?? []).difference(keys);
      formData.system.properties = [...filteredKeys(formData.system.properties), ...preserve];
    }

    // Check max uses formula
    const uses = formData.system?.uses;
    if ( uses?.max ) {
      const maxRoll = new Roll(uses.max);
      if ( !maxRoll.isDeterministic ) {
        uses.max = this.item._source.system.uses.max;
        this.form.querySelector("input[name='system.uses.max']").value = uses.max;
        ui.notifications.error(game.i18n.format("DND5E.FormulaCannotContainDiceError", {
          name: game.i18n.localize("DND5E.LimitedUses")
        }));
        return null;
      }
    }

    // Check duration value formula
    const duration = formData.system?.duration;
    if ( duration?.value ) {
      const durationRoll = new Roll(duration.value);
      if ( !durationRoll.isDeterministic ) {
        duration.value = this.item._source.system.duration.value;
        this.form.querySelector("input[name='system.duration.value']").value = duration.value;
        ui.notifications.error(game.i18n.format("DND5E.FormulaCannotContainDiceError", {
          name: game.i18n.localize("DND5E.Duration")
        }));
        return null;
      }
    }

    // Check class identifier
    if ( formData.system?.identifier && !dnd5e.utils.validators.isValidIdentifier(formData.system.identifier) ) {
      formData.system.identifier = this.item._source.system.identifier;
      this.form.querySelector("input[name='system.identifier']").value = formData.system.identifier;
      ui.notifications.error("DND5E.IdentifierError", {localize: true});
      return null;
    }

    // Return the flattened submission data
    return foundry.utils.flattenObject(formData);
  }

  /* -------------------------------------------- */

  /** @inheritDoc */
  activateListeners(html) {
    super.activateListeners(html);
    if ( !this.editingDescriptionTarget ) this._accordions.forEach(accordion => accordion.bind(html[0]));
    if ( this.isEditable ) {
      html.find(".config-button").click(this._onConfigMenu.bind(this));
      html.find(".damage-control").click(this._onDamageControl.bind(this));
      html.find(".advancement .item-control").click(event => {
        const t = event.currentTarget;
        if ( t.dataset.action ) this._onAdvancementAction(t, t.dataset.action);
      });
      html.find(".description-edit").click(event => {
        if ( event.currentTarget.ariaDisabled ) return;
        this.editingDescriptionTarget = event.currentTarget.dataset.target;
        this.render();
      });
      for ( const override of this._getItemOverrides() ) {
        for ( const element of html[0].querySelectorAll(`[name="${override}"]`) ) {
          element.disabled = true;
          element.dataset.tooltip = "DND5E.Enchantment.Warning.Override";
        }
        for ( const element of html[0].querySelectorAll(`[data-target="${override}"]`) ) {
          element.ariaDisabled = true;
          element.dataset.tooltip = "DND5E.Enchantment.Warning.Override";
        }
        if ( override === "damage-control" ) html[0].querySelectorAll(".damage-control").forEach(e => e.remove());
      }
    }

    // Advancement context menu
    const contextOptions = this._getAdvancementContextMenuOptions();
    /**
     * A hook event that fires when the context menu for the advancements list is constructed.
     * @function dnd5e.getItemAdvancementContext
     * @memberof hookEvents
     * @param {jQuery} html                      The HTML element to which the context options are attached.
     * @param {ContextMenuEntry[]} entryOptions  The context menu entries.
     */
    Hooks.call("dnd5e.getItemAdvancementContext", html, contextOptions);
    if ( contextOptions ) new ContextMenu(html, ".advancement-item", contextOptions);
  }

  /* -------------------------------------------- */

  /**
   * Get the set of ContextMenu options which should be applied for advancement entries.
   * @returns {ContextMenuEntry[]}  Context menu entries.
   * @protected
   */
  _getAdvancementContextMenuOptions() {
    const condition = li => (this.advancementConfigurationMode || !this.isEmbedded) && this.isEditable;
    return [
      {
        name: "DND5E.AdvancementControlEdit",
        icon: "<i class='fas fa-edit fa-fw'></i>",
        condition,
        callback: li => this._onAdvancementAction(li[0], "edit")
      },
      {
        name: "DND5E.AdvancementControlDuplicate",
        icon: "<i class='fas fa-copy fa-fw'></i>",
        condition: li => {
          const id = li[0].closest(".advancement-item")?.dataset.id;
          const advancement = this.item.advancement.byId[id];
          return condition(li) && advancement?.constructor.availableForItem(this.item);
        },
        callback: li => this._onAdvancementAction(li[0], "duplicate")
      },
      {
        name: "DND5E.AdvancementControlDelete",
        icon: "<i class='fas fa-trash fa-fw' style='color: rgb(255, 65, 65);'></i>",
        condition,
        callback: li => this._onAdvancementAction(li[0], "delete")
      }
    ];
  }

  /* -------------------------------------------- */

  /**
   * Handle spawning the configuration applications.
   * @param {Event} event   The click event which originated the selection.
   * @protected
   */
  _onConfigMenu(event) {
    event.preventDefault();
    event.stopPropagation();
    const button = event.currentTarget;
    let app;
    switch ( button.dataset.action ) {
      case "enchantment":
        app = new EnchantmentConfig(this.item);
        break;
      case "movement":
        app = new ActorMovementConfig(this.item, { keyPath: "system.movement" });
        break;
      case "senses":
        app = new ActorSensesConfig(this.item, { keyPath: "system.senses" });
        break;
      case "source":
        app = new SourceConfig(this.item, { keyPath: "system.source" });
        break;
      case "starting-equipment":
        app = new StartingEquipmentConfig(this.item);
        break;
      case "summoning":
        app = new SummoningConfig(this.item);
        break;
      case "type":
        app = new ActorTypeConfig(this.item, { keyPath: "system.type" });
        break;
    }
    app?.render(true);
  }

  /* -------------------------------------------- */

  /**
   * Add or remove a damage part from the damage formula.
   * @param {Event} event             The original click event.
   * @returns {Promise<Item5e>|null}  Item with updates applied.
   * @private
   */
  async _onDamageControl(event) {
    event.preventDefault();
    const a = event.currentTarget;

    // Add new damage component
    if ( a.classList.contains("add-damage") ) {
      await this._onSubmit(event);  // Submit any unsaved changes
      const damage = this.item.system.damage;
      return this.item.update({"system.damage.parts": damage.parts.concat([["", ""]])});
    }

    // Remove a damage component
    if ( a.classList.contains("delete-damage") ) {
      await this._onSubmit(event);  // Submit any unsaved changes
      const li = a.closest(".damage-part");
      const damage = foundry.utils.deepClone(this.item.system.damage);
      damage.parts.splice(Number(li.dataset.damagePart), 1);
      return this.item.update({"system.damage.parts": damage.parts});
    }
  }

  /* -------------------------------------------- */

  /** @inheritdoc */
  _canDragStart(selector) {
    if ( [".advancement-item", "[data-effect-id]"].includes(selector) ) return true;
    return this.isEditable;
  }

  /* -------------------------------------------- */

  /** @inheritDoc */
  _canDragDrop(selector) {
    return this.isEditable;
  }

  /* -------------------------------------------- */

  /** @inheritdoc */
  _onDragStart(event) {
    const li = event.currentTarget;
    if ( event.target.classList.contains("content-link") ) return;

    // Create drag data
    let dragData;

    // Active Effect
    if ( li.dataset.effectId ) {
      const effect = this.item.effects.get(li.dataset.effectId);
      dragData = effect.toDragData();
    } else if ( li.classList.contains("advancement-item") ) {
      dragData = this.item.advancement.byId[li.dataset.id]?.toDragData();
    }

    if ( !dragData ) return;

    // Set data transfer
    event.dataTransfer.setData("text/plain", JSON.stringify(dragData));
  }

  /* -------------------------------------------- */

  /** @inheritdoc */
  _onDrop(event) {
    const data = TextEditor.getDragEventData(event);
    const item = this.item;

    /**
     * A hook event that fires when some useful data is dropped onto an ItemSheet5e.
     * @function dnd5e.dropItemSheetData
     * @memberof hookEvents
     * @param {Item5e} item                  The Item5e
     * @param {ItemSheet5e} sheet            The ItemSheet5e application
     * @param {object} data                  The data that has been dropped onto the sheet
     * @returns {boolean}                    Explicitly return `false` to prevent normal drop handling.
     */
    const allowed = Hooks.call("dnd5e.dropItemSheetData", item, this, data);
    if ( allowed === false ) return;

    switch ( data.type ) {
      case "ActiveEffect":
        return this._onDropActiveEffect(event, data);
      case "Advancement":
      case "Item":
        return this._onDropAdvancement(event, data);
    }
  }

  /* -------------------------------------------- */

  /**
   * Handle the dropping of ActiveEffect data onto an Item Sheet
   * @param {DragEvent} event                  The concluding DragEvent which contains drop data
   * @param {object} data                      The data transfer extracted from the event
   * @returns {Promise<ActiveEffect|boolean>}  The created ActiveEffect object or false if it couldn't be created.
   * @protected
   */
  async _onDropActiveEffect(event, data) {
    const effect = await ActiveEffect.implementation.fromDropData(data);
    if ( !this.item.isOwner || !effect ) return false;
    if ( (this.item.uuid === effect.parent?.uuid) || (this.item.uuid === effect.origin) ) return false;
    return ActiveEffect.create({
      ...effect.toObject(),
      origin: this.item.uuid
    }, {parent: this.item});
  }

  /* -------------------------------------------- */

  /**
   * Handle the dropping of an advancement or item with advancements onto the advancements tab.
   * @param {DragEvent} event                  The concluding DragEvent which contains drop data.
   * @param {object} data                      The data transfer extracted from the event.
   * @returns {Promise}
   */
  async _onDropAdvancement(event, data) {
    if ( !this.item.system.advancement ) return;

    let advancements;
    let showDialog = false;
    if ( data.type === "Advancement" ) {
      advancements = [await fromUuid(data.uuid)];
    } else if ( data.type === "Item" ) {
      const item = await Item.implementation.fromDropData(data);
      if ( !item?.system.advancement ) return false;
      advancements = Object.values(item.advancement.byId);
      showDialog = true;
    } else {
      return false;
    }
    advancements = advancements.filter(a => {
      const validItemTypes = CONFIG.DND5E.advancementTypes[a.constructor.typeName]?.validItemTypes
        ?? a.metadata.validItemTypes;
      return !this.item.advancement.byId[a.id]
        && validItemTypes.has(this.item.type)
        && a.constructor.availableForItem(this.item);
    });

    // Display dialog prompting for which advancements to add
    if ( showDialog ) {
      try {
        advancements = await AdvancementMigrationDialog.createDialog(this.item, advancements);
      } catch(err) {
        return false;
      }
    }

    if ( !advancements.length ) return false;
    if ( this.item.actor?.system.metadata?.supportsAdvancement && !game.settings.get("dnd5e", "disableAdvancements") ) {
      const manager = AdvancementManager.forNewAdvancement(this.item.actor, this.item.id, advancements);
      if ( manager.steps.length ) return manager.render(true);
    }

    // If no advancements need to be applied, just add them to the item
    const advancementArray = this.item.system.toObject().advancement;
    advancementArray.push(...advancements.map(a => a.toObject()));
    this.item.update({"system.advancement": advancementArray});
  }

  /* -------------------------------------------- */

  /**
   * Handle one of the advancement actions from the buttons or context menu.
   * @param {Element} target  Button or context menu entry that triggered this action.
   * @param {string} action   Action being triggered.
   * @returns {Promise|void}
   */
  _onAdvancementAction(target, action) {
    const id = target.closest(".advancement-item")?.dataset.id;
    const advancement = this.item.advancement.byId[id];
    let manager;
    if ( ["edit", "delete", "duplicate"].includes(action) && !advancement ) return;
    switch (action) {
      case "add": return game.dnd5e.applications.advancement.AdvancementSelection.createDialog(this.item);
      case "edit": return new advancement.constructor.metadata.apps.config(advancement).render(true);
      case "delete":
        if ( this.item.actor?.system.metadata?.supportsAdvancement
            && !game.settings.get("dnd5e", "disableAdvancements") ) {
          manager = AdvancementManager.forDeletedAdvancement(this.item.actor, this.item.id, id);
          if ( manager.steps.length ) return manager.render(true);
        }
        return this.item.deleteAdvancement(id);
      case "duplicate": return this.item.duplicateAdvancement(id);
      case "modify-choices":
        const level = target.closest("li")?.dataset.level;
        manager = AdvancementManager.forModifyChoices(this.item.actor, this.item.id, Number(level));
        if ( manager.steps.length ) manager.render(true);
        return;
      case "toggle-configuration":
        this.advancementConfigurationMode = !this.advancementConfigurationMode;
        return this.render();
    }
  }

  /* -------------------------------------------- */

  /** @inheritdoc */
  async _onSubmit(...args) {
    if ( this._tabs[0].active === "details" ) this.position.height = "auto";
    await super._onSubmit(...args);
  }

  /* -------------------------------------------- */

  /**
   * Instantiate accordion widgets.
   * @returns {Accordion[]}
   * @protected
   */
  _createAccordions() {
    return this.options.accordions.map(config => new Accordion(config));
  }
}<|MERGE_RESOLUTION|>--- conflicted
+++ resolved
@@ -460,13 +460,9 @@
 
     // Handle Damage array
     const damage = formData.system?.damage;
-<<<<<<< HEAD
-    if ( damage?.parts ) damage.parts = Object.values(damage.parts || {}).map(d => [d[0] || "", d[1] || ""]);
-=======
-    if ( damage && !foundry.utils.getProperty(this.item.overrides, "system.damage.parts") ) {
+    if ( damage?.parts && !foundry.utils.getProperty(this.item.overrides, "system.damage.parts") ) {
       damage.parts = Object.values(damage?.parts || {}).map(d => [d[0] || "", d[1] || ""]);
     }
->>>>>>> d6ec13bc
 
     // Handle properties
     if ( foundry.utils.hasProperty(formData, "system.properties") ) {
