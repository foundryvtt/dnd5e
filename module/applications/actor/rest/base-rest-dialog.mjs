import { filteredKeys } from "../../../utils.mjs";
import Dialog5e from "../../api/dialog.mjs";

const { BooleanField } = foundry.data.fields;

/**
 * Dialog with shared resting functionality.
 */
export default class BaseRestDialog extends Dialog5e {
  constructor(options={}) {
    super(options);
    this.actor = options.document;
    this.#config = options.config;
  }

  /* -------------------------------------------- */

  /** @override */
  static DEFAULT_OPTIONS = {
    classes: ["rest"],
    config: null,
    document: null,
    form: {
      handler: BaseRestDialog.#handleFormSubmission
    },
    position: {
      width: 380
    },
    templates: ["systems/dnd5e/templates/actors/rest/rest-request.hbs"]
  };

  /* -------------------------------------------- */
  /*  Properties                                  */
  /* -------------------------------------------- */

  /**
   * The actor being rested.
   * @type {Actor5e}
   */
  actor;

  /* -------------------------------------------- */

  /**
   * The rest configuration.
   * @type {RestConfiguration}
   */
  #config;

  get config() {
    return this.#config;
  }

  /* -------------------------------------------- */

  /**
   * Is the resting actor a party?
   * @type {boolean}
   */
  get isPartyGroup() {
    return (this.actor.type === "group") && (this.actor.system.type.value === "party");
  }

  /* -------------------------------------------- */

  /**
   * Should the user be prompted as to whether a new day has occurred?
   * @type {boolean}
   */
  get promptNewDay() {
    const duration = CONFIG.DND5E.restTypes[this.config.type]
      ?.duration?.[game.settings.get("dnd5e", "restVariant")] ?? 0;
    // Only prompt if rest is longer than 10 minutes and less than 24 hours
    return (duration > 10) && (duration < 1440);
  }

  /* -------------------------------------------- */

  /**
   * Was the rest button pressed?
   * @type {boolean}
   */
  #rested = false;

  get rested() {
    return this.#rested;
  }

  /* -------------------------------------------- */
  /*  Rendering                                   */
  /* -------------------------------------------- */

  /** @inheritDoc */
  async _prepareContext(options) {
    const context = {
      ...await super._prepareContext(options),
      actor: this.actor,
      config: this.config,
      fields: [],
      hitPoints: [],
      result: this.result,
      hd: this.actor.system.attributes?.hd,
      hp: this.actor.system.attributes?.hp,
      isGroup: this.actor.type === "group",
      variant: game.settings.get("dnd5e", "restVariant")
    };
    if ( this.promptNewDay ) context.fields.push({
      disabled: !!this.config.request,
      field: new BooleanField({
        label: game.i18n.localize("DND5E.REST.NewDay.Label"),
        hint: game.i18n.localize("DND5E.REST.NewDay.Hint")
      }),
      input: context.inputs.createCheckboxInput,
      name: "newDay",
      value: context.config.newDay
    });

    const rest = CONFIG.DND5E.restTypes[this.config.type];
    if ( "recoverTemp" in rest ) context.hitPoints.push({
<<<<<<< HEAD
=======
      disabled: !!this.config.request,
>>>>>>> be4d0a99
      field: new BooleanField({
        label: game.i18n.localize("DND5E.REST.RecoverTempHP.Label")
      }),
      input: context.inputs.createCheckboxInput,
      name: "recoverTemp",
<<<<<<< HEAD
      value: rest.recoverTemp
    });
    if ( "recoverTempMax" in rest ) context.hitPoints.push({
=======
      value: context.config.recoverTemp
    });
    if ( "recoverTempMax" in rest ) context.hitPoints.push({
      disabled: !!this.config.request,
>>>>>>> be4d0a99
      field: new BooleanField({
        label: game.i18n.localize("DND5E.REST.RecoverTempMaxHP.Label"),
        hint: game.i18n.localize("DND5E.REST.RecoverTempMaxHP.Hint")
      }),
      input: context.inputs.createCheckboxInput,
      name: "recoverTempMax",
<<<<<<< HEAD
      value: rest.recoverTempMax
    });

=======
      value: context.config.recoverTempMax
    });

    if ( this.isPartyGroup ) {
      const restSettings = this.actor.getFlag("dnd5e", "restSettings") ?? {};
      context.request = [
        {
          field: new BooleanField({
            label: game.i18n.localize("DND5E.REST.Request.AutoRest.Label"),
            hint: game.i18n.localize("DND5E.REST.Request.AutoRest.Hint")
          }),
          name: "autoRest",
          input: context.inputs.createCheckboxInput,
          value: restSettings.autoRest
        },
        ...this.actor.system.members
          .filter(m => ["character", "npc"].includes(m.actor?.type))
          .map(m => ({
            field: new BooleanField({
              label: m.actor.name
            }),
            name: `targets.${m.actor.id}`,
            input: context.inputs.createCheckboxInput,
            value: restSettings.targets ? restSettings.targets?.has(m.actor.id) : true
          }))
      ];
    }

>>>>>>> be4d0a99
    return context;
  }

  /* -------------------------------------------- */
  /*  Event Listeners and Handlers                */
  /* -------------------------------------------- */

  /**
   * Handle submission of the dialog using the form buttons.
   * @this {BaseRestDialog}
   * @param {Event|SubmitEvent} event    The form submission event.
   * @param {HTMLFormElement} form       The submitted form.
   * @param {FormDataExtended} formData  Data from the dialog.
   */
  static async #handleFormSubmission(event, form, formData) {
    const data = foundry.utils.expandObject(formData.object);
    if ( this.isPartyGroup ) {
      data.targets = filteredKeys(data.targets ?? {});
      this.actor.setFlag("dnd5e", "restSettings", data);
    }
    foundry.utils.mergeObject(this.config, data);
    this.#rested = true;
    await this.close();
  }

  /* -------------------------------------------- */
  /*  Factory Methods                             */
  /* -------------------------------------------- */

  /**
   * A helper to handle displaying and responding to the dialog.
   * @param {Actor5e} actor              The actor that is resting.
   * @param {RestConfiguration}  config  Configuration information for the rest.
   * @returns {Promise<RestConfiguration>}
   */
  static async configure(actor, config) {
    return new Promise((resolve, reject) => {
      const app = new this({
        config,
        buttons: [
          {
            default: true,
            icon: "fa-solid fa-bed",
            label: game.i18n.localize("DND5E.REST.Label"),
            name: "rest",
            type: "submit"
          }
        ],
        document: actor
      });
      app.addEventListener("close", () => app.rested ? resolve(app.config) : reject(), { once: true });
      app.render({ force: true });
    });
  }
}<|MERGE_RESOLUTION|>--- conflicted
+++ resolved
@@ -117,36 +117,22 @@
 
     const rest = CONFIG.DND5E.restTypes[this.config.type];
     if ( "recoverTemp" in rest ) context.hitPoints.push({
-<<<<<<< HEAD
-=======
       disabled: !!this.config.request,
->>>>>>> be4d0a99
       field: new BooleanField({
         label: game.i18n.localize("DND5E.REST.RecoverTempHP.Label")
       }),
       input: context.inputs.createCheckboxInput,
       name: "recoverTemp",
-<<<<<<< HEAD
-      value: rest.recoverTemp
-    });
-    if ( "recoverTempMax" in rest ) context.hitPoints.push({
-=======
       value: context.config.recoverTemp
     });
     if ( "recoverTempMax" in rest ) context.hitPoints.push({
       disabled: !!this.config.request,
->>>>>>> be4d0a99
       field: new BooleanField({
         label: game.i18n.localize("DND5E.REST.RecoverTempMaxHP.Label"),
         hint: game.i18n.localize("DND5E.REST.RecoverTempMaxHP.Hint")
       }),
       input: context.inputs.createCheckboxInput,
       name: "recoverTempMax",
-<<<<<<< HEAD
-      value: rest.recoverTempMax
-    });
-
-=======
       value: context.config.recoverTempMax
     });
 
@@ -175,7 +161,6 @@
       ];
     }
 
->>>>>>> be4d0a99
     return context;
   }
 
