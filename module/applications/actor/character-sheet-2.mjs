import CharacterData from "../../data/actor/character.mjs";
import * as Trait from "../../documents/actor/trait.mjs";
import { simplifyBonus, staticID } from "../../utils.mjs";
import ContextMenu5e from "../context-menu.mjs";
import SheetConfig5e from "../sheet-config.mjs";
import ActorSheet5eCharacter from "./character-sheet.mjs";
import ActorSheetV2Mixin from "./sheet-v2-mixin.mjs";

/**
 * An Actor sheet for player character type actors.
 * @mixes ActorSheetV2
 */
export default class ActorSheet5eCharacter2 extends ActorSheetV2Mixin(ActorSheet5eCharacter) {
  /** @inheritDoc */
  static get defaultOptions() {
    return foundry.utils.mergeObject(super.defaultOptions, {
      classes: ["dnd5e2", "sheet", "actor", "character"],
      tabs: [{ navSelector: ".tabs", contentSelector: ".tab-body", initial: "details" }],
      dragDrop: [
        { dragSelector: ".item-list .item", dropSelector: null },
        { dragSelector: ".containers .container", dropSelector: null },
        { dragSelector: ".favorites :is([data-item-id], [data-effect-id])", dropSelector: null },
        { dragSelector: ":is(.race, .background)[data-item-id]", dropSelector: null },
        { dragSelector: ".classes .gold-icon[data-item-id]", dropSelector: null },
        { dragSelector: "[data-key] .skill-name, [data-key] .tool-name", dropSelector: null },
        { dragSelector: ".spells-list .spell-header, .slots[data-favorite-id]", dropSelector: null }
      ],
      scrollY: [".main-content"],
      width: 800,
      height: 1000,
      resizable: true
    });
  }

  /**
   * Proficiency class names.
   * @enum {string}
   */
  static PROFICIENCY_CLASSES = {
    0: "none",
    0.5: "half",
    1: "full",
    2: "double"
  };

  /** @override */
  static TABS = [
    { tab: "details", label: "DND5E.Details", icon: "fas fa-cog" },
    { tab: "inventory", label: "DND5E.Inventory", svg: "backpack" },
    { tab: "features", label: "DND5E.Features", icon: "fas fa-list" },
    { tab: "spells", label: "TYPES.Item.spellPl", icon: "fas fa-book" },
    { tab: "effects", label: "DND5E.Effects", icon: "fas fa-bolt" },
    { tab: "biography", label: "DND5E.Biography", icon: "fas fa-feather" }
  ];

  /**
   * Whether the user has manually opened the death save tray.
   * @type {boolean}
   * @protected
   */
  _deathTrayOpen = false;

  /* -------------------------------------------- */

  /** @override */
  get template() {
    if ( !game.user.isGM && this.actor.limited ) return "systems/dnd5e/templates/actors/limited-sheet-2.hbs";
    return "systems/dnd5e/templates/actors/character-sheet-2.hbs";
  }

  /* -------------------------------------------- */

  /** @inheritDoc */
  async _render(force=false, options={}) {
    await super._render(force, options);
    if ( !this.rendered ) return;
    const context = options.renderContext ?? options.action;
    const data = options.renderData ?? options.data;
    const isUpdate = (context === "update") || (context === "updateActor");
    const hp = foundry.utils.getProperty(data ?? {}, "system.attributes.hp.value");
    if ( isUpdate && (hp === 0) ) this._toggleDeathTray(true);
  }

  /* -------------------------------------------- */

  /** @inheritDoc */
  async getData(options) {
    const context = await super.getData(options);
    const { attributes, details, traits } = this.actor.system;

    // Class
    context.labels.class = Object.values(this.actor.classes).sort((a, b) => {
      return b.system.levels - a.system.levels;
    }).map(c => `${c.name} ${c.system.levels}`).join(" / ");

    // Exhaustion
    const max = CONFIG.DND5E.conditionTypes.exhaustion.levels;
    context.exhaustion = Array.fromRange(max, 1).reduce((acc, n) => {
      const label = game.i18n.format("DND5E.ExhaustionLevel", { n });
      const classes = ["pip"];
      const filled = attributes.exhaustion >= n;
      if ( filled ) classes.push("filled");
      if ( n === max ) classes.push("death");
      const pip = { n, label, filled, tooltip: label, classes: classes.join(" ") };

      if ( n <= max / 2 ) acc.left.push(pip);
      else acc.right.push(pip);
      return acc;
    }, { left: [], right: [] });

    // Speed
    context.speed = Object.entries(CONFIG.DND5E.movementTypes).reduce((obj, [k, label]) => {
      const value = attributes.movement[k];
      if ( value > obj.value ) Object.assign(obj, { value, label });
      return obj;
    }, { value: 0, label: CONFIG.DND5E.movementTypes.walk });

    // Death Saves
    context.death.open = this._deathTrayOpen;

    // Ability Scores
    context.abilityRows = Object.entries(context.abilities).reduce((obj, [k, ability]) => {
      ability.key = k;
      ability.abbr = CONFIG.DND5E.abilities[k]?.abbreviation ?? "";
      ability.baseValue = context.source.abilities[k]?.value ?? 0;
      if ( obj.bottom.length > 5 ) obj.top.push(ability);
      else obj.bottom.push(ability);
      return obj;
    }, { top: [], bottom: [] });
    context.abilityRows.optional = Object.keys(CONFIG.DND5E.abilities).length - 6;

    // Saving Throws
    context.saves = {};
    for ( let ability of Object.values(context.abilities) ) {
      ability = context.saves[ability.key] = { ...ability };
      ability.class = this.constructor.PROFICIENCY_CLASSES[context.editable ? ability.baseProf : ability.proficient];
      ability.hover = CONFIG.DND5E.proficiencyLevels[ability.proficient];
    }

    if ( this.actor.statuses.has(CONFIG.specialStatusEffects.CONCENTRATING) || context.editable ) {
      context.saves.concentration = {
        isConcentration: true,
        class: "colspan concentration",
        label: game.i18n.localize("DND5E.Concentration"),
        abbr: game.i18n.localize("DND5E.Concentration"),
        save: attributes.concentration.save
      };
    }

    // Size
    context.size = {
      label: CONFIG.DND5E.actorSizes[traits.size]?.label ?? traits.size,
      abbr: CONFIG.DND5E.actorSizes[traits.size]?.abbreviation ?? "—",
      mod: attributes.encumbrance.mod
    };

    // Skills & Tools
    for ( const [key, entry] of Object.entries(context.skills).concat(Object.entries(context.tools)) ) {
      entry.class = this.constructor.PROFICIENCY_CLASSES[context.editable ? entry.baseValue : entry.value];
      if ( key in CONFIG.DND5E.skills ) entry.reference = CONFIG.DND5E.skills[key].reference;
      else if ( key in CONFIG.DND5E.toolIds ) entry.reference = Trait.getBaseItemUUID(CONFIG.DND5E.toolIds[key]);
    }

    // Character Background
    context.creatureType = {
      class: details.type.value === "custom" ? "none" : "",
      icon: CONFIG.DND5E.creatureTypes[details.type.value]?.icon ?? "icons/svg/mystery-man.svg",
      title: details.type.value === "custom"
        ? details.type.custom
        : CONFIG.DND5E.creatureTypes[details.type.value]?.label,
      reference: CONFIG.DND5E.creatureTypes[details.type.value]?.reference,
      subtitle: details.type.subtype
    };

    if ( details.race instanceof dnd5e.documents.Item5e ) context.race = details.race;
    if ( details.background instanceof dnd5e.documents.Item5e ) context.background = details.background;

    // Senses
    if ( foundry.utils.isEmpty(context.senses) ) delete context.senses;

    // Spellcasting
    context.spellcasting = [];
    const msak = simplifyBonus(this.actor.system.bonuses.msak.attack, context.rollData);
    const rsak = simplifyBonus(this.actor.system.bonuses.rsak.attack, context.rollData);

    for ( const item of Object.values(this.actor.classes).sort((a, b) => b.system.levels - a.system.levels) ) {
      const sc = item.spellcasting;
      if ( !sc?.progression || (sc.progression === "none") ) continue;
      const ability = this.actor.system.abilities[sc.ability];
      const mod = ability?.mod ?? 0;
      const attackBonus = msak === rsak ? msak : 0;
      const name = item.system.spellcasting.progression === sc.progression ? item.name : item.subclass?.name;
      context.spellcasting.push({
        label: game.i18n.format("DND5E.SpellcastingClass", { class: name }),
        ability: { mod, ability: sc.ability },
        attack: mod + this.actor.system.attributes.prof + attackBonus,
        primary: this.actor.system.attributes.spellcasting === sc.ability,
        save: ability?.dc ?? 0,
<<<<<<< HEAD
        spellPreparationLimit: sc.spellPreparationLimit
=======
        sourceClass: item.system.identifier,
        spellPreparationLimit: sc.spellPreparationLimit,
        preparedSpellsCount: sc.preparedSpellsCount,
        valid: (sc.spellPreparationLimit ?? 0) >= (sc.preparedSpellsCount ?? 0)
      });
    }

    // Containers
    for ( const container of context.containers ) {
      const ctx = context.itemContext[container.id];
      ctx.capacity = await container.system.computeCapacity();
    }

    // Effects & Conditions
    const conditionIds = new Set();
    context.conditions = Object.entries(CONFIG.DND5E.conditionTypes).reduce((arr, [k, c]) => {
      if ( c.pseudo ) return arr; // Filter out pseudo-conditions.
      const { label: name, icon, reference } = c;
      const id = staticID(`dnd5e${k}`);
      conditionIds.add(id);
      const existing = this.actor.effects.get(id);
      const { disabled, img } = existing ?? {};
      arr.push({
        name, reference,
        id: k,
        icon: img ?? icon,
        disabled: existing ? disabled : true
>>>>>>> a1b0d115
      });
    }

    // Characteristics
    context.characteristics = [
      "alignment", "eyes", "height", "faith", "hair", "weight", "gender", "skin", "age"
    ].map(k => {
      const fields = CharacterData.schema.fields.details.fields;
      const field = fields[k];
      const name = `system.details.${k}`;
      return { name, label: field.label, value: foundry.utils.getProperty(this.actor, name) ?? "" };
    });

    // Favorites
    context.favorites = await this._prepareFavorites();
    context.favorites.sort((a, b) => a.sort - b.sort);

    return context;
  }

  /* -------------------------------------------- */

  /** @inheritDoc */
  _prepareItems(context) {
    super._prepareItems(context);
    context.containers = context.inventory
      .findSplice(entry => entry.dataset.type === "container")
      ?.items?.sort((a, b) => a.sort - b.sort);
    context.inventory = context.inventory.filter(entry => entry.items.length);
    context.inventory.push({ label: "DND5E.Contents", items: [], dataset: { type: "all" } });

    // Remove races & background as they are shown on the details tab instead.
    const features = context.features.filter(f => (f.dataset.type !== "background") && (f.dataset.type !== "race"));
    features.forEach(f => {
      if ( f.hasActions ) f.dataset.type = "active";
      else f.dataset.type = "passive";
    });

    // Add extra categories for features grouping.
    Object.values(this.actor.classes ?? {}).sort((a, b) => b.system.levels - a.system.levels).forEach(cls => {
      features.push({
        label: game.i18n.format("DND5E.FeaturesClass", { class: cls.name }),
        items: [],
        dataset: { type: cls.identifier }
      });
    });

    if ( this.actor.system.details.race instanceof dnd5e.documents.Item5e ) {
      features.push({ label: "DND5E.FeaturesRace", items: [], dataset: { type: "race" } });
    }

    if ( this.actor.system.details.background instanceof dnd5e.documents.Item5e ) {
      features.push({ label: "DND5E.FeaturesBackground", items: [], dataset: { type: "background" } });
    }

    features.push({ label: "DND5E.FeaturesOther", items: [], dataset: { type: "other" } });
    context.classes = features.findSplice(f => f.isClass)?.items;

    context.features = {
      sections: features,
      filters: [
        { key: "action", label: "DND5E.Action" },
        { key: "bonus", label: "DND5E.BonusAction" },
        { key: "reaction", label: "DND5E.Reaction" },
        { key: "sr", label: "DND5E.ShortRest" },
        { key: "lr", label: "DND5E.LongRest" },
        { key: "concentration", label: "DND5E.Concentration" },
        { key: "mgc", label: "DND5E.Item.Property.Magical" }
      ]
    };

    // TODO: Customise this per-section.
    features.forEach(section => {
      section.categories = [
        { classes: "item-uses", label: "DND5E.Uses", partial: "dnd5e.column-uses" },
        { classes: "item-recovery", label: "DND5E.Recovery", partial: "dnd5e.column-recovery" },
        { classes: "item-controls", partial: "dnd5e.column-feature-controls" }
      ];
    });
  }

  /* -------------------------------------------- */

  /** @inheritDoc */
  activateListeners(html) {
    super.activateListeners(html);
    html.find(".death-tab").on("click", () => this._toggleDeathTray());
    html.find("[data-action]").on("click", this._onAction.bind(this));

    // Apply special context menus for items outside inventory elements
    const featuresElement = html[0].querySelector(`[data-tab="features"] ${this.options.elements.inventory}`);
    if ( featuresElement ) new ContextMenu5e(html, ".pills-lg [data-item-id]", [], {
      onOpen: (...args) => featuresElement._onOpenContextMenu(...args)
    });

    // Edit mode only.
    if ( this._mode === this.constructor.MODES.EDIT ) {
      html.find(".tab.details .item-action").on("click", this._onItemAction.bind(this));
    }
  }

  /* -------------------------------------------- */

  /** @override */
  _disableOverriddenFields(html) {
    // When in edit mode, field values will be the base value, rather than the derived value, so it should not be
    // necessary to disable them anymore.
  }

  /* -------------------------------------------- */

  /** @override */
  _getSubmitData(updateData={}) {
    // Skip over ActorSheet#_getSubmitData to allow for editing overridden values.
    return FormApplication.prototype._getSubmitData.call(this, updateData);
  }

  /* -------------------------------------------- */

  /** @inheritDoc */
  _disableFields(form) {
    super._disableFields(form);
    form.querySelectorAll(".interface-only").forEach(input => input.disabled = false);
  }

  /* -------------------------------------------- */

  /** @inheritDoc */
  async activateEditor(name, options={}, initialContent="") {
    options.relativeLinks = true;
    options.plugins = {
      menu: ProseMirror.ProseMirrorMenu.build(ProseMirror.defaultSchema, {
        compact: true,
        destroyOnSave: false,
        onSave: () => this.saveEditor(name, { remove: false })
      })
    };
    return super.activateEditor(name, options, initialContent);
  }

  /* -------------------------------------------- */

  /** @inheritDoc */
  _onDragStart(event) {
    // Add another deferred deactivation to catch the second pointerenter event that seems to be fired on Firefox.
    requestAnimationFrame(() => game.tooltip.deactivate());
    game.tooltip.deactivate();

    const modes = CONFIG.DND5E.spellPreparationModes;

    const { key } = event.target.closest("[data-key]")?.dataset ?? {};
    const { level, preparationMode } = event.target.closest("[data-level]")?.dataset ?? {};
    const isSlots = event.target.closest("[data-favorite-id]") || event.target.classList.contains("spell-header");
    let type;
    if ( key in CONFIG.DND5E.skills ) type = "skill";
    else if ( key in CONFIG.DND5E.toolIds ) type = "tool";
    else if ( modes[preparationMode]?.upcast && (level !== "0") && isSlots ) type = "slots";
    if ( !type ) return super._onDragStart(event);
    const dragData = { dnd5e: { action: "favorite", type } };
    if ( type === "slots" ) dragData.dnd5e.id = (preparationMode === "prepared") ? `spell${level}` : preparationMode;
    else dragData.dnd5e.id = key;
    event.dataTransfer.setData("application/json", JSON.stringify(dragData));
  }

  /* -------------------------------------------- */

  /**
   * Toggle the death save tray.
   * @param {boolean} [open]  Force a particular open state.
   * @protected
   */
  _toggleDeathTray(open) {
    const tray = this.form.querySelector(".death-tray");
    const tab = tray.querySelector(".death-tab");
    tray.classList.toggle("open", open);
    this._deathTrayOpen = tray.classList.contains("open");
    tab.dataset.tooltip = `DND5E.DeathSave${this._deathTrayOpen ? "Hide" : "Show"}`;
    tab.setAttribute("aria-label", game.i18n.localize(tab.dataset.tooltip));
  }

  /* -------------------------------------------- */

  /**
   * Handle the user performing some sheet action.
   * @param {PointerEvent} event  The triggering event.
   * @protected
   */
  _onAction(event) {
    const target = event.currentTarget;
    switch ( target.dataset.action ) {
      case "findItem": this._onFindItem(target.dataset.itemType); break;
      case "removeFavorite": this._onRemoveFavorite(event); break;
      case "spellcasting": this._onToggleSpellcasting(event); break;
      case "toggleInspiration": this._onToggleInspiration(); break;
      case "useFavorite": this._onUseFavorite(event); break;
    }
  }

  /* -------------------------------------------- */

  /** @inheritDoc */
  _onChangeInput(event) {
    const { name } = event.target.dataset;
    const { itemId } = event.target.closest("[data-item-id]")?.dataset ?? {};
    const item = this.actor.items.get(itemId);
    if ( event.target.closest(".favorites") && name && item ) return item.update({ [name]: event.target.value });
    return super._onChangeInput(event);
  }

  /* -------------------------------------------- */

  /** @override */
  _onConfigureSheet(event) {
    event.preventDefault();
    new SheetConfig5e(this.document, {
      top: this.position.top + 40,
      left: this.position.left + ((this.position.width - DocumentSheet.defaultOptions.width) / 2)
    }).render(true);
  }

  /* -------------------------------------------- */

  /**
   * Show available items of a given type.
   * @param {string} type  The item type.
   * @protected
   */
  _onFindItem(type) {
    switch ( type ) {
      case "class": game.packs.get(CONFIG.DND5E.sourcePacks.CLASSES)?.render(true); break;
      case "race": game.packs.get(CONFIG.DND5E.sourcePacks.RACES)?.render(true); break;
      case "background": game.packs.get(CONFIG.DND5E.sourcePacks.BACKGROUNDS)?.render(true); break;
    }
  }

  /* -------------------------------------------- */

  /**
   * Handle toggling inspiration.
   * @protected
   */
  _onToggleInspiration() {
    this.actor.update({ "system.attributes.inspiration": !this.actor.system.attributes.inspiration });
  }

  /* -------------------------------------------- */

  /**
   * Handle toggling the character's primary spellcasting ability.
   * @param {PointerEvent} event  The triggering event.
   * @protected
   */
  _onToggleSpellcasting(event) {
    const ability = event.currentTarget.closest("[data-ability]")?.dataset.ability;
    this.actor.update({ "system.attributes.spellcasting": ability });
    const sc = event.currentTarget.closest("[data-ability]")?.dataset;
    this.actor.update(
      {
        "system.attributes.spellcasting": sc?.ability,
        "system.attributes.activeSpellcastingClass": sc?.sourceClass
      }
    );
  }

  /* -------------------------------------------- */

  /** @inheritDoc */
  _filterItem(item) {
    if ( item.type === "container" ) return true;
  }

  /* -------------------------------------------- */
  /*  Favorites                                   */
  /* -------------------------------------------- */

  /** @inheritDoc */
  async _onDrop(event) {
    if ( !event.target.closest(".favorites") ) return super._onDrop(event);
    const dragData = event.dataTransfer.getData("application/json");
    if ( !dragData ) return super._onDrop(event);
    let data;
    try {
      data = JSON.parse(dragData);
    } catch(e) {
      console.error(e);
      return;
    }
    const { action, type, id } = data.dnd5e ?? {};
    if ( action === "favorite" ) return this._onDropFavorite(event, { type, id });
  }

  /* -------------------------------------------- */

  /** @inheritDoc */
  async _onDropItem(event, data) {
    if ( !event.target.closest(".favorites") ) return super._onDropItem(event, data);
    const item = await Item.implementation.fromDropData(data);
    if ( item?.parent !== this.actor ) return super._onDropItem(event, data);
    const uuid = item.getRelativeUUID(this.actor);
    return this._onDropFavorite(event, { type: "item", id: uuid });
  }

  /* -------------------------------------------- */

  /** @inheritDoc */
  async _onDropActiveEffect(event, data) {
    if ( !event.target.closest(".favorites") ) return super._onDropActiveEffect(event, data);
    const effect = await ActiveEffect.implementation.fromDropData(data);
    if ( effect.target !== this.actor ) return super._onDropActiveEffect(event, data);
    const uuid = effect.getRelativeUUID(this.actor);
    return this._onDropFavorite(event, { type: "effect", id: uuid });
  }

  /* -------------------------------------------- */

  /**
   * Handle an owned item or effect being dropped in the favorites area.
   * @param {PointerEvent} event         The triggering event.
   * @param {ActorFavorites5e} favorite  The favorite that was dropped.
   * @returns {Promise<Actor5e>|void}
   * @protected
   */
  _onDropFavorite(event, favorite) {
    if ( this.actor.system.hasFavorite(favorite.id) ) return this._onSortFavorites(event, favorite.id);
    return this.actor.system.addFavorite(favorite);
  }

  /* -------------------------------------------- */

  /**
   * Handle removing a favorite.
   * @param {PointerEvent} event  The triggering event.
   * @returns {Promise<Actor5e>|void}
   * @protected
   */
  _onRemoveFavorite(event) {
    const { favoriteId } = event.currentTarget.closest("[data-favorite-id]")?.dataset ?? {};
    if ( !favoriteId ) return;
    return this.actor.system.removeFavorite(favoriteId);
  }

  /* -------------------------------------------- */

  /**
   * Handle re-ordering the favorites list.
   * @param {DragEvent} event  The drop event.
   * @param {string} srcId     The identifier of the dropped favorite.
   * @returns {Promise<Actor5e>|void}
   * @protected
   */
  _onSortFavorites(event, srcId) {
    const dropTarget = event.target.closest("[data-favorite-id]");
    if ( !dropTarget ) return;
    let source;
    let target;
    const targetId = dropTarget.dataset.favoriteId;
    if ( srcId === targetId ) return;
    const siblings = this.actor.system.favorites.filter(f => {
      if ( f.id === targetId ) target = f;
      else if ( f.id === srcId ) source = f;
      return f.id !== srcId;
    });
    const updates = SortingHelpers.performIntegerSort(source, { target, siblings });
    const favorites = this.actor.system.favorites.reduce((map, f) => map.set(f.id, { ...f }), new Map());
    for ( const { target, update } of updates ) {
      const favorite = favorites.get(target.id);
      foundry.utils.mergeObject(favorite, update);
    }
    return this.actor.update({ "system.favorites": Array.from(favorites.values()) });
  }

  /* -------------------------------------------- */

  /**
   * Handle using a favorited item.
   * @param {PointerEvent} event  The triggering event.
   * @returns {Promise|void}
   * @protected
   */
  async _onUseFavorite(event) {
    if ( !this.isEditable ) return;
    const { favoriteId } = event.currentTarget.closest("[data-favorite-id]").dataset;
    const favorite = await fromUuid(favoriteId, { relative: this.actor });
    if ( favorite instanceof dnd5e.documents.Item5e ) return favorite.use({}, { event });
    if ( favorite instanceof dnd5e.documents.ActiveEffect5e ) return favorite.update({ disabled: !favorite.disabled });
  }

  /* -------------------------------------------- */

  /**
   * Prepare favorites for display.
   * @returns {Promise<object>}
   * @protected
   */
  async _prepareFavorites() {
    // Legacy resources
    const resources = Object.entries(this.actor.system.resources).reduce((arr, [k, r]) => {
      const { value, max, sr, lr, label } = r;
      const source = this.actor._source.system.resources[k];
      if ( label && max ) arr.push({
        id: `resources.${k}`,
        type: "resource",
        img: "icons/svg/upgrade.svg",
        resource: { value, max, source },
        css: "uses",
        title: label,
        subtitle: [
          sr ? game.i18n.localize("DND5E.AbbreviationSR") : null,
          lr ? game.i18n.localize("DND5E.AbbreviationLR") : null
        ].filterJoin(" &bull; ")
      });
      return arr;
    }, []);

    return resources.concat(await this.actor.system.favorites.reduce(async (arr, f) => {
      const { id, type, sort } = f;
      const favorite = await fromUuid(id, { relative: this.actor });
      if ( !favorite && ((type === "item") || (type === "effect")) ) return arr;
      arr = await arr;

      let data;
      if ( type === "item" ) data = await favorite.system.getFavoriteData();
      else if ( type === "effect" ) data = await favorite.getFavoriteData();
      else data = await this._getFavoriteData(type, id);
      if ( !data ) return arr;
      let {
        img, title, subtitle, value, uses, quantity, modifier, passive,
        save, range, reference, toggle, suppressed, level
      } = data;

      const css = [];
      if ( uses ) {
        css.push("uses");
        uses.value = Math.round(uses.value);
      }
      else if ( modifier !== undefined ) css.push("modifier");
      else if ( save?.dc ) css.push("save");
      else if ( value !== undefined ) css.push("value");

      if ( toggle === false ) css.push("disabled");
      if ( uses?.max > 100 ) css.push("uses-sm");
      if ( modifier !== undefined ) {
        const value = Number(modifier.replace?.(/\s+/g, "") ?? modifier);
        if ( !isNaN(value) ) modifier = value;
      }

      const rollableClass = [];
      if ( this.isEditable && (type !== "slots") ) rollableClass.push("rollable");
      if ( type === "skill" ) rollableClass.push("skill-name");
      else if ( type === "tool" ) rollableClass.push("tool-name");

      if ( suppressed ) subtitle = game.i18n.localize("DND5E.Suppressed");
      arr.push({
        id, img, type, title, value, uses, sort, save, modifier, passive, range, reference, suppressed, level,
        itemId: type === "item" ? favorite.id : null,
        effectId: type === "effect" ? favorite.id : null,
        parentId: (type === "effect") && (favorite.parent !== favorite.target) ? favorite.parent.id: null,
        preparationMode: (type === "slots") ? (/spell\d+/.test(id) ? "prepared" : id) : null,
        key: (type === "skill") || (type === "tool") ? id : null,
        toggle: toggle === undefined ? null : { applicable: true, value: toggle },
        quantity: quantity > 1 ? quantity : "",
        rollableClass: rollableClass.filterJoin(" "),
        css: css.filterJoin(" "),
        bareName: type === "slots",
        subtitle: Array.isArray(subtitle) ? subtitle.filterJoin(" &bull; ") : subtitle
      });
      return arr;
    }, []));
  }

  /* -------------------------------------------- */

  /**
   * Prepare data for a favorited entry.
   * @param {"skill"|"tool"|"slots"} type  The type of favorite.
   * @param {string} id                    The favorite's identifier.
   * @returns {Promise<FavoriteData5e|void>}
   * @protected
   */
  async _getFavoriteData(type, id) {
    // Spell slots
    if ( type === "slots" ) {
      const { value, max, level } = this.actor.system.spells[id] ?? {};
      const uses = { value, max, name: `system.spells.${id}.value` };
      if ( !/spell\d+/.test(id) ) return {
        uses, level,
        title: game.i18n.localize(`DND5E.SpellSlots${id.capitalize()}`),
        subtitle: [
          game.i18n.localize(`DND5E.SpellLevel${level}`),
          game.i18n.localize(`DND5E.Abbreviation${CONFIG.DND5E.spellcastingTypes[id]?.shortRest ? "SR" : "LR"}`)
        ],
        img: CONFIG.DND5E.spellcastingTypes[id]?.img || CONFIG.DND5E.spellcastingTypes.pact.img
      };

      const plurals = new Intl.PluralRules(game.i18n.lang, { type: "ordinal" });
      const isSR = CONFIG.DND5E.spellcastingTypes.leveled.shortRest;
      return {
        uses, level,
        title: game.i18n.format(`DND5E.SpellSlotsN.${plurals.select(level)}`, { n: level }),
        subtitle: game.i18n.localize(`DND5E.Abbreviation${isSR ? "SR" : "LR"}`),
        img: CONFIG.DND5E.spellcastingTypes.leveled.img.replace("{id}", id)
      };
    }

    // Skills & Tools
    else {
      const data = this.actor.system[`${type}s`]?.[id];
      if ( !data ) return;
      const { total, ability, passive } = data ?? {};
      const subtitle = game.i18n.format("DND5E.AbilityPromptTitle", {
        ability: CONFIG.DND5E.abilities[ability].label
      });
      let img;
      let title;
      let reference;
      if ( type === "tool" ) {
        reference = Trait.getBaseItemUUID(CONFIG.DND5E.toolIds[id]);
        ({ img, name: title } = Trait.getBaseItem(reference, { indexOnly: true }));
      }
      else if ( type === "skill" ) ({ icon: img, label: title, reference } = CONFIG.DND5E.skills[id]);
      return { img, title, subtitle, modifier: total, passive, reference };
    }
  }
}<|MERGE_RESOLUTION|>--- conflicted
+++ resolved
@@ -196,37 +196,11 @@
         attack: mod + this.actor.system.attributes.prof + attackBonus,
         primary: this.actor.system.attributes.spellcasting === sc.ability,
         save: ability?.dc ?? 0,
-<<<<<<< HEAD
         spellPreparationLimit: sc.spellPreparationLimit
-=======
         sourceClass: item.system.identifier,
         spellPreparationLimit: sc.spellPreparationLimit,
         preparedSpellsCount: sc.preparedSpellsCount,
         valid: (sc.spellPreparationLimit ?? 0) >= (sc.preparedSpellsCount ?? 0)
-      });
-    }
-
-    // Containers
-    for ( const container of context.containers ) {
-      const ctx = context.itemContext[container.id];
-      ctx.capacity = await container.system.computeCapacity();
-    }
-
-    // Effects & Conditions
-    const conditionIds = new Set();
-    context.conditions = Object.entries(CONFIG.DND5E.conditionTypes).reduce((arr, [k, c]) => {
-      if ( c.pseudo ) return arr; // Filter out pseudo-conditions.
-      const { label: name, icon, reference } = c;
-      const id = staticID(`dnd5e${k}`);
-      conditionIds.add(id);
-      const existing = this.actor.effects.get(id);
-      const { disabled, img } = existing ?? {};
-      arr.push({
-        name, reference,
-        id: k,
-        icon: img ?? icon,
-        disabled: existing ? disabled : true
->>>>>>> a1b0d115
       });
     }
 
