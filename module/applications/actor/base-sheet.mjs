import * as Trait from "../../documents/actor/trait.mjs";
import Item5e from "../../documents/item.mjs";
import { defaultUnits, formatLength, splitSemicolons } from "../../utils.mjs";
import EffectsElement from "../components/effects.mjs";
import MovementSensesConfig from "../shared/movement-senses-config.mjs";
import CreatureTypeConfig from "../shared/creature-type-config.mjs";

import ActorSheetFlags from "./sheet-flags.mjs";
import SourceConfig from "../source-config.mjs";

import AdvancementConfirmationDialog from "../advancement/advancement-confirmation-dialog.mjs";
import AdvancementManager from "../advancement/advancement-manager.mjs";

import ActorSheetMixin from "./sheet-mixin.mjs";

import AbilityConfig from "./config/ability-config.mjs";
import ArmorClassConfig from "./config/armor-class-config.mjs";
import ConcentrationConfig from "./config/concentration-config.mjs";
import DeathConfig from "./config/death-config.mjs";
import DamagesConfig from "./config/damages-config.mjs";
import HabitatConfig from "./config/habitat-config.mjs";
import HitDiceConfig from "./config/hit-dice-config.mjs";
import HitPointsConfig from "./config/hit-points-config.mjs";
import InitiativeConfig from "./config/initiative-config.mjs";
import LanguagesConfig from "./config/languages-config.mjs";
import SkillToolConfig from "./config/skill-tool-config.mjs";
import SkillsConfig from "./config/skills-config.mjs";
import SpellSlotsConfig from "./config/spell-slots-config.mjs";
import ToolsConfig from "./config/tools-config.mjs";
import TraitsConfig from "./config/traits-config.mjs";
import TreasureConfig from "./config/treasure-config.mjs";
import WeaponsConfig from "./config/weapons-config.mjs";

/**
 * @import { DropEffectValue } from "../../drag-drop.mjs"
 */

/**
 * Extend the basic ActorSheet class to suppose system-specific logic and functionality.
 * @abstract
 */
export default class ActorSheet5e extends ActorSheetMixin(ActorSheet) {

  /**
   * @typedef {object} FilterState5e
   * @property {string} name             Filtering by name.
   * @property {Set<string>} properties  Filtering by some property.
   */

  /**
   * Track the set of item filters which are applied
   * @type {Object<string, FilterState5e>}
   * @protected
   */
  _filters = {
    inventory: { name: "", properties: new Set() },
    spellbook: { name: "", properties: new Set() },
    features: { name: "", properties: new Set() },
    effects: { name: "", properties: new Set() }
  };

  /* -------------------------------------------- */

  /**
   * IDs for items on the sheet that have been expanded.
   * @type {Set<string>}
   * @protected
   */
  _expanded = new Set();

  /* -------------------------------------------- */

  /** @override */
  static get defaultOptions() {
    return foundry.utils.mergeObject(super.defaultOptions, {
      scrollY: [
        "dnd5e-inventory .inventory-list",
        "dnd5e-effects .effects-list",
        ".center-pane"
      ],
      tabs: [{navSelector: ".tabs", contentSelector: ".sheet-body", initial: "description"}],
      width: 720,
      height: Math.max(680, Math.max(
        237 + (Object.keys(CONFIG.DND5E.abilities).length * 70),
        240 + (Object.keys(CONFIG.DND5E.skills).length * 24)
      )),
      elements: {
        effects: "dnd5e-effects",
        inventory: "dnd5e-inventory"
      }
    });
  }

  /* -------------------------------------------- */

  /**
   * A set of item types that should be prevented from being dropped on this type of actor sheet.
   * @type {Set<string>}
   */
  static unsupportedItemTypes = new Set();

  /* -------------------------------------------- */

  /** @override */
  get template() {
    if ( !game.user.isGM && this.actor.limited ) return "systems/dnd5e/templates/actors/limited-sheet.hbs";
    return `systems/dnd5e/templates/actors/${this.actor.type}-sheet.hbs`;
  }

  /* -------------------------------------------- */
  /*  Context Preparation                         */
  /* -------------------------------------------- */

  /** @override */
  async getData(options) {

    // The Actor's data
    const source = this.actor.toObject();

    // Basic data
    const context = {
      actor: this.actor,
      source: source.system,
      system: this.actor.system,
      items: Array.from(this.actor.items),
      itemContext: {},
      abilities: foundry.utils.deepClone(this.actor.system.abilities),
      skills: foundry.utils.deepClone(this.actor.system.skills ?? {}),
      tools: foundry.utils.deepClone(this.actor.system.tools ?? {}),
      labels: this._getLabels(),
      movement: this._getMovementSpeed(this.actor.system),
      senses: this._getSenses(this.actor.system),
      effects: EffectsElement.prepareCategories(this.actor.allApplicableEffects()),
      warnings: foundry.utils.deepClone(this.actor._preparationWarnings),
      filters: this._filters,
      owner: this.actor.isOwner,
      limited: this.actor.limited,
      options: this.options,
      editable: this.isEditable,
      cssClass: this.actor.isOwner ? "editable" : "locked",
      isCharacter: this.actor.type === "character",
      isNPC: this.actor.type === "npc",
      isVehicle: this.actor.type === "vehicle",
      config: CONFIG.DND5E,
      rollableClass: this.isEditable ? "rollable" : "",
      rollData: this.actor.getRollData(),
      overrides: {
        attunement: foundry.utils.hasProperty(this.actor.overrides, "system.attributes.attunement.max")
      },
      elements: this.options.elements
    };

    // Remove items in containers & sort remaining
    context.items = context.items
      .filter(i => !this.actor.items.has(i.system.container))
      .sort((a, b) => (a.sort || 0) - (b.sort || 0));

    // Temporary HP
    const hp = {...context.system.attributes.hp};
    if ( hp.temp === 0 ) delete hp.temp;
    if ( hp.tempmax === 0 ) delete hp.tempmax;
    context.hp = hp;

    // Ability Scores
    for ( const [a, abl] of Object.entries(context.abilities) ) {
      abl.icon = this._getProficiencyIcon(abl.proficient);
      abl.hover = CONFIG.DND5E.proficiencyLevels[abl.proficient];
      abl.label = CONFIG.DND5E.abilities[a]?.label;
      abl.baseProf = source.system.abilities[a]?.proficient ?? 0;
      abl.key = a;
    }

    // Skills & tools.
    const baseAbility = (prop, key) => {
      let src = source.system[prop]?.[key]?.ability;
      if ( src ) return src;
      if ( prop === "skills" ) src = CONFIG.DND5E.skills[key]?.ability;
      return src ?? "int";
    };
    ["skills", "tools"].forEach(prop => {
      for ( const [key, entry] of Object.entries(context[prop]) ) {
        entry.abbreviation = CONFIG.DND5E.abilities[entry.ability]?.abbreviation;
        entry.icon = this._getProficiencyIcon(entry.value);
        entry.hover = CONFIG.DND5E.proficiencyLevels[entry.value];
        entry.label = (prop === "skills") ? CONFIG.DND5E.skills[key]?.label : Trait.keyLabel(key, {trait: "tool"});
        entry.baseValue = source.system[prop]?.[key]?.value ?? 0;
        entry.baseAbility = baseAbility(prop, key);
      }
    });

    // Update traits
    context.traits = this._prepareTraits(context.system);

    // Prepare owned items
    this._prepareItems(context);
    context.expandedData = {};
    for ( const id of this._expanded ) {
      const item = this.actor.items.get(id);
      if ( item ) {
        context.expandedData[id] = await item.getChatData({secrets: this.actor.isOwner});
        if ( context.itemContext[id] ) context.itemContext[id].expanded = context.expandedData[id];
      }
    }

    // Biography HTML enrichment
    context.biographyHTML = await TextEditor.enrichHTML(context.system.details.biography.value, {
      secrets: this.actor.isOwner,
      rollData: context.rollData,
      relativeTo: this.actor
    });

    return context;
  }

  /* -------------------------------------------- */

  /**
   * Prepare labels object for the context.
   * @returns {object}           Object containing various labels.
   * @protected
   */
  _getLabels() {
    const labels = {...this.actor.labels};

    // Currency Labels
    labels.currencies = Object.entries(CONFIG.DND5E.currencies).reduce((obj, [k, c]) => {
      obj[k] = c.label;
      return obj;
    }, {});

    // Proficiency
    labels.proficiency = game.settings.get("dnd5e", "proficiencyModifier") === "dice"
      ? `d${this.actor.system.attributes.prof * 2}`
      : `+${this.actor.system.attributes.prof}`;

    return labels;
  }

  /* -------------------------------------------- */

  /**
   * Prepare the display of movement speed data for the Actor.
   * @param {object} systemData               System data for the Actor being prepared.
   * @param {boolean} [largestPrimary=false]  Show the largest movement speed as "primary", otherwise show "walk".
   * @returns {{primary: string, special: string}}
   * @protected
   */
  _getMovementSpeed(systemData, largestPrimary=false) {
    const movement = systemData.attributes.movement ?? {};

    // Prepare an array of available movement speeds
    let speeds = Object.entries(CONFIG.DND5E.movementTypes).filter(([k]) => !(!largestPrimary && k === "walk"))
      .map(([k, v]) => {
        const speed = movement.types?.[k] ?? 0;
        const hover = k === "fly" && movement.hover ? ` (${game.i18n.localize("DND5E.MovementHover")})` : "";
        return [speed, `${game.i18n.localize(v)} ${speed}${hover}`];
      });

    // Filter and sort speeds on their values
    speeds = speeds.filter(s => s[0]).sort((a, b) => b[0] - a[0]);
    const units = movement.units ?? defaultUnits("length");

    // Case 1: Largest as primary
    if ( largestPrimary ) {
      let primary = speeds.shift();
      return {
<<<<<<< HEAD
        primary: formatLength(primary?.[0], units),
=======
        primary: `${primary?.[1]} ${units}`,
>>>>>>> 5fa70b00
        special: speeds.map(s => s[1]).join(", ")
      };
    }

    // Case 2: Walk as primary
    else {
      return {
        primary: formatLength(movement.types.walk ?? 0, units),
        special: speeds.length ? speeds.map(s => s[1]).join(", ") : ""
      };
    }
  }

  /* -------------------------------------------- */

  /**
   * Prepare senses object for display.
   * @param {object} systemData  System data for the Actor being prepared.
   * @returns {object}           Senses grouped by key with localized and formatted string.
   * @protected
   */
  _getSenses(systemData) {
    const senses = systemData.attributes.senses ?? {};
    senses.types ??= {};
    const tags = {};
    const units = senses.units ?? defaultUnits("length");
    for ( let [k, label] of Object.entries(CONFIG.DND5E.senses) ) {
      const v = senses.types[k] ?? 0;
      if ( v === 0 ) continue;
      tags[k] = `${game.i18n.localize(label)} ${formatLength(v, units)}`;
    }
    if ( senses.special ) splitSemicolons(senses.special).forEach((c, i) => tags[`custom${i + 1}`] = c);
    return tags;
  }

  /* -------------------------------------------- */

  /** @inheritDoc */
  async activateEditor(name, options={}, initialContent="") {
    options.relativeLinks = true;
    return super.activateEditor(name, options, initialContent);
  }

  /* -------------------------------------------- */

  /**
   * Prepare the data structure for traits data like languages, resistances & vulnerabilities, and proficiencies.
   * @param {object} systemData  System data for the Actor being prepared.
   * @returns {object}           Prepared trait data.
   * @protected
   */
  _prepareTraits(systemData) {
    const traits = {};
    for ( const [trait, traitConfig] of Object.entries(CONFIG.DND5E.traits) ) {
      if ( trait === "dm" ) continue;
      const key = traitConfig.actorKeyPath?.replace("system.", "") ?? `traits.${trait}`;
      const data = foundry.utils.deepClone(foundry.utils.getProperty(systemData, key));
      if ( !data ) continue;
      foundry.utils.setProperty(traits, key, data);
      let values = data.value;
      if ( !values ) values = [];
      else if ( values instanceof Set ) values = Array.from(values);
      else if ( !Array.isArray(values) ) values = [values];

      // Split physical damage types from others if bypasses is set
      const physical = [];
      if ( data.bypasses?.size ) {
        values = values.filter(t => {
          if ( !CONFIG.DND5E.damageTypes[t]?.isPhysical ) return true;
          physical.push(t);
          return false;
        });
      }

      data.selected = values.reduce((obj, key) => {
        obj[key] = Trait.keyLabel(key, { trait }) ?? key;
        return obj;
      }, {});

      // Display bypassed damage types
      if ( physical.length ) {
        const damageTypesFormatter = new Intl.ListFormat(game.i18n.lang, { style: "long", type: "conjunction" });
        const bypassFormatter = new Intl.ListFormat(game.i18n.lang, { style: "long", type: "disjunction" });
        data.selected.physical = game.i18n.format("DND5E.DamagePhysicalBypasses", {
          damageTypes: damageTypesFormatter.format(physical.map(t => Trait.keyLabel(t, { trait }))),
          bypassTypes: bypassFormatter.format(data.bypasses.reduce((acc, t) => {
            const v = CONFIG.DND5E.itemProperties[t];
            if ( v && v.isPhysical ) acc.push(v.label);
            return acc;
          }, []))
        });
      }

      // Add custom entries
      if ( data.custom ) splitSemicolons(data.custom).forEach((c, i) => data.selected[`custom${i + 1}`] = c);
      data.cssClass = !foundry.utils.isEmpty(data.selected) ? "" : "inactive";

      // If petrified, display "All Damage" instead of all damage types separately
      if ( (trait === "dr") && this.document.hasConditionEffect("petrification") ) {
        data.selected = { custom1: game.i18n.localize("DND5E.DamageAll") };
        data.cssClass = "";
      }
    }
    return traits;
  }

  /* -------------------------------------------- */

  /**
   * Prepare the data structure for items which appear on the actor sheet.
   * Each subclass overrides this method to implement type-specific logic.
   * @protected
   */
  _prepareItems() {}

  /* -------------------------------------------- */

  /**
   * Insert a spell into the spellbook object when rendering the character sheet.
   * @param {object} context    Sheet rendering context data being prepared for render.
   * @param {object[]} spells   Spells to be included in the spellbook.
   * @returns {object[]}        Spellbook sections in the proper order.
   * @protected
   */
  _prepareSpellbook(context, spells) {
    const owner = this.actor.isOwner;
    const levels = context.actor.system.spells;
    const spellbook = {};

    // Define section and label mappings
    const sections = Object.entries(CONFIG.DND5E.spellPreparationModes).reduce((acc, [k, {order}]) => {
      if ( Number.isNumeric(order) ) acc[k] = Number(order);
      return acc;
    }, {});
    const useLabels = {"-30": "-", "-20": "-", "-10": "-", 0: "&infin;"};

    // Format a spellbook entry for a certain indexed level
    const registerSection = (sl, i, label, {prepMode="prepared", value, max, override, config}={}) => {
      const aeOverride = foundry.utils.hasProperty(this.actor.overrides, `system.spells.spell${i}.override`);
      spellbook[i] = {
        order: i,
        label: label,
        usesSlots: i > 0,
        canCreate: owner,
        canPrepare: ((context.actor.type === "character") && (i >= 1)) || config?.prepares,
        spells: [],
        uses: useLabels[i] || value || 0,
        slots: useLabels[i] || max || 0,
        override: override || 0,
        dataset: {type: "spell", level: prepMode in sections ? 1 : i, preparationMode: prepMode},
        prop: sl,
        editable: context.editable && !aeOverride
      };
    };

    // Determine the maximum spell level which has a slot
    const maxLevel = Array.fromRange(Object.keys(CONFIG.DND5E.spellLevels).length - 1, 1).reduce((max, i) => {
      const level = levels[`spell${i}`];
      if ( level && (level.max || level.override ) && ( i > max ) ) max = i;
      return max;
    }, 0);

    // Level-based spellcasters have cantrips and leveled slots
    if ( maxLevel > 0 ) {
      registerSection("spell0", 0, CONFIG.DND5E.spellLevels[0]);
      for (let lvl = 1; lvl <= maxLevel; lvl++) {
        const sl = `spell${lvl}`;
        registerSection(sl, lvl, CONFIG.DND5E.spellLevels[lvl], levels[sl]);
      }
    }

    // Create spellbook sections for all alternative spell preparation modes that have spell slots.
    for ( const [k, v] of Object.entries(CONFIG.DND5E.spellPreparationModes) ) {
      if ( !(k in levels) || !v.upcast || !levels[k].max ) continue;

      if ( !spellbook["0"] && v.cantrips ) registerSection("spell0", 0, CONFIG.DND5E.spellLevels[0]);
      const l = levels[k];
      const level = game.i18n.localize(`DND5E.SpellLevel${l.level}`);
      const label = `${v.label} — ${level}`;
      registerSection(k, sections[k], label, {
        prepMode: k,
        value: l.value,
        max: l.max,
        override: l.override,
        config: v
      });
    }

    // Iterate over every spell item, adding spells to the spellbook by section
    spells.forEach(spell => {
      const mode = spell.system.preparation.mode || "prepared";
      let s = spell.system.level || 0;
      const sl = `spell${s}`;

      // Spells from items
      if ( spell.getFlag("dnd5e", "cachedFor") ) {
        s = "item";
        if ( !spell.system.linkedActivity?.displayInSpellbook ) return;
        if ( !spellbook[s] ) {
          registerSection(null, s, game.i18n.localize("DND5E.CAST.SECTIONS.Spellbook"));
          spellbook[s].order = 1000;
        }
      }

      // Specialized spellcasting modes (if they exist)
      else if ( mode in sections ) {
        s = sections[mode];
        if ( !spellbook[s] ) {
          const l = levels[mode] || {};
          const config = CONFIG.DND5E.spellPreparationModes[mode];
          registerSection(mode, s, config.label, {
            prepMode: mode,
            value: l.value,
            max: l.max,
            override: l.override,
            config: config
          });
        }
      }

      // Sections for higher-level spells which the caster "should not" have, but spell items exist for
      else if ( !spellbook[s] ) {
        registerSection(sl, s, CONFIG.DND5E.spellLevels[s], {levels: levels[sl]});
      }

      // Add the spell to the relevant heading
      spellbook[s].spells.push(spell);
    });

    // Sort the spellbook by section level
    const sorted = Object.values(spellbook);
    sorted.sort((a, b) => a.order - b.order);
    return sorted;
  }

  /* -------------------------------------------- */

  /**
   * Filter child embedded Documents based on the current set of filters.
   * @param {string} collection    The embedded collection name.
   * @param {Set<string>} filters  Filters to apply to the children.
   * @returns {Document[]}
   * @protected
   */
  _filterChildren(collection, filters) {
    switch ( collection ) {
      case "items": return this._filterItems(this.actor.items, filters);
      case "effects": return this._filterEffects(Array.from(this.actor.allApplicableEffects()), filters);
    }
    return [];
  }

  /* -------------------------------------------- */

  /**
   * Filter Active Effects based on the current set of filters.
   * @param {ActiveEffect5e[]} effects  The effects to filter.
   * @param {Set<string>} filters       Filters to apply to the effects.
   * @returns {ActiveEffect5e[]}
   * @protected
   */
  _filterEffects(effects, filters) {
    return effects;
  }

  /* -------------------------------------------- */

  /**
   * Filter items based on the current set of filters.
   * @param {Item5e[]} items       Copies of item data to be filtered.
   * @param {Set<string>} filters  Filters applied to the item list.
   * @returns {Item5e[]}           Subset of input items limited by the provided filters.
   * @protected
   */
  _filterItems(items, filters) {
    const alwaysPrepared = ["innate", "always"];
    const actions = ["action", "bonus", "reaction"];
    const recoveries = ["lr", "sr"];
    const spellSchools = new Set(Object.keys(CONFIG.DND5E.spellSchools));
    const schoolFilter = spellSchools.intersection(filters);
    const spellcastingClasses = new Set(Object.keys(this.actor.spellcastingClasses));
    const classFilter = spellcastingClasses.intersection(filters);

    return items.filter(item => {

      // Subclass-specific logic.
      const filtered = this._filterItem(item, filters);
      if ( filtered !== undefined ) return filtered;

      // Action usage
      for ( const f of actions ) {
        if ( !filters.has(f) ) continue;
        if ( item.type === "spell" ) {
          if ( item.system.activation.type !== f ) return false;
          continue;
        }
        if ( !item.system.activities?.size ) return false;
        if ( item.system.activities.every(a => a.activation.type !== f) ) return false;
      }

      // Spell-specific filters
      if ( filters.has("ritual") && !item.system.properties?.has("ritual") ) return false;
      if ( filters.has("concentration") && !item.system.properties?.has("concentration") ) return false;
      if ( schoolFilter.size && !schoolFilter.has(item.system.school) ) return false;
      if ( classFilter.size && !classFilter.has(item.system.sourceClass) ) return false;
      if ( filters.has("prepared") ) {
        if ( alwaysPrepared.includes(item.system.preparation?.mode) ) return true;
        return item.system.preparation?.prepared;
      }

      // Equipment-specific filters
      if ( filters.has("equipped") && (item.system.equipped !== true) ) return false;
      if ( filters.has("mgc") && !item.system.properties?.has("mgc") ) return false;

      // Recovery
      for ( const f of recoveries ) {
        if ( !filters.has(f) ) continue;
        if ( !item.system.uses?.recovery.length ) return false;
        if ( item.system.uses.recovery.every(r => r.period !== f) ) return false;
      }

      return true;
    });
  }

  /* -------------------------------------------- */

  /**
   * Determine whether an Item will be shown based on the current set of filters.
   * @param {Item5e} item          The item.
   * @param {Set<string>} filters  Filters applied to the Item.
   * @returns {boolean|void}
   * @protected
   */
  _filterItem(item, filters) {}

  /* -------------------------------------------- */

  /**
   * Get the font-awesome icon used to display a certain level of skill proficiency.
   * @param {number} level  A proficiency mode defined in `CONFIG.DND5E.proficiencyLevels`.
   * @returns {string}      HTML string for the chosen icon.
   * @private
   */
  _getProficiencyIcon(level) {
    const icons = {
      0: '<i class="far fa-circle"></i>',
      0.5: '<i class="fas fa-adjust"></i>',
      1: '<i class="fas fa-check"></i>',
      2: '<i class="fas fa-check-double"></i>'
    };
    return icons[level] || icons[0];
  }

  /* -------------------------------------------- */
  /*  Event Listeners and Handlers                */
  /* -------------------------------------------- */

  /** @inheritDoc */
  activateListeners(html) {
    // Property attributions
    this.form.querySelectorAll("[data-attribution], .attributable").forEach(this._applyAttributionTooltips.bind(this));

    // Preparation Warnings
    html.find(".warnings").click(this._onWarningLink.bind(this));

    // Editable Only Listeners
    if ( this.isEditable ) {
      // Input focus and update
      const inputs = html.find("input");
      inputs.focus(ev => ev.currentTarget.select());
      inputs.addBack().find('[type="text"][data-dtype="Number"]').change(this._onChangeInputDelta.bind(this));

      // Ability Proficiency
      html.find(".ability-proficiency").click(this._onToggleAbilityProficiency.bind(this));

      // Toggle Skill Proficiency
      html.find(".skill-proficiency").on("click contextmenu", event => this._onCycleProficiency(event, "skill"));

      // Toggle Tool Proficiency
      html.find(".tool-proficiency").on("click contextmenu", event => this._onCycleProficiency(event, "tool"));

      // Trait Selector
      html.find(".trait-selector").click(this._onTraitSelector.bind(this));

      // Configure Special Flags
      html.find(".config-button").click(this._onConfigMenu.bind(this));

      // Changing Level
      html.find(".level-selector").change(this._onLevelChange.bind(this));

      // Owned Item management
      html.find(".slot-max-override").click(this._onSpellSlotOverride.bind(this));
      html.find(".attunement-max-override").click(this._onAttunementOverride.bind(this));

      this._disableOverriddenFields(html);
    }

    // Owner Only Listeners, for non-compendium actors.
    if ( this.actor.isOwner && !this.actor[game.release.generation < 13 ? "compendium" : "inCompendium"] ) {
      // Ability Checks
      html.find(".ability-name").click(this._onRollAbilityTest.bind(this));

      // Roll Skill Checks
      html.find(".skill-name").click(this._onRollSkillCheck.bind(this));

      // Roll Tool Checks.
      html.find(".tool-name").on("click", this._onRollToolCheck.bind(this));
    }

    // Handle default listeners last so system listeners are triggered first
    super.activateListeners(html);
  }

  /* -------------------------------------------- */

  /**
   * Disable any fields that are overridden by active effects and display an informative tooltip.
   * @param {jQuery} html  The sheet's rendered HTML.
   * @protected
   */
  _disableOverriddenFields(html) {
    const proficiencyToggles = {
      ability: /system\.abilities\.([^.]+)\.proficient/,
      skill: /system\.skills\.([^.]+)\.value/,
      tool: /system\.tools\.([^.]+)\.value/
    };

    for ( const override of Object.keys(foundry.utils.flattenObject(this.actor.overrides)) ) {
      html.find(`input[name="${override}"],select[name="${override}"]`).each((i, el) => {
        el.disabled = true;
        el.dataset.tooltip = "DND5E.ActiveEffectOverrideWarning";
      });

      for ( const [key, regex] of Object.entries(proficiencyToggles) ) {
        const [, match] = override.match(regex) || [];
        if ( match ) {
          const toggle = html.find(`li[data-${key}="${match}"] .proficiency-toggle`);
          toggle.addClass("disabled");
          toggle.attr("data-tooltip", "DND5E.ActiveEffectOverrideWarning");
        }
      }

      const [, spell] = override.match(/system\.spells\.(spell\d)\.override/) || [];
      if ( spell ) {
        html.find(`.spell-max[data-level="${spell}"]`).attr("data-tooltip", "DND5E.ActiveEffectOverrideWarning");
      }
    }
  }

  /* -------------------------------------------- */

  /**
   * Respond to a new level being selected from the level selector.
   * @param {Event} event                           The originating change.
   * @returns {Promise<AdvancementManager|Item5e>}  Manager if advancements needed, otherwise updated class item.
   * @private
   */
  async _onLevelChange(event) {
    event.preventDefault();
    const delta = Number(event.target.value);
    const classId = event.target.closest("[data-item-id]")?.dataset.itemId;
    if ( !delta || !classId ) return;
    const classItem = this.actor.items.get(classId);
    if ( !game.settings.get("dnd5e", "disableAdvancements") ) {
      const manager = AdvancementManager.forLevelChange(this.actor, classId, delta);
      if ( manager.steps.length ) {
        if ( delta > 0 ) return manager.render(true);
        try {
          const shouldRemoveAdvancements = await AdvancementConfirmationDialog.forLevelDown(classItem);
          if ( shouldRemoveAdvancements ) return manager.render(true);
        }
        catch(err) {
          return;
        }
      }
    }
    return classItem.update({"system.levels": classItem.system.levels + delta});
  }

  /* -------------------------------------------- */

  /**
   * Handle spawning the TraitSelector application which allows a checkbox of multiple trait options.
   * @param {Event} event   The click event which originated the selection.
   * @protected
   */
  _onConfigMenu(event) {
    event.preventDefault();
    event.stopPropagation();
    const button = event.currentTarget;
    let app;
    switch ( button.dataset.action ) {
      case "armor":
        app = new ArmorClassConfig({ document: this.actor });
        break;
      case "death":
        app = new DeathConfig({ document: this.actor });
        break;
      case "habitat":
        app = new HabitatConfig({ document: this.actor });
        break;
      case "hitDice":
        app = new HitDiceConfig({ document: this.actor });
        break;
      case "hitPoints":
        app = new HitPointsConfig({ document: this.actor });
        break;
      case "initiative":
        app = new InitiativeConfig({ document: this.actor });
        break;
      case "movement":
      case "senses":
        app = new MovementSensesConfig({ document: this.actor, type: button.dataset.action });
        break;
      case "treasure":
        app = new TreasureConfig({ document: this.actor });
        break;
      case "flags":
        app = new ActorSheetFlags(this.actor);
        break;
      case "source":
        app = new SourceConfig({ document: this.actor });
        break;
      case "type":
        app = new CreatureTypeConfig({ document: this.actor });
        break;
      case "ability":
        const ability = event.currentTarget.closest("[data-ability]").dataset.ability;
        if ( ability === "concentration" ) app = new ConcentrationConfig({ document: this.actor });
        else app = new AbilityConfig({ document: this.actor, key: ability });
        break;
      case "skill":
        const skill = event.currentTarget.closest("[data-key]").dataset.key;
        app = new SkillToolConfig({ document: this.actor, trait: "skills", key: skill });
        break;
      case "skills":
        app = new SkillsConfig({ document: this.actor });
        break;
      case "spellSlots":
        app = new SpellSlotsConfig({ document: this.actor });
        break;
      case "tool":
        const tool = event.currentTarget.closest("[data-key]").dataset.key;
        app = new SkillToolConfig({ document: this.actor, trait: "tool", key: tool });
        break;
    }
    app?.render(true);
  }

  /* -------------------------------------------- */

  /**
   * Handle cycling proficiency in a skill or tool.
   * @param {Event} event     A click or contextmenu event which triggered this action.
   * @returns {Promise|void}  Updated data for this actor after changes are applied.
   * @protected
   */
  _onCycleProficiency(event) {
    if ( event.currentTarget.classList.contains("disabled") ) return;
    event.preventDefault();
    const parent = event.currentTarget.closest(".proficiency-row");
    const field = parent.querySelector('[name$=".value"]');
    const {property, key} = parent.dataset;
    const value = this.actor._source.system[property]?.[key]?.value ?? 0;

    // Cycle to the next or previous skill level.
    const levels = [0, 1, .5, 2];
    const idx = levels.indexOf(value);
    const next = idx + (event.type === "contextmenu" ? 3 : 1);
    field.value = levels[next % levels.length];

    // Update the field value and save the form.
    return this._onSubmit(event);
  }

  /* -------------------------------------------- */

  /** @inheritDoc */
  _onDragStart(event) {
    const li = event.currentTarget;
    if ( event.target.classList.contains("content-link") ) return;

    if ( li.dataset.effectId && li.dataset.parentId ) {
      const effect = this.actor.items.get(li.dataset.parentId)?.effects.get(li.dataset.effectId);
      if ( effect ) event.dataTransfer.setData("text/plain", JSON.stringify(effect.toDragData()));
      return;
    }

    super._onDragStart(event);
  }

  /* -------------------------------------------- */

  /** @override */
  async _onDropActor(event, data) {
    const canPolymorph = game.user.isGM || (this.actor.isOwner && game.settings.get("dnd5e", "allowPolymorphing"));
    if ( !canPolymorph || (this._tabs[0].active === "bastion") ) return false;

    // Get the target actor
    const cls = getDocumentClass("Actor");
    const sourceActor = await cls.fromDropData(data);
    if ( !sourceActor ) return;

    // Define a function to record polymorph settings for future use
    const rememberOptions = html => {
      const options = {};
      html.find("input").each((i, el) => {
        options[el.name] = el.checked;
      });
      const settings = foundry.utils.mergeObject(game.settings.get("dnd5e", "polymorphSettings") ?? {}, options);
      game.settings.set("dnd5e", "polymorphSettings", settings);
      return settings;
    };

    // Create and render the Dialog
    return new Dialog({
      title: game.i18n.localize("DND5E.PolymorphPromptTitle"),
      content: {
        options: game.settings.get("dnd5e", "polymorphSettings"),
        settings: CONFIG.DND5E.polymorphSettings,
        effectSettings: CONFIG.DND5E.polymorphEffectSettings,
        isToken: this.actor.isToken
      },
      default: "accept",
      buttons: {
        accept: {
          icon: '<i class="fas fa-check"></i>',
          label: game.i18n.localize("DND5E.PolymorphAcceptSettings"),
          callback: html => this.actor.transformInto(sourceActor, rememberOptions(html))
        },
        wildshape: {
          icon: CONFIG.DND5E.transformationPresets.wildshape.icon,
          label: CONFIG.DND5E.transformationPresets.wildshape.label,
          callback: html => this.actor.transformInto(sourceActor, foundry.utils.mergeObject(
            CONFIG.DND5E.transformationPresets.wildshape.options,
            { transformTokens: rememberOptions(html).transformTokens }
          ))
        },
        polymorph: {
          icon: CONFIG.DND5E.transformationPresets.polymorph.icon,
          label: CONFIG.DND5E.transformationPresets.polymorph.label,
          callback: html => this.actor.transformInto(sourceActor, foundry.utils.mergeObject(
            CONFIG.DND5E.transformationPresets.polymorph.options,
            { transformTokens: rememberOptions(html).transformTokens }
          ))
        },
        self: {
          icon: CONFIG.DND5E.transformationPresets.polymorphSelf.icon,
          label: CONFIG.DND5E.transformationPresets.polymorphSelf.label,
          callback: html => this.actor.transformInto(sourceActor, foundry.utils.mergeObject(
            CONFIG.DND5E.transformationPresets.polymorphSelf.options,
            { transformTokens: rememberOptions(html).transformTokens }
          ))
        },
        cancel: {
          icon: '<i class="fas fa-times"></i>',
          label: game.i18n.localize("Cancel")
        }
      }
    }, {
      classes: ["dialog", "dnd5e", "polymorph"],
      width: 900,
      template: "systems/dnd5e/templates/apps/polymorph-prompt.hbs"
    }).render(true);
  }

  /* -------------------------------------------- */

  /** @inheritDoc */
  async _onDropActiveEffect(event, data) {
    const effect = await ActiveEffect.implementation.fromDropData(data);
    if ( effect?.target === this.actor ) return false;
    return super._onDropActiveEffect(event, data);
  }

  /* -------------------------------------------- */

  /** @override */
  async _onDropItem(event, data) {
    const behavior = this._dropBehavior(event, data);
    if ( !this.actor.isOwner || (behavior === "none") ) return false;
    const item = await Item.implementation.fromDropData(data);

    // Handle moving out of container & item sorting
    if ( (behavior === "move") && (this.actor.uuid === item.parent?.uuid) ) {
      if ( item.system.container !== null ) await item.update({ "system.container": null });
      return this._onSortItem(event, item.toObject());
    }

    return this._onDropItemCreate(item, event, behavior);
  }

  /* -------------------------------------------- */

  /** @override */
  async _onDropFolder(event, data) {
    if ( !this.actor.isOwner ) return [];
    const folder = await Folder.implementation.fromDropData(data);
    if ( folder.type !== "Item" ) return [];
    const droppedItemData = await Promise.all(folder.contents.map(async item => {
      if ( !(item instanceof Item) ) item = await fromUuid(item.uuid);
      return item;
    }));
    return this._onDropItemCreate(droppedItemData, event);
  }

  /* -------------------------------------------- */

  /**
   * Handle the final creation of dropped Item data on the Actor.
   * @param {Item5e[]|Item5e} itemData     The item or items requested for creation.
   * @param {DragEvent} event              The concluding DragEvent which provided the drop data.
   * @param {DropEffectValue} behavior     The specific drop behavior.
   * @returns {Promise<Item5e[]>}
   * @protected
   */
  async _onDropItemCreate(itemData, event, behavior) {
    let items = itemData instanceof Array ? itemData : [itemData];
    const itemsWithoutAdvancement = items.filter(i => !i.system.advancement?.length);
    const multipleAdvancements = (items.length - itemsWithoutAdvancement.length) > 1;
    if ( multipleAdvancements && !game.settings.get("dnd5e", "disableAdvancements") ) {
      ui.notifications.warn(game.i18n.format("DND5E.WarnCantAddMultipleAdvancements"));
      items = itemsWithoutAdvancement;
    }

    // Filter out items already in containers to avoid creating duplicates
    const containers = new Set(items.filter(i => i.type === "container").map(i => i._id));
    items = items.filter(i => !containers.has(i.system.container));

    // Create the owned items & contents as normal
    const toCreate = await Item5e.createWithContents(items, {
      transformFirst: item => {
        if ( item instanceof foundry.abstract.Document ) item = item.toObject();
        return this._onDropSingleItem(item, event);
      }
    });
    const created = await Item5e.createDocuments(toCreate, { pack: this.actor.pack, parent: this.actor, keepId: true });
    if ( behavior === "move" ) items.forEach(i => fromUuid(i.uuid).then(d => d?.delete({ deleteContents: true })));
    return created;
  }

  /* -------------------------------------------- */

  /**
   * Handles dropping of a single item onto this character sheet.
   * @param {object} itemData            The item data to create.
   * @param {DragEvent} event            The concluding DragEvent which provided the drop data.
   * @returns {Promise<object|boolean>}  The item data to create after processing, or false if the item should not be
   *                                     created or creation has been otherwise handled.
   * @protected
   */
  async _onDropSingleItem(itemData, event) {
    // Check to make sure items of this type are allowed on this actor
    if ( this.constructor.unsupportedItemTypes.has(itemData.type) ) {
      ui.notifications.warn(game.i18n.format("DND5E.ActorWarningInvalidItem", {
        itemType: game.i18n.localize(CONFIG.Item.typeLabels[itemData.type]),
        actorType: game.i18n.localize(CONFIG.Actor.typeLabels[this.actor.type])
      }));
      return false;
    }

    // Create a Consumable spell scroll on the Inventory tab
    if ( (itemData.type === "spell")
      && (this._tabs[0].active === "inventory" || this.actor.type === "vehicle") ) {
      const scroll = await Item5e.createScrollFromSpell(itemData);
      return scroll?.toObject?.() ?? false;
    }

    // Clean up data
    this._onDropResetData(itemData, event);

    // Stack identical consumables
    const stacked = this._onDropStackConsumables(itemData);
    if ( stacked ) return false;

    // Bypass normal creation flow for any items with advancement
    if ( this.actor.system.metadata?.supportsAdvancement && itemData.system.advancement?.length
        && !game.settings.get("dnd5e", "disableAdvancements") ) {
      // Ensure that this item isn't violating the singleton rule
      const dataModel = CONFIG.Item.dataModels[itemData.type];
      const singleton = dataModel?.metadata.singleton ?? false;
      if ( singleton && this.actor.itemTypes[itemData.type].length ) {
        ui.notifications.error(game.i18n.format("DND5E.ActorWarningSingleton", {
          itemType: game.i18n.localize(CONFIG.Item.typeLabels[itemData.type]),
          actorType: game.i18n.localize(CONFIG.Actor.typeLabels[this.actor.type])
        }));
        return false;
      }

      const manager = AdvancementManager.forNewItem(this.actor, itemData);
      if ( manager.steps.length ) {
        manager.render(true);
        return false;
      }
    }

    // Adjust the preparation mode of a leveled spell depending on the section on which it is dropped.
    if ( itemData.type === "spell" ) this._onDropSpell(itemData, event);

    return itemData;
  }

  /* -------------------------------------------- */

  /**
   * Reset certain pieces of data stored on items when they are dropped onto the actor.
   * @param {object} itemData    The item data requested for creation. **Will be mutated.**
   * @param {DragEvent} event    The concluding DragEvent which provided the drop data.
   */
  _onDropResetData(itemData, event) {
    if ( !itemData.system ) return;
    ["attuned", "equipped", "prepared"].forEach(k => delete itemData.system[k]);
  }

  /* -------------------------------------------- */

  /**
   * Adjust the preparation mode of a dropped spell depending on the drop location on the sheet.
   * @param {object} itemData    The item data requested for creation. **Will be mutated.**
   * @param {DragEvent} event    The concluding DragEvent which provided the drop data.
   */
  _onDropSpell(itemData, event) {
    if ( !["npc", "character"].includes(this.document.type) ) return;

    // Determine the section it is dropped on, if any.
    let header = event.target.closest(".items-header"); // Dropped directly on the header.
    if ( !header ) {
      const list = event.target.closest(".item-list"); // Dropped inside an existing list.
      header = list?.previousElementSibling;
    }
    const { level, preparationMode } = header?.closest("[data-level]")?.dataset ?? {};

    // Determine the actor's spell slot progressions, if any.
    const spellcastKeys = Object.keys(CONFIG.DND5E.spellcastingTypes);
    const progs = Object.values(this.document.classes).reduce((acc, cls) => {
      const type = cls.spellcasting?.type;
      if ( spellcastKeys.includes(type) ) acc.add(type);
      return acc;
    }, new Set());

    const prep = itemData.system.preparation;

    // Case 1: Drop a cantrip.
    if ( itemData.system.level === 0 ) {
      const modes = CONFIG.DND5E.spellPreparationModes;
      if ( modes[preparationMode]?.cantrips ) {
        prep.mode = "prepared";
      } else if ( !preparationMode ) {
        const isCaster = this.document.system.details.spellLevel || progs.size;
        prep.mode = isCaster ? "prepared" : "innate";
      } else {
        prep.mode = preparationMode;
      }
      if ( modes[prep.mode]?.prepares ) prep.prepared = true;
    }

    // Case 2: Drop a leveled spell in a section without a mode.
    else if ( (level === "0") || !preparationMode ) {
      if ( this.document.type === "npc" ) {
        prep.mode = this.document.system.details.spellLevel ? "prepared" : "innate";
      } else {
        const m = progs.has("leveled") ? "prepared" : (progs.first() ?? "innate");
        prep.mode = progs.has(prep.mode) ? prep.mode : m;
      }
    }

    // Case 3: Drop a leveled spell in a specific section.
    else prep.mode = preparationMode;
  }

  /* -------------------------------------------- */

  /**
   * Handle enabling editing for a spell slot override value.
   * @param {MouseEvent} event    The originating click event.
   * @protected
   */
  async _onSpellSlotOverride(event) {
    const span = event.currentTarget.parentElement;
    const level = span.dataset.level;
    const override = this.actor.system.spells[level].override || span.dataset.slots;
    const input = document.createElement("INPUT");
    input.type = "text";
    input.name = `system.spells.${level}.override`;
    input.value = override;
    input.placeholder = span.dataset.slots;
    input.dataset.dtype = "Number";
    input.addEventListener("focus", event => event.currentTarget.select());

    // Replace the HTML
    const parent = span.parentElement;
    parent.removeChild(span);
    parent.appendChild(input);
  }

  /* -------------------------------------------- */

  /**
   * Handle enabling editing for attunement maximum.
   * @param {MouseEvent} event    The originating click event.
   * @private
   */
  async _onAttunementOverride(event) {
    const span = event.currentTarget.parentElement;
    const input = document.createElement("INPUT");
    input.type = "text";
    input.name = "system.attributes.attunement.max";
    input.value = this.actor.system.attributes.attunement.max;
    input.placeholder = 3;
    input.dataset.dtype = "Number";
    input.addEventListener("focus", event => event.currentTarget.select());

    // Replace the HTML
    const parent = span.parentElement;
    parent.removeChild(span);
    parent.appendChild(input);
  }

  /* -------------------------------------------- */

  /**
   * Initialize attribution tooltips on an element.
   * @param {HTMLElement} element  The tooltipped element.
   * @protected
   */
  _applyAttributionTooltips(element) {
    if ( "tooltip" in element.dataset ) return;
    element.dataset.tooltip = `
      <section class="loading" data-uuid="${this.actor.uuid}"><i class="fas fa-spinner fa-spin-pulse"></i></section>
    `;
    element.dataset.tooltipClass = "property-attribution";
  }

  /* -------------------------------------------- */

  /**
   * Handle rolling an Ability test or saving throw.
   * @param {Event} event      The originating click event.
   * @private
   */
  _onRollAbilityTest(event) {
    event.preventDefault();
    let ability = event.currentTarget.parentElement.dataset.ability;
    this.actor.rollAbility({ ability, event });
  }

  /* -------------------------------------------- */

  /**
   * Handle rolling a Skill check.
   * @param {Event} event      The originating click event.
   * @returns {Promise<Roll>}  The resulting roll.
   * @private
   */
  _onRollSkillCheck(event) {
    event.preventDefault();
    const skill = event.currentTarget.closest("[data-key]").dataset.key;
    return this.actor.rollSkill({ skill, event });
  }

  /* -------------------------------------------- */

  _onRollToolCheck(event) {
    event.preventDefault();
    const tool = event.currentTarget.closest("[data-key]").dataset.key;
    return this.actor.rollToolCheck({ tool, event });
  }

  /* -------------------------------------------- */

  /**
   * Handle toggling Ability score proficiency level.
   * @param {Event} event              The originating click event.
   * @returns {Promise<Actor5e>|void}  Updated actor instance.
   * @private
   */
  _onToggleAbilityProficiency(event) {
    if ( event.currentTarget.classList.contains("disabled") ) return;
    event.preventDefault();
    const field = event.currentTarget.previousElementSibling;
    return this.actor.update({[field.name]: 1 - parseInt(field.value)});
  }

  /* -------------------------------------------- */

  /**
   * Handle spawning the TraitSelector application which allows a checkbox of multiple trait options.
   * @param {Event} event      The click event which originated the selection.
   * @returns {TraitSelector}  Newly displayed application.
   * @private
   */
  _onTraitSelector(event) {
    event.preventDefault();
    const trait = event.currentTarget.dataset.trait;
    const options = { document: this.actor, trait };
    if ( trait === "ci" ) options.position = { width: 400 };
    switch ( trait ) {
      case "di":
      case "dm":
      case "dr":
      case "dv": return new DamagesConfig(options).render({ force: true });
      case "languages": return new LanguagesConfig(options).render({ force: true });
      case "tool": return new ToolsConfig(options).render({ force: true });
      case "weapon": return new WeaponsConfig(options).render({ force: true });
      default: return new TraitsConfig(options).render({ force: true });
    }
  }

  /* -------------------------------------------- */

  /**
   * Handle links within preparation warnings.
   * @param {Event} event  The click event on the warning.
   * @protected
   */
  async _onWarningLink(event) {
    event.preventDefault();
    const a = event.target;
    if ( !a || !a.dataset.target ) return;
    switch ( a.dataset.target ) {
      case "armor":
        new ArmorClassConfig({ document: this.actor }).render({ force: true });
        return;
      default:
        const item = await fromUuid(a.dataset.target);
        item?.sheet.render(true);
    }
  }

  /* -------------------------------------------- */

  /** @override */
  _getHeaderButtons() {
    let buttons = super._getHeaderButtons();
    if ( this.actor.isPolymorphed ) {
      buttons.unshift({
        label: "DND5E.PolymorphRestoreTransformation",
        class: "restore-transformation",
        icon: "fas fa-backward",
        onclick: () => this.actor.revertOriginalForm()
      });
    }
    return buttons;
  }

  /* -------------------------------------------- */

  /** @inheritDoc */
  async _updateObject(event, formData) {
    // Unset any flags which are "false"
    for ( const [k, v] of Object.entries(formData) ) {
      if ( k.startsWith("flags.dnd5e.") && !v ) {
        delete formData[k];
        if ( foundry.utils.hasProperty(this.document._source, k) ) formData[k.replace(/\.([\w\d]+)$/, ".-=$1")] = null;
      }
    }

    // Parent ActorSheet update steps
    return super._updateObject(event, formData);
  }
}<|MERGE_RESOLUTION|>--- conflicted
+++ resolved
@@ -264,11 +264,7 @@
     if ( largestPrimary ) {
       let primary = speeds.shift();
       return {
-<<<<<<< HEAD
-        primary: formatLength(primary?.[0], units),
-=======
         primary: `${primary?.[1]} ${units}`,
->>>>>>> 5fa70b00
         special: speeds.map(s => s[1]).join(", ")
       };
     }
