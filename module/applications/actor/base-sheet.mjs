--- conflicted
+++ resolved
@@ -19,11 +19,8 @@
 import TraitSelector from "./trait-selector.mjs";
 import ProficiencyConfig from "./proficiency-config.mjs";
 import ToolSelector from "./tool-selector.mjs";
-<<<<<<< HEAD
 import ResourceConfig from "./resource-config.mjs";
-=======
 import { simplifyBonus } from "../../utils.mjs";
->>>>>>> ac484c22
 
 /**
  * Extend the basic ActorSheet class to suppose system-specific logic and functionality.
