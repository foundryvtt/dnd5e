--- conflicted
+++ resolved
@@ -30,8 +30,6 @@
   /* -------------------------------------------- */
   /*  Rendering                                   */
   /* -------------------------------------------- */
-<<<<<<< HEAD
-=======
 
   /** @inheritDoc */
   _configureRenderParts(options) {
@@ -43,7 +41,6 @@
   }
 
   /* -------------------------------------------- */
->>>>>>> be4d0a99
 
   /** @inheritDoc */
   async _preparePartContext(partId, context, options) {
