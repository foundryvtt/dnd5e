--- conflicted
+++ resolved
@@ -412,8 +412,6 @@
   /* -------------------------------------------- */
 
   /**
-<<<<<<< HEAD
-=======
    * Retrieve an item's critical hit threshold. Uses the smallest value from among the
    * following sources:
    * - item entity
@@ -443,7 +441,6 @@
   /* -------------------------------------------- */
 
   /**
->>>>>>> 418a6d3d
    * Populates the max uses of an item.
    * If the item is an owned item and the `max` is not numeric, calculate based on actor data.
    */
