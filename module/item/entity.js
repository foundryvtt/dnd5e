import {simplifyRollFormula, d20Roll, damageRoll} from "../dice.js";
import AbilityUseDialog from "../apps/ability-use-dialog.js";

/**
 * Override and extend the basic Item implementation
 * @extends {Item}
 */
export default class Item5e extends Item {

  /* -------------------------------------------- */
  /*  Item Properties                             */
  /* -------------------------------------------- */

  /**
   * Determine which ability score modifier is used by this item
   * @type {string|null}
   */
  get abilityMod() {
    const itemData = this.data.data;
    if (!("ability" in itemData)) return null;

    // Case 1 - defined directly by the item
    if (itemData.ability) return itemData.ability;

    // Case 2 - inferred from a parent actor
    else if (this.actor) {
      const actorData = this.actor.data.data;

      // Spells - Use Actor spellcasting modifier
      if (this.data.type === "spell") return actorData.attributes.spellcasting || "int";

      // Tools - default to Intelligence
      else if (this.data.type === "tool") return "int";

      // Weapons
      else if (this.data.type === "weapon") {
        const wt = itemData.weaponType;

        //Weapons using the spellcasting modifier
        if (["msak", "rsak"].includes(itemData.actionType)) {
          return actorData.attributes.spellcasting || "int";
        }

        // Finesse weapons - Str or Dex (PHB pg. 147)
        else if (itemData.properties.fin === true) {
          return (actorData.abilities["dex"].mod >= actorData.abilities["str"].mod) ? "dex" : "str";
        }

        // Ranged weapons - Dex (PH p.194)
        else if ( ["simpleR", "martialR"].includes(wt) ) return "dex";
      }
      return "str";
    }

    // Case 3 - unknown
    return null
  }

  /* -------------------------------------------- */

  /**
   * Does the Item implement an attack roll as part of its usage
   * @type {boolean}
   */
  get hasAttack() {
    return ["mwak", "rwak", "msak", "rsak"].includes(this.data.data.actionType);
  }

  /* -------------------------------------------- */

  /**
   * Does the Item implement a damage roll as part of its usage
   * @type {boolean}
   */
  get hasDamage() {
    return !!(this.data.data.damage && this.data.data.damage.parts.length);
  }

  /* -------------------------------------------- */

  /**
   * Does the Item implement a versatile damage roll as part of its usage
   * @type {boolean}
   */
  get isVersatile() {
    return !!(this.hasDamage && this.data.data.damage.versatile);
  }

  /* -------------------------------------------- */

  /**
   * Does the item provide an amount of healing instead of conventional damage?
   * @return {boolean}
   */
  get isHealing() {
    return (this.data.data.actionType === "heal") && this.data.data.damage.parts.length;
  }

  /* -------------------------------------------- */

  /**
   * Does the Item implement a saving throw as part of its usage
   * @type {boolean}
   */
  get hasSave() {
    const save = this.data.data?.save || {};
    return !!(save.ability && save.scaling);
  }

  /* -------------------------------------------- */

  /**
   * Does the Item have a target
   * @type {boolean}
   */
  get hasTarget() {
    const target = this.data.data.target;
    return target && !["none",""].includes(target.type);
  }

  /* -------------------------------------------- */

  /**
   * Does the Item have an area of effect target
   * @type {boolean}
   */
  get hasAreaTarget() {
    const target = this.data.data.target;
    return target && (target.type in CONFIG.DND5E.areaTargetTypes);
  }

  /* -------------------------------------------- */

  /**
   * A flag for whether this Item is limited in it's ability to be used by charges or by recharge.
   * @type {boolean}
   */
  get hasLimitedUses() {
    let chg = this.data.data.recharge || {};
    let uses = this.data.data.uses || {};
    return !!chg.value || (uses.per && (uses.max > 0));
  }

  /* -------------------------------------------- */
  /*	Data Preparation														*/
  /* -------------------------------------------- */

  /**
   * Augment the basic Item data model with additional dynamic data.
   */
  prepareDerivedData() {
    super.prepareDerivedData();

    // Get the Item's data
    const itemData = this.data;
    const data = itemData.data;
    const C = CONFIG.DND5E;
    const labels = this.labels = {};

    // Classes
    if ( itemData.type === "class" ) {
      data.levels = Math.clamped(data.levels, 1, 20);
    }

    // Spell Level,  School, and Components
    if ( itemData.type === "spell" ) {
      data.preparation.mode = data.preparation.mode || "prepared";
      labels.level = C.spellLevels[data.level];
      labels.school = C.spellSchools[data.school];
      labels.components = Object.entries(data.components).reduce((arr, c) => {
        if ( c[1] !== true ) return arr;
        arr.push(c[0].titleCase().slice(0, 1));
        return arr;
      }, []);
      labels.materials = data?.materials?.value ?? null;
    }

    // Feat Items
    else if ( itemData.type === "feat" ) {
      const act = data.activation;
      if ( act && (act.type === C.abilityActivationTypes.legendary) ) labels.featType = game.i18n.localize("DND5E.LegendaryActionLabel");
      else if ( act && (act.type === C.abilityActivationTypes.lair) ) labels.featType = game.i18n.localize("DND5E.LairActionLabel");
      else if ( act && act.type ) labels.featType = game.i18n.localize(data.damage.length ? "DND5E.Attack" : "DND5E.Action");
      else labels.featType = game.i18n.localize("DND5E.Passive");
    }

    // Equipment Items
    else if ( itemData.type === "equipment" ) {
      labels.armor = data.armor.value ? `${data.armor.value} ${game.i18n.localize("DND5E.AC")}` : "";
    }

    // Activated Items
    if ( data.hasOwnProperty("activation") ) {

      // Ability Activation Label
      let act = data.activation || {};
      if ( act ) labels.activation = [act.cost, C.abilityActivationTypes[act.type]].filterJoin(" ");

      // Target Label
      let tgt = data.target || {};
      if (["none", "touch", "self"].includes(tgt.units)) tgt.value = null;
      if (["none", "self"].includes(tgt.type)) {
        tgt.value = null;
        tgt.units = null;
      }
      labels.target = [tgt.value, C.distanceUnits[tgt.units], C.targetTypes[tgt.type]].filterJoin(" ");

      // Range Label
      let rng = data.range || {};
      if ( ["none", "touch", "self"].includes(rng.units) ) {
        rng.value = null;
        rng.long = null;
      }
      labels.range = [rng.value, rng.long ? `/ ${rng.long}` : null, C.distanceUnits[rng.units]].filterJoin(" ");

      // Duration Label
      let dur = data.duration || {};
      if (["inst", "perm"].includes(dur.units)) dur.value = null;
      labels.duration = [dur.value, C.timePeriods[dur.units]].filterJoin(" ");

      // Recharge Label
      let chg = data.recharge || {};
      labels.recharge = `${game.i18n.localize("DND5E.Recharge")} [${chg.value}${parseInt(chg.value) < 6 ? "+" : ""}]`;
    }

    // Item Actions
    if ( data.hasOwnProperty("actionType") ) {
      // Damage
      let dam = data.damage || {};
      if ( dam.parts ) {
        labels.damage = dam.parts.map(d => d[0]).join(" + ").replace(/\+ -/g, "- ");
        labels.damageTypes = dam.parts.map(d => C.damageTypes[d[1]]).join(", ");
      }
    }

    // if this item is owned, we prepareFinalAttributes() at the end of actor init
    if (!this.isOwned) this.prepareFinalAttributes();
  }

  /* -------------------------------------------- */

  /**
   * Compute item attributes which might depend on prepared actor data.
   */
  prepareFinalAttributes() {
    if ( this.data.data.hasOwnProperty("actionType") ) {
      // Saving throws
      this.getSaveDC();

      // To Hit
      this.getAttackToHit();

      // Limited Uses
<<<<<<< HEAD
      if ( this.isOwned && !!data.uses?.max ) {
        let max = data.uses.max;
        if ( !Number.isNumeric(max) ) {
          max = Roll.replaceFormulaData(max, this.actor.getRollData(), {missing: 0, warn: true});
          if ( Roll.MATH_PROXY.safeEval ) max = Roll.MATH_PROXY.safeEval(max);
        }
        data.uses.max = Number(max);
      }
=======
      this.prepareMaxUses();

      // Damage Label
      this.getDerivedDamageLabel();
>>>>>>> d5f57427
    }
  }

  /* -------------------------------------------- */

  /**
   * Populate a label with the compiled and simplified damage formula
   * based on owned item actor data. This is only used for display
   * purposes and is not related to Item5e#rollDamage
   * 
   * @returns {Array} array of objects with `formula` and `damageType`
   */
  getDerivedDamageLabel() {
    const itemData = this.data.data;
    if ( !this.hasDamage || !itemData || !this.isOwned ) return [];

    const rollData = this.getRollData();

    const derivedDamage = itemData.damage?.parts?.map((damagePart) => ({
      formula: simplifyRollFormula(damagePart[0], rollData, { constantFirst: false }),
      damageType: damagePart[1],
    }));

    this.labels.derivedDamage = derivedDamage

    return derivedDamage;
  }

  /* -------------------------------------------- */

  /**
   * Update the derived spell DC for an item that requires a saving throw
   * @returns {number|null}
   */
  getSaveDC() {
    if ( !this.hasSave ) return;
    const save = this.data.data?.save;

    // Actor spell-DC based scaling
    if ( save.scaling === "spell" ) {
      save.dc = this.isOwned ? getProperty(this.actor.data, "data.attributes.spelldc") : null;
    }

    // Ability-score based scaling
    else if ( save.scaling !== "flat" ) {
      save.dc = this.isOwned ? getProperty(this.actor.data, `data.abilities.${save.scaling}.dc`) : null;
    }

    // Update labels
    const abl = CONFIG.DND5E.abilities[save.ability];
    this.labels.save = game.i18n.format("DND5E.SaveDC", {dc: save.dc || "", ability: abl});
    return save.dc;
  }

  /* -------------------------------------------- */

  /**
   * Update a label to the Item detailing its total to hit bonus.
   * Sources:
   * - item entity's innate attack bonus
   * - item's actor's proficiency bonus if applicable
   * - item's actor's global bonuses to the given item type
   * - item's ammunition if applicable
   *
   * @returns {Object} returns `rollData` and `parts` to be used in the item's Attack roll
   */
  getAttackToHit() {
    const itemData = this.data.data;
    if ( !this.hasAttack || !itemData ) return;
    const rollData = this.getRollData();

    // Define Roll bonuses
    const parts = [];

    // Include the item's innate attack bonus as the initial value and label
    if ( itemData.attackBonus ) {
      parts.push(itemData.attackBonus)
      this.labels.toHit = itemData.attackBonus;
    }

    // Take no further action for un-owned items
    if ( !this.isOwned ) return {rollData, parts};

    // Ability score modifier
    parts.push(`@mod`);

    // Add proficiency bonus if an explicit proficiency flag is present or for non-item features
    if ( !["weapon", "consumable"].includes(this.data.type) || itemData.proficient ) {
      parts.push("@prof");
    }

    // Actor-level global bonus to attack rolls
    const actorBonus = this.actor.data.data.bonuses?.[itemData.actionType] || {};
    if ( actorBonus.attack ) parts.push(actorBonus.attack);

    // One-time bonus provided by consumed ammunition
    if ( (itemData.consume?.type === 'ammo') && !!this.actor.items ) {
      const ammoItemData = this.actor.items.get(itemData.consume.target)?.data;

      if (ammoItemData) {
        const ammoItemQuantity = ammoItemData.data.quantity;
        const ammoCanBeConsumed = ammoItemQuantity && (ammoItemQuantity - (itemData.consume.amount ?? 0) >= 0);
        const ammoItemAttackBonus = ammoItemData.data.attackBonus;
        const ammoIsTypeConsumable = (ammoItemData.type === "consumable") && (ammoItemData.data.consumableType === "ammo")
        if ( ammoCanBeConsumed && ammoItemAttackBonus && ammoIsTypeConsumable ) {
          parts.push("@ammo");
          rollData["ammo"] = ammoItemAttackBonus;
        }
      }
    }

    // Condense the resulting attack bonus formula into a simplified label
    let toHitLabel = simplifyRollFormula(parts.join('+'), rollData).trim();
    if (toHitLabel.charAt(0) !== '-') {
      toHitLabel = '+ ' + toHitLabel
    }
    this.labels.toHit = toHitLabel;

    // Update labels and return the prepared roll data
    return {rollData, parts};
  }

  /* -------------------------------------------- */

  /**
   * Populates the max uses of an item. 
   * If the item is an owned item and the `max` is not numeric, calculate based on actor data.
   */
  prepareMaxUses() {
    const data = this.data.data;
    if (!data.uses?.max) return;
    let max = data.uses.max;

    // if this is an owned item and the max is not numeric, we need to calculate it
    if (this.isOwned && !Number.isNumeric(max)) {
      if (this.actor.data === undefined) return;
      try {
        max = Roll.replaceFormulaData(max, this.actor.getRollData(), {missing: 0, warn: true});
        max = Roll.safeEval(max);
      } catch(e) {
        console.error('Problem preparing Max uses for', this.data.name, e);
        return;
      }
    }
    data.uses.max = Number(max);
  }

  /* -------------------------------------------- */

  /**
   * Roll the item to Chat, creating a chat card which contains follow up attack or damage roll options
   * @param {boolean} [configureDialog]     Display a configuration dialog for the item roll, if applicable?
   * @param {string} [rollMode]             The roll display mode with which to display (or not) the card
   * @param {boolean} [createMessage]       Whether to automatically create a chat message (if true) or simply return
   *                                        the prepared chat message data (if false).
   * @return {Promise<ChatMessage|object|void>}
   */
  async roll({configureDialog=true, rollMode, createMessage=true}={}) {
    let item = this;
    const id = this.data.data;                // Item system data
    const actor = this.actor;
    const ad = actor.data.data;               // Actor system data

    // Reference aspects of the item data necessary for usage
    const hasArea = this.hasAreaTarget;       // Is the ability usage an AoE?
    const resource = id.consume || {};        // Resource consumption
    const recharge = id.recharge || {};       // Recharge mechanic
    const uses = id?.uses ?? {};              // Limited uses
    const isSpell = this.type === "spell";    // Does the item require a spell slot?
    const requireSpellSlot = isSpell && (id.level > 0) && CONFIG.DND5E.spellUpcastModes.includes(id.preparation.mode);

    // Define follow-up actions resulting from the item usage
    let createMeasuredTemplate = hasArea;       // Trigger a template creation
    let consumeRecharge = !!recharge.value;     // Consume recharge
    let consumeResource = !!resource.target && (resource.type !== "ammo") // Consume a linked (non-ammo) resource
    let consumeSpellSlot = requireSpellSlot;    // Consume a spell slot
    let consumeUsage = !!uses.per;              // Consume limited uses
    let consumeQuantity = uses.autoDestroy;     // Consume quantity of the item in lieu of uses
    let consumeSpellLevel = null;               // Consume a specific category of spell slot
    if ( requireSpellSlot ) consumeSpellLevel = id.preparation.mode === "pact" ? "pact" : `spell${id.level}`;

    // Display a configuration dialog to customize the usage
    const needsConfiguration = createMeasuredTemplate || consumeRecharge || consumeResource || consumeSpellSlot || consumeUsage;
    if (configureDialog && needsConfiguration) {
      const configuration = await AbilityUseDialog.create(this);
      if (!configuration) return;

      // Determine consumption preferences
      createMeasuredTemplate = Boolean(configuration.placeTemplate);
      consumeUsage = Boolean(configuration.consumeUse);
      consumeRecharge = Boolean(configuration.consumeRecharge);
      consumeResource = Boolean(configuration.consumeResource);
      consumeSpellSlot = Boolean(configuration.consumeSlot);

      // Handle spell upcasting
      if ( requireSpellSlot ) {
        consumeSpellLevel = configuration.level === "pact" ? "pact" : `spell${configuration.level}`;
        if ( consumeSpellSlot === false ) consumeSpellLevel = null;
        const upcastLevel = configuration.level === "pact" ? ad.spells.pact.level : parseInt(configuration.level);
        if (upcastLevel !== id.level) {
          item = this.clone({"data.level": upcastLevel}, {keepId: true});
          item.data.update({_id: this.id}); // Retain the original ID (needed until 0.8.2+)
          item.prepareFinalAttributes(); // Spell save DC, etc...
        }
      }
    }

    // Determine whether the item can be used by testing for resource consumption
    const usage = item._getUsageUpdates({consumeRecharge, consumeResource, consumeSpellLevel, consumeUsage, consumeQuantity});
    if ( !usage ) return;
    const {actorUpdates, itemUpdates, resourceUpdates} = usage;

    // Commit pending data updates
    if ( !foundry.utils.isObjectEmpty(itemUpdates) ) await item.update(itemUpdates);
    if ( consumeQuantity && (item.data.data.quantity === 0) ) await item.delete();
    if ( !foundry.utils.isObjectEmpty(actorUpdates) ) await actor.update(actorUpdates);
    if ( !foundry.utils.isObjectEmpty(resourceUpdates) ) {
      const resource = actor.items.get(id.consume?.target);
      if ( resource ) await resource.update(resourceUpdates);
    }

    // Initiate measured template creation
    if ( createMeasuredTemplate ) {
      const template = game.dnd5e.canvas.AbilityTemplate.fromItem(item);
      if ( template ) template.drawPreview();
    }

    // Create or return the Chat Message data
    return item.displayCard({rollMode, createMessage});
  }

  /* -------------------------------------------- */

  /**
   * Verify that the consumed resources used by an Item are available.
   * Otherwise display an error and return false.
   * @param {boolean} consumeQuantity     Consume quantity of the item if other consumption modes are not available?
   * @param {boolean} consumeRecharge     Whether the item consumes the recharge mechanic
   * @param {boolean} consumeResource     Whether the item consumes a limited resource
   * @param {string|null} consumeSpellLevel The category of spell slot to consume, or null
   * @param {boolean} consumeUsage        Whether the item consumes a limited usage
   * @returns {object|boolean}            A set of data changes to apply when the item is used, or false
   * @private
   */
  _getUsageUpdates({consumeQuantity, consumeRecharge, consumeResource, consumeSpellLevel, consumeUsage}) {

    // Reference item data
    const id = this.data.data;
    const actorUpdates = {};
    const itemUpdates = {};
    const resourceUpdates = {};

    // Consume Recharge
    if ( consumeRecharge ) {
      const recharge = id.recharge || {};
      if ( recharge.charged === false ) {
        ui.notifications.warn(game.i18n.format("DND5E.ItemNoUses", {name: this.name}));
        return false;
      }
      itemUpdates["data.recharge.charged"] = false;
    }

    // Consume Limited Resource
    if ( consumeResource ) {
      const canConsume = this._handleConsumeResource(itemUpdates, actorUpdates, resourceUpdates);
      if ( canConsume === false ) return false;
    }

    // Consume Spell Slots
    if ( consumeSpellLevel ) {
      if ( Number.isNumeric(consumeSpellLevel) ) consumeSpellLevel = `spell${consumeSpellLevel}`;
      const level = this.actor?.data.data.spells[consumeSpellLevel];
      const spells = Number(level?.value ?? 0);
      if ( spells === 0 ) {
        const label = game.i18n.localize(consumeSpellLevel === "pact" ? "DND5E.SpellProgPact" : `DND5E.SpellLevel${id.level}`);
        ui.notifications.warn(game.i18n.format("DND5E.SpellCastNoSlots", {name: this.name, level: label}));
        return false;
      }
      actorUpdates[`data.spells.${consumeSpellLevel}.value`] = Math.max(spells - 1, 0);
    }

    // Consume Limited Usage
    if ( consumeUsage ) {
      const uses = id.uses || {};
      const available = Number(uses.value ?? 0);
      let used = false;

      // Reduce usages
      const remaining = Math.max(available - 1, 0);
      if ( available >= 1 ) {
        used = true;
        itemUpdates["data.uses.value"] = remaining;
      }

      // Reduce quantity if not reducing usages or if usages hit 0 and we are set to consumeQuantity
      if ( consumeQuantity && (!used || (remaining === 0)) ) {
        const q = Number(id.quantity ?? 1);
        if ( q >= 1 ) {
          used = true;
          itemUpdates["data.quantity"] = Math.max(q - 1, 0);
          itemUpdates["data.uses.value"] = uses.max ?? 1;
        }
      }

      // If the item was not used, return a warning
      if ( !used ) {
        ui.notifications.warn(game.i18n.format("DND5E.ItemNoUses", {name: this.name}));
        return false;
      }
    }

    // Return the configured usage
    return {itemUpdates, actorUpdates, resourceUpdates};
  }

  /* -------------------------------------------- */

  /**
   * Handle update actions required when consuming an external resource
   * @param {object} itemUpdates        An object of data updates applied to this item
   * @param {object} actorUpdates       An object of data updates applied to the item owner (Actor)
   * @param {object} resourceUpdates    An object of data updates applied to a different resource item (Item)
   * @return {boolean|void}             Return false to block further progress, or return nothing to continue
   * @private
   */
  _handleConsumeResource(itemUpdates, actorUpdates, resourceUpdates) {
    const actor = this.actor;
    const itemData = this.data.data;
    const consume = itemData.consume || {};
    if ( !consume.type ) return;

    // No consumed target
    const typeLabel = CONFIG.DND5E.abilityConsumptionTypes[consume.type];
    if ( !consume.target ) {
      ui.notifications.warn(game.i18n.format("DND5E.ConsumeWarningNoResource", {name: this.name, type: typeLabel}));
      return false;
    }

    // Identify the consumed resource and its current quantity
    let resource = null;
    let amount = Number(consume.amount ?? 1);
    let quantity = 0;
    switch ( consume.type ) {
      case "attribute":
        resource = getProperty(actor.data.data, consume.target);
        quantity = resource || 0;
        break;
      case "ammo":
      case "material":
        resource = actor.items.get(consume.target);
        quantity = resource ? resource.data.data.quantity : 0;
        break;
      case "charges":
        resource = actor.items.get(consume.target);
        if ( !resource ) break;
        const uses = resource.data.data.uses;
        if ( uses.per && uses.max ) quantity = uses.value;
        else if ( resource.data.data.recharge?.value ) {
          quantity = resource.data.data.recharge.charged ? 1 : 0;
          amount = 1;
        }
        break;
    }

    // Verify that a consumed resource is available
    if ( !resource ) {
      ui.notifications.warn(game.i18n.format("DND5E.ConsumeWarningNoSource", {name: this.name, type: typeLabel}));
      return false;
    }

    // Verify that the required quantity is available
    let remaining = quantity - amount;
    if ( remaining < 0 ) {
      ui.notifications.warn(game.i18n.format("DND5E.ConsumeWarningNoQuantity", {name: this.name, type: typeLabel}));
      return false;
    }

    // Define updates to provided data objects
    switch ( consume.type ) {
      case "attribute":
        actorUpdates[`data.${consume.target}`] = remaining;
        break;
      case "ammo":
      case "material":
        resourceUpdates["data.quantity"] = remaining;
        break;
      case "charges":
        const uses = resource.data.data.uses || {};
        const recharge = resource.data.data.recharge || {};
        if ( uses.per && uses.max ) resourceUpdates["data.uses.value"] = remaining;
        else if ( recharge.value ) resourceUpdates["data.recharge.charged"] = false;
        break;
    }
  }

  /* -------------------------------------------- */

  /**
   * Display the chat card for an Item as a Chat Message
   * @param {object} options          Options which configure the display of the item chat card
   * @param {string} rollMode         The message visibility mode to apply to the created card
   * @param {boolean} createMessage   Whether to automatically create a ChatMessage entity (if true), or only return
   *                                  the prepared message data (if false)
   */
  async displayCard({rollMode, createMessage=true}={}) {

    // Render the chat card template
    const token = this.actor.token;
    const templateData = {
      actor: this.actor,
      tokenId: token?.uuid || null,
      item: this.data,
      data: this.getChatData(),
      labels: this.labels,
      hasAttack: this.hasAttack,
      isHealing: this.isHealing,
      hasDamage: this.hasDamage,
      isVersatile: this.isVersatile,
      isSpell: this.data.type === "spell",
      hasSave: this.hasSave,
      hasAreaTarget: this.hasAreaTarget,
      isTool: this.data.type === "tool"
    };
    const html = await renderTemplate("systems/dnd5e/templates/chat/item-card.html", templateData);

    // Create the ChatMessage data object
    const chatData = {
      user: game.user._id,
      type: CONST.CHAT_MESSAGE_TYPES.OTHER,
      content: html,
      flavor: this.data.data.chatFlavor || this.name,
      speaker: ChatMessage.getSpeaker({actor: this.actor, token}),
      flags: {"core.canPopout": true}
    };

    // If the Item was destroyed in the process of displaying its card - embed the item data in the chat message
    if ( (this.data.type === "consumable") && !this.actor.items.has(this.id) ) {
      chatData.flags["dnd5e.itemData"] = this.data;
    }

    // Apply the roll mode to adjust message visibility
    ChatMessage.applyRollMode(chatData, rollMode || game.settings.get("core", "rollMode"));

    // Create the Chat Message or return its data
    return createMessage ? ChatMessage.create(chatData) : chatData;
  }

  /* -------------------------------------------- */
  /*  Chat Cards																	*/
  /* -------------------------------------------- */

  /**
   * Prepare an object of chat data used to display a card for the Item in the chat log
   * @param {Object} htmlOptions    Options used by the TextEditor.enrichHTML function
   * @return {Object}               An object of chat data to render
   */
  getChatData(htmlOptions={}) {
    const data = foundry.utils.deepClone(this.data.data);
    const labels = this.labels;

    // Rich text description
    data.description.value = TextEditor.enrichHTML(data.description.value, htmlOptions);

    // Item type specific properties
    const props = [];
    const fn = this[`_${this.data.type}ChatData`];
    if ( fn ) fn.bind(this)(data, labels, props);

    // Equipment properties
    if ( data.hasOwnProperty("equipped") && !["loot", "tool"].includes(this.data.type) ) {
      if ( data.attunement === CONFIG.DND5E.attunementTypes.REQUIRED ) props.push(game.i18n.localize(CONFIG.DND5E.attunements[CONFIG.DND5E.attunementTypes.REQUIRED]));
      props.push(
        game.i18n.localize(data.equipped ? "DND5E.Equipped" : "DND5E.Unequipped"),
        game.i18n.localize(data.proficient ? "DND5E.Proficient" : "DND5E.NotProficient"),
      );
    }

    // Ability activation properties
    if ( data.hasOwnProperty("activation") ) {
      props.push(
        labels.activation + (data.activation?.condition ? ` (${data.activation.condition})` : ""),
        labels.target,
        labels.range,
        labels.duration
      );
    }

    // Filter properties and return
    data.properties = props.filter(p => !!p);
    return data;
  }

  /* -------------------------------------------- */

  /**
   * Prepare chat card data for equipment type items
   * @private
   */
  _equipmentChatData(data, labels, props) {
    props.push(
      CONFIG.DND5E.equipmentTypes[data.armor.type],
      labels.armor || null,
      data.stealth.value ? game.i18n.localize("DND5E.StealthDisadvantage") : null
    );
  }

  /* -------------------------------------------- */

  /**
   * Prepare chat card data for weapon type items
   * @private
   */
  _weaponChatData(data, labels, props) {
    props.push(
      CONFIG.DND5E.weaponTypes[data.weaponType],
    );
  }

  /* -------------------------------------------- */

  /**
   * Prepare chat card data for consumable type items
   * @private
   */
  _consumableChatData(data, labels, props) {
    props.push(
      CONFIG.DND5E.consumableTypes[data.consumableType],
      data.uses.value + "/" + data.uses.max + " " + game.i18n.localize("DND5E.Charges")
    );
    data.hasCharges = data.uses.value >= 0;
  }

  /* -------------------------------------------- */

  /**
   * Prepare chat card data for tool type items
   * @private
   */
  _toolChatData(data, labels, props) {
    props.push(
      CONFIG.DND5E.abilities[data.ability] || null,
      CONFIG.DND5E.proficiencyLevels[data.proficient || 0]
    );
  }

  /* -------------------------------------------- */

  /**
   * Prepare chat card data for tool type items
   * @private
   */
  _lootChatData(data, labels, props) {
    props.push(
      game.i18n.localize("DND5E.ItemTypeLoot"),
      data.weight ? data.weight + " " + game.i18n.localize("DND5E.AbbreviationLbs") : null
    );
  }

  /* -------------------------------------------- */

  /**
   * Render a chat card for Spell type data
   * @return {Object}
   * @private
   */
  _spellChatData(data, labels, props) {
    props.push(
      labels.level,
      labels.components + (labels.materials ? ` (${labels.materials})` : "")
    );
  }

  /* -------------------------------------------- */

  /**
   * Prepare chat card data for items of the "Feat" type
   * @private
   */
  _featChatData(data, labels, props) {
    props.push(data.requirements);
  }

  /* -------------------------------------------- */
  /*  Item Rolls - Attack, Damage, Saves, Checks  */
  /* -------------------------------------------- */

  /**
   * Place an attack roll using an item (weapon, feat, spell, or equipment)
   * Rely upon the d20Roll logic for the core implementation
   *
   * @param {object} options        Roll options which are configured and provided to the d20Roll function
   * @return {Promise<Roll|null>}   A Promise which resolves to the created Roll instance
   */
  async rollAttack(options={}) {
    const itemData = this.data.data;
    const flags = this.actor.data.flags.dnd5e || {};
    if ( !this.hasAttack ) {
      throw new Error("You may not place an Attack Roll with this Item.");
    }
    let title = `${this.name} - ${game.i18n.localize("DND5E.AttackRoll")}`;

    // get the parts and rollData for this item's attack
    const {parts, rollData} = this.getAttackToHit();

    // Handle ammunition consumption
    delete this._ammo;
    let ammo = null;
    let ammoUpdate = null;
    const consume = itemData.consume;
    if ( consume?.type === "ammo" ) {
      ammo = this.actor.items.get(consume.target);
      if (ammo?.data) {
        const q = ammo.data.data.quantity;
        const consumeAmount = consume.amount ?? 0;
        if ( q && (q - consumeAmount >= 0) ) {
          this._ammo = ammo;
          title += ` [${ammo.name}]`;
        }
      }

      // Get pending ammunition update
      const usage = this._getUsageUpdates({consumeResource: true});
      if ( usage === false ) return null;
      ammoUpdate = usage.resourceUpdates || {};
    }

    // Compose roll options
    const rollConfig = mergeObject({
      parts: parts,
      actor: this.actor,
      data: rollData,
      title: title,
      flavor: title,
      speaker: ChatMessage.getSpeaker({actor: this.actor}),
      dialogOptions: {
        width: 400,
        top: options.event ? options.event.clientY - 80 : null,
        left: window.innerWidth - 710
      },
      messageData: {"flags.dnd5e.roll": {type: "attack", itemId: this.id }}
    }, options);
    rollConfig.event = options.event;

    // Expanded critical hit thresholds
    if (( this.data.type === "weapon" ) && flags.weaponCriticalThreshold) {
      rollConfig.critical = parseInt(flags.weaponCriticalThreshold);
    } else if (( this.data.type === "spell" ) && flags.spellCriticalThreshold) {
      rollConfig.critical = parseInt(flags.spellCriticalThreshold);
    }

    // Elven Accuracy
    if ( flags.elvenAccuracy && ["dex", "int", "wis", "cha"].includes(this.abilityMod) ) {
      rollConfig.elvenAccuracy = true;
    }

    // Apply Halfling Lucky
    if ( flags.halflingLucky ) rollConfig.halflingLucky = true;

    // Invoke the d20 roll helper
    const roll = await d20Roll(rollConfig);
    if ( roll === false ) return null;

    // Commit ammunition consumption on attack rolls resource consumption if the attack roll was made
    if ( ammo && !isObjectEmpty(ammoUpdate) ) await ammo.update(ammoUpdate);
    return roll;
  }

  /* -------------------------------------------- */

  /**
   * Place a damage roll using an item (weapon, feat, spell, or equipment)
   * Rely upon the damageRoll logic for the core implementation.
   * @param {MouseEvent} [event]    An event which triggered this roll, if any
   * @param {boolean} [critical]    Should damage be rolled as a critical hit?
   * @param {number} [spellLevel]   If the item is a spell, override the level for damage scaling
   * @param {boolean} [versatile]   If the item is a weapon, roll damage using the versatile formula
   * @param {object} [options]      Additional options passed to the damageRoll function
   * @return {Promise<Roll>}        A Promise which resolves to the created Roll instance
   */
  rollDamage({critical=false, event=null, spellLevel=null, versatile=false, options={}}={}) {
    if ( !this.hasDamage ) throw new Error("You may not make a Damage Roll with this Item.");
    const itemData = this.data.data;
    const actorData = this.actor.data.data;
    const messageData = {"flags.dnd5e.roll": {type: "damage", itemId: this.id }};

    // Get roll data
    const parts = itemData.damage.parts.map(d => d[0]);
    const rollData = this.getRollData();
    if ( spellLevel ) rollData.item.level = spellLevel;

    // Configure the damage roll
    const actionFlavor = game.i18n.localize(itemData.actionType === "heal" ? "DND5E.Healing" : "DND5E.DamageRoll");
    const title = `${this.name} - ${actionFlavor}`;
    const rollConfig = {
      actor: this.actor,
      critical: critical ?? event?.altKey ?? false,
      data: rollData,
      event: event,
      fastForward: event ? event.shiftKey || event.altKey || event.ctrlKey || event.metaKey : false,
      parts: parts,
      title: title,
      flavor: this.labels.damageTypes.length ? `${title} (${this.labels.damageTypes})` : title,
      speaker: ChatMessage.getSpeaker({actor: this.actor}),
      dialogOptions: {
        width: 400,
        top: event ? event.clientY - 80 : null,
        left: window.innerWidth - 710
      },
      messageData: messageData
    };

    // Adjust damage from versatile usage
    if ( versatile && itemData.damage.versatile ) {
      parts[0] = itemData.damage.versatile;
      messageData["flags.dnd5e.roll"].versatile = true;
    }

    // Scale damage from up-casting spells
    if ( (this.data.type === "spell") ) {
      if ( (itemData.scaling.mode === "cantrip") ) {
        const level = this.actor.data.type === "character" ? actorData.details.level : actorData.details.spellLevel;
        this._scaleCantripDamage(parts, itemData.scaling.formula, level, rollData);
      }
      else if ( spellLevel && (itemData.scaling.mode === "level") && itemData.scaling.formula ) {
        const scaling = itemData.scaling.formula;
        this._scaleSpellDamage(parts, itemData.level, spellLevel, scaling, rollData);
      }
    }

    // Add damage bonus formula
    const actorBonus = getProperty(actorData, `bonuses.${itemData.actionType}`) || {};
    if ( actorBonus.damage && (parseInt(actorBonus.damage) !== 0) ) {
      parts.push(actorBonus.damage);
    }

    // Handle ammunition damage
    const ammoData = this._ammo?.data;

    // only add the ammunition damage if the ammution is a consumable with type 'ammo'
    if ( this._ammo && (ammoData.type === "consumable") && (ammoData.data.consumableType === "ammo") ) {
      parts.push("@ammo");
      rollData["ammo"] = ammoData.data.damage.parts.map(p => p[0]).join("+");
      rollConfig.flavor += ` [${this._ammo.name}]`;
      delete this._ammo;
    }

    // Scale melee critical hit damage
    if ( itemData.actionType === "mwak" ) {
      rollConfig.criticalBonusDice = this.actor.getFlag("dnd5e", "meleeCriticalDamageDice") ?? 0;
    }

    // Call the roll helper utility
    return damageRoll(mergeObject(rollConfig, options));
  }

  /* -------------------------------------------- */

  /**
   * Adjust a cantrip damage formula to scale it for higher level characters and monsters
   * @private
   */
  _scaleCantripDamage(parts, scale, level, rollData) {
    const add = Math.floor((level + 1) / 6);
    if ( add === 0 ) return;
    this._scaleDamage(parts, scale || parts.join(" + "), add, rollData);
  }

  /* -------------------------------------------- */

  /**
   * Adjust the spell damage formula to scale it for spell level up-casting
   * @param {Array} parts         The original damage parts
   * @param {number} baseLevel    The default spell level
   * @param {number} spellLevel   The casted spell level
   * @param {string} formula      The scaling formula
   * @param {object} rollData     A data object that should be applied to the scaled damage roll
   * @return {string[]}           The scaled roll parts
   * @private
   */
  _scaleSpellDamage(parts, baseLevel, spellLevel, formula, rollData) {
    const upcastLevels = Math.max(spellLevel - baseLevel, 0);
    if ( upcastLevels === 0 ) return parts;
    this._scaleDamage(parts, formula, upcastLevels, rollData);
  }

  /* -------------------------------------------- */

  /**
   * Scale an array of damage parts according to a provided scaling formula and scaling multiplier
   * @param {string[]} parts    Initial roll parts
   * @param {string} scaling    A scaling formula
   * @param {number} times      A number of times to apply the scaling formula
   * @param {object} rollData   A data object that should be applied to the scaled damage roll
   * @return {string[]}         The scaled roll parts
   * @private
   */
  _scaleDamage(parts, scaling, times, rollData) {
    if ( times <= 0 ) return parts;
    const p0 = new Roll(parts[0], rollData);
    const s = new Roll(scaling, rollData).alter(times);

    // Attempt to simplify by combining like dice terms
    let simplified = false;
    if ( (s.terms[0] instanceof Die) && (s.terms.length === 1) ) {
      const d0 = p0.terms[0];
      const s0 = s.terms[0];
      if ( (d0 instanceof Die) && (d0.faces === s0.faces) && d0.modifiers.equals(s0.modifiers) ) {
        d0.number += s0.number;
        parts[0] = p0.formula;
        simplified = true;
      }
    }

    // Otherwise add to the first part
    if ( !simplified ) {
      parts[0] = `${parts[0]} + ${s.formula}`;
    }
    return parts;
  }

  /* -------------------------------------------- */

  /**
   * Place an attack roll using an item (weapon, feat, spell, or equipment)
   * Rely upon the d20Roll logic for the core implementation
   *
   * @return {Promise<Roll>}   A Promise which resolves to the created Roll instance
   */
  async rollFormula(options={}) {
    if ( !this.data.data.formula ) {
      throw new Error("This Item does not have a formula to roll!");
    }

    // Define Roll Data
    const rollData = this.getRollData();
    if ( options.spellLevel ) rollData.item.level = options.spellLevel;
    const title = `${this.name} - ${game.i18n.localize("DND5E.OtherFormula")}`;

    // Invoke the roll and submit it to chat
    const roll = new Roll(rollData.item.formula, rollData).roll();
    roll.toMessage({
      speaker: ChatMessage.getSpeaker({actor: this.actor}),
      flavor: title,
      rollMode: game.settings.get("core", "rollMode"),
      messageData: {"flags.dnd5e.roll": {type: "other", itemId: this.id }}
    });
    return roll;
  }

  /* -------------------------------------------- */

  /**
   * Perform an ability recharge test for an item which uses the d6 recharge mechanic
   * @return {Promise<Roll>}   A Promise which resolves to the created Roll instance
   */
  async rollRecharge() {
    const data = this.data.data;
    if ( !data.recharge.value ) return;

    // Roll the check
    const roll = new Roll("1d6").roll();
    const success = roll.total >= parseInt(data.recharge.value);

    // Display a Chat Message
    const promises = [roll.toMessage({
      flavor: `${game.i18n.format("DND5E.ItemRechargeCheck", {name: this.name})} - ${game.i18n.localize(success ? "DND5E.ItemRechargeSuccess" : "DND5E.ItemRechargeFailure")}`,
      speaker: ChatMessage.getSpeaker({actor: this.actor, token: this.actor.token})
    })];

    // Update the Item data
    if ( success ) promises.push(this.update({"data.recharge.charged": true}));
    return Promise.all(promises).then(() => roll);
  }

  /* -------------------------------------------- */

  /**
   * Roll a Tool Check. Rely upon the d20Roll logic for the core implementation
   * @prarm {Object} options   Roll configuration options provided to the d20Roll function
   * @return {Promise<Roll>}   A Promise which resolves to the created Roll instance
   */
  rollToolCheck(options={}) {
    if ( this.type !== "tool" ) throw "Wrong item type!";

    // Prepare roll data
    let rollData = this.getRollData();
    const parts = [`@mod`, "@prof"];
    const title = `${this.name} - ${game.i18n.localize("DND5E.ToolCheck")}`;

    // Add global actor bonus
    const bonuses = getProperty(this.actor.data.data, "bonuses.abilities") || {};
    if ( bonuses.check ) {
      parts.push("@checkBonus");
      rollData.checkBonus = bonuses.check;
    }

    // Compose the roll data
    const rollConfig = mergeObject({
      parts: parts,
      data: rollData,
      title: title,
      speaker: ChatMessage.getSpeaker({actor: this.actor}),
      flavor: title,
      dialogOptions: {
        width: 400,
        top: options.event ? options.event.clientY - 80 : null,
        left: window.innerWidth - 710,
      },
      chooseModifier: true,
      halflingLucky: this.actor.getFlag("dnd5e", "halflingLucky" ) || false,
      reliableTalent: (this.data.data.proficient >= 1) && this.actor.getFlag("dnd5e", "reliableTalent"),
      messageData: {"flags.dnd5e.roll": {type: "tool", itemId: this.id }}
    }, options);
    rollConfig.event = options.event;

    // Call the roll helper utility
    return d20Roll(rollConfig);
  }

  /* -------------------------------------------- */

  /**
   * Prepare a data object which is passed to any Roll formulas which are created related to this Item
   * @private
   */
  getRollData() {
    if ( !this.actor ) return null;
    const rollData = this.actor.getRollData();
    rollData.item = foundry.utils.deepClone(this.data.data);

    // Include an ability score modifier if one exists
    const abl = this.abilityMod;
    if ( abl ) {
      const ability = rollData.abilities[abl];
      rollData["mod"] = ability.mod || 0;
    }

    // Include a proficiency score
    const prof = ("proficient" in rollData.item) ? (rollData.item.proficient || 0) : 1;
    rollData["prof"] = Math.floor(prof * (rollData.attributes.prof || 0));
    return rollData;
  }

  /* -------------------------------------------- */
  /*  Chat Message Helpers                        */
  /* -------------------------------------------- */

  static chatListeners(html) {
    html.on('click', '.card-buttons button', this._onChatCardAction.bind(this));
    html.on('click', '.item-name', this._onChatCardToggleContent.bind(this));
  }

  /* -------------------------------------------- */

  /**
   * Handle execution of a chat card action via a click event on one of the card buttons
   * @param {Event} event       The originating click event
   * @returns {Promise}         A promise which resolves once the handler workflow is complete
   * @private
   */
  static async _onChatCardAction(event) {
    event.preventDefault();

    // Extract card data
    const button = event.currentTarget;
    button.disabled = true;
    const card = button.closest(".chat-card");
    const messageId = card.closest(".message").dataset.messageId;
    const message =  game.messages.get(messageId);
    const action = button.dataset.action;

    // Validate permission to proceed with the roll
    const isTargetted = action === "save";
    if ( !( isTargetted || game.user.isGM || message.isAuthor ) ) return;

    // Recover the actor for the chat card
    const actor = await this._getChatCardActor(card);
    if ( !actor ) return;

    // Get the Item from stored flag data or by the item ID on the Actor
    const storedData = message.getFlag("dnd5e", "itemData");
    const item = storedData ? new this(storedData, {parent: actor}) : actor.items.get(card.dataset.itemId);
    if ( !item ) {
      return ui.notifications.error(game.i18n.format("DND5E.ActionWarningNoItem", {item: card.dataset.itemId, name: actor.name}))
    }
    const spellLevel = parseInt(card.dataset.spellLevel) || null;

    // Handle different actions
    switch ( action ) {
      case "attack":
        await item.rollAttack({event}); break;
      case "damage":
      case "versatile":
        await item.rollDamage({
          critical: event.altKey,
          event: event,
          spellLevel: spellLevel,
          versatile: action === "versatile"
        });
        break;
      case "formula":
        await item.rollFormula({event, spellLevel}); break;
      case "save":
        const targets = this._getChatCardTargets(card);
        for ( let token of targets ) {
          const speaker = ChatMessage.getSpeaker({scene: canvas.scene, token: token});
          await token.actor.rollAbilitySave(button.dataset.ability, { event, speaker });
        }
        break;
      case "toolCheck":
        await item.rollToolCheck({event}); break;
      case "placeTemplate":
        const template = game.dnd5e.canvas.AbilityTemplate.fromItem(item);
        if ( template ) template.drawPreview();
        break;
    }

    // Re-enable the button
    button.disabled = false;
  }

  /* -------------------------------------------- */

  /**
   * Handle toggling the visibility of chat card content when the name is clicked
   * @param {Event} event   The originating click event
   * @private
   */
  static _onChatCardToggleContent(event) {
    event.preventDefault();
    const header = event.currentTarget;
    const card = header.closest(".chat-card");
    const content = card.querySelector(".card-content");
    content.style.display = content.style.display === "none" ? "block" : "none";
  }

  /* -------------------------------------------- */

  /**
   * Get the Actor which is the author of a chat card
   * @param {HTMLElement} card    The chat card being used
   * @return {Actor|null}         The Actor entity or null
   * @private
   */
  static async _getChatCardActor(card) {

    // Case 1 - a synthetic actor from a Token
    if ( card.dataset.tokenId ) {
      const token = await fromUuid(card.dataset.tokenId);
      if ( !token ) return null;
      return token.actor;
    }

    // Case 2 - use Actor ID directory
    const actorId = card.dataset.actorId;
    return game.actors.get(actorId) || null;
  }

  /* -------------------------------------------- */

  /**
   * Get the Actor which is the author of a chat card
   * @param {HTMLElement} card    The chat card being used
   * @return {Actor[]}            An Array of Actor entities, if any
   * @private
   */
  static _getChatCardTargets(card) {
    let targets = canvas.tokens.controlled.filter(t => !!t.actor);
    if ( !targets.length && game.user.character ) targets = targets.concat(game.user.character.getActiveTokens());
    if ( !targets.length ) ui.notifications.warn(game.i18n.localize("DND5E.ActionWarningNoToken"));
    return targets;
  }

  /* -------------------------------------------- */
  /*  Event Handlers                              */
  /* -------------------------------------------- */

  /** @inheritdoc */
  async _preCreate(data, options, user) {
    await super._preCreate(data, options, user);
    if ( !this.isEmbedded || (this.parent.type === "vehicle") ) return;
    const actorData = this.parent.data;
    const isNPC = this.parent.type === "npc";
    let updates;
    switch (data.type) {
      case "equipment":
        updates = this._onCreateOwnedEquipment(data, actorData, isNPC);
        break;
      case "weapon":
        updates = this._onCreateOwnedWeapon(data, actorData, isNPC);
        break;
      case "spell":
        updates = this._onCreateOwnedSpell(data, actorData, isNPC);
        break;
    }
    if (updates) return this.data.update(updates);
  }

  /* -------------------------------------------- */

  /** @inheritdoc */
  _onCreate(data, options, userId) {
    super._onCreate(data, options, userId);

    // The below options are only needed for character classes
    if ( userId !== game.user.id ) return;
    const isCharacterClass = this.parent && (this.parent.type !== "vehicle") && (this.type === "class");
    if ( !isCharacterClass ) return;

    // Assign a new primary class
    const pc = this.parent.items.get(this.parent.data.data.details.originalClass);
    if ( !pc ) this.parent._assignPrimaryClass();

    // Prompt to add new class features
    if (options.addFeatures === false) return;
    this.parent.getClassFeatures({
      className: this.name,
      subclassName: this.data.data.subclass,
      level: this.data.data.levels
    }).then(features => {
      return this.parent.addEmbeddedItems(features, options.promptAddFeatures);
    });
  }

  /* -------------------------------------------- */

  /** @inheritdoc */
  _onUpdate(changed, options, userId) {
    super._onUpdate(changed, options, userId);

    // The below options are only needed for character classes
    if ( userId !== game.user.id ) return;
    const isCharacterClass = this.parent && (this.parent.type !== "vehicle") && (this.type === "class");
    if ( !isCharacterClass ) return;

    // Prompt to add new class features
    const addFeatures = changed["name"] || (changed.data && ["subclass", "levels"].some(k => k in changed.data));
    if ( !addFeatures || (options.addFeatures === false) ) return;
    this.parent.getClassFeatures({
      className: changed.name || this.name,
      subclassName: changed.data?.subclass || this.data.data.subclass,
      level: changed.data?.levels || this.data.data.levels
    }).then(features => {
      return this.parent.addEmbeddedItems(features, options.promptAddFeatures);
    });
  }

  /* -------------------------------------------- */

  /** @inheritdoc */
  _onDelete(options, userId) {
    super._onDelete(options, userId);

    // Assign a new primary class
    if ( this.parent && (this.type === "class") && (userId === game.user.id) )  {
      if ( this.id !== this.parent.data.data.details.originalClass ) return;
      this.parent._assignPrimaryClass();
    }
  }

  /* -------------------------------------------- */

  /**
   * Pre-creation logic for the automatic configuration of owned equipment type Items
   * @private
   */
  _onCreateOwnedEquipment(data, actorData, isNPC) {
    const updates = {};
    if ( foundry.utils.getProperty(data, "data.equipped") === undefined ) {
      updates["data.equipped"] = isNPC;  // NPCs automatically equip equipment
    }
    if ( foundry.utils.getProperty(data, "data.proficient") === undefined ) {
      if ( isNPC ) {
        updates["data.proficient"] = true;  // NPCs automatically have equipment proficiency
      } else {
        const armorProf = {
          "natural": true,
          "clothing": true,
          "light": "lgt",
          "medium": "med",
          "heavy": "hvy",
          "shield": "shl"
        }[data.data?.armor?.type];        // Player characters check proficiency
        const actorArmorProfs = actorData.data.traits?.armorProf?.value || [];
        updates["data.proficient"] = (armorProf === true) || actorArmorProfs.includes(armorProf);
      }
    }
    return updates;
  }

  /* -------------------------------------------- */

  /**
   * Pre-creation logic for the automatic configuration of owned spell type Items
   * @private
   */
  _onCreateOwnedSpell(data, actorData, isNPC) {
    const updates = {};
    if ( foundry.utils.getProperty(data, "data.proficient") === undefined ) {
      updates["data.prepared"] = isNPC;       // NPCs automatically prepare spells
    }
    return updates;
  }

  /* -------------------------------------------- */

  /**
   * Pre-creation logic for the automatic configuration of owned weapon type Items
   * @private
   */
  _onCreateOwnedWeapon(data, actorData, isNPC) {
    const updates = {};
    if ( foundry.utils.getProperty(data, "data.equipped") === undefined ) {
      updates["data.equipped"] = isNPC;       // NPCs automatically equip weapons
    }
    if ( foundry.utils.getProperty(data, "data.proficient") === undefined ) {
      if ( isNPC ) {
        updates["data.proficient"] = true;    // NPCs automatically have equipment proficiency
      } else {
        const weaponProf = {
          "natural": true,
          "simpleM": "sim",
          "simpleR": "sim",
          "martialM": "mar",
          "martialR": "mar"
        }[data.data?.weaponType];         // Player characters check proficiency
        const actorWeaponProfs = actorData.data.traits?.weaponProf?.value || [];
        updates["data.proficient"] = (weaponProf === true) || actorWeaponProfs.includes(weaponProf);
      }
    }
    return updates;
  }

  /* -------------------------------------------- */
  /*  Factory Methods                             */
  /* -------------------------------------------- */

  /**
   * Create a consumable spell scroll Item from a spell Item.
   * @param {Item5e} spell      The spell to be made into a scroll
   * @return {Item5e}           The created scroll consumable item
   */
  static async createScrollFromSpell(spell) {

    // Get spell data
    const itemData = spell instanceof Item5e ? spell.data : spell;
    const {actionType, description, source, activation, duration, target, range, damage, save, level} = itemData.data;

    // Get scroll data
    const scrollUuid = `Compendium.${CONFIG.DND5E.sourcePacks.ITEMS}.${CONFIG.DND5E.spellScrollIds[level]}`;
    const scrollItem = await fromUuid(scrollUuid);
    const scrollData = scrollItem.data;
    delete scrollData._id;

    // Split the scroll description into an intro paragraph and the remaining details
    const scrollDescription = scrollData.data.description.value;
    const pdel = '</p>';
    const scrollIntroEnd = scrollDescription.indexOf(pdel);
    const scrollIntro = scrollDescription.slice(0, scrollIntroEnd + pdel.length);
    const scrollDetails = scrollDescription.slice(scrollIntroEnd + pdel.length);

    // Create a composite description from the scroll description and the spell details
    const desc = `${scrollIntro}<hr/><h3>${itemData.name} (Level ${level})</h3><hr/>${description.value}<hr/><h3>Scroll Details</h3><hr/>${scrollDetails}`;

    // Create the spell scroll data
    const spellScrollData = mergeObject(scrollData, {
      name: `${game.i18n.localize("DND5E.SpellScroll")}: ${itemData.name}`,
      img: itemData.img,
      data: {
        "description.value": desc.trim(),
        source,
        actionType,
        activation,
        duration,
        target,
        range,
        damage,
        save,
        level
      }
    });
    return new this(spellScrollData);
  }
}<|MERGE_RESOLUTION|>--- conflicted
+++ resolved
@@ -251,21 +251,10 @@
       this.getAttackToHit();
 
       // Limited Uses
-<<<<<<< HEAD
-      if ( this.isOwned && !!data.uses?.max ) {
-        let max = data.uses.max;
-        if ( !Number.isNumeric(max) ) {
-          max = Roll.replaceFormulaData(max, this.actor.getRollData(), {missing: 0, warn: true});
-          if ( Roll.MATH_PROXY.safeEval ) max = Roll.MATH_PROXY.safeEval(max);
-        }
-        data.uses.max = Number(max);
-      }
-=======
       this.prepareMaxUses();
 
       // Damage Label
       this.getDerivedDamageLabel();
->>>>>>> d5f57427
     }
   }
 
