/**
 * The DnD5e game system for Foundry Virtual Tabletop
 * A system for playing the fifth edition of the world's most popular role-playing game.
 * Author: Atropos
 * Software License: MIT
 * Content License: https://www.dndbeyond.com/attachments/39j2li89/SRD5.1-CCBY4.0License.pdf
 * Repository: https://github.com/foundryvtt/dnd5e
 * Issue Tracker: https://github.com/foundryvtt/dnd5e/issues
 */

// Import Configuration
import DND5E from "./module/config.mjs";
import registerSystemSettings from "./module/settings.mjs";

// Import Submodules
import * as applications from "./module/applications/_module.mjs";
import * as canvas from "./module/canvas/_module.mjs";
import * as dataModels from "./module/data/_module.mjs";
import * as dice from "./module/dice/_module.mjs";
import * as documents from "./module/documents/_module.mjs";
import * as migrations from "./module/migration.mjs";
import * as utils from "./module/utils.mjs";
import {ModuleArt} from "./module/module-art.mjs";

/* -------------------------------------------- */
/*  Define Module Structure                     */
/* -------------------------------------------- */

globalThis.dnd5e = {
  applications,
  canvas,
  config: DND5E,
  dataModels,
  dice,
  documents,
  migrations,
  utils
};

/* -------------------------------------------- */
/*  Foundry VTT Initialization                  */
/* -------------------------------------------- */

Hooks.once("init", function() {
  globalThis.dnd5e = game.dnd5e = Object.assign(game.system, globalThis.dnd5e);
  console.log(`DnD5e | Initializing the DnD5e Game System - Version ${dnd5e.version}\n${DND5E.ASCII}`);

  // Record Configuration Values
  CONFIG.DND5E = DND5E;
  CONFIG.ActiveEffect.documentClass = documents.ActiveEffect5e;
  CONFIG.Actor.documentClass = documents.Actor5e;
  CONFIG.Item.documentClass = documents.Item5e;
  CONFIG.Token.documentClass = documents.TokenDocument5e;
  CONFIG.Token.objectClass = canvas.Token5e;
  CONFIG.time.roundTime = 6;
  CONFIG.Dice.DamageRoll = dice.DamageRoll;
  CONFIG.Dice.D20Roll = dice.D20Roll;
  CONFIG.MeasuredTemplate.defaults.angle = 53.13; // 5e cone RAW should be 53.13 degrees
  CONFIG.ui.combat = applications.combat.CombatTracker5e;
<<<<<<< HEAD
  CONFIG.Combat.documentClass = documents.Combat5e;
  CONFIG.compatibility.excludePatterns.push(/\bActiveEffect5e#label\b/); // backwards compatibility with v10
=======
  CONFIG.compatibility.excludePatterns.push(/\bActiveEffect5e#label\b/); // Backwards compatibility with v10.
>>>>>>> 2f6fa08e
  game.dnd5e.isV10 = game.release.generation < 11;

  // Register System Settings
  registerSystemSettings();

  // Validation strictness.
  if ( game.dnd5e.isV10 ) _determineValidationStrictness();

  // Configure module art.
  game.dnd5e.moduleArt = new ModuleArt();

  // Remove honor & sanity from configuration if they aren't enabled
  if ( !game.settings.get("dnd5e", "honorScore") ) delete DND5E.abilities.hon;
  if ( !game.settings.get("dnd5e", "sanityScore") ) delete DND5E.abilities.san;

  // Configure trackable & consumable attributes.
  _configureTrackableAttributes();
  _configureConsumableAttributes();

  // Patch Core Functions
  Combatant.prototype.getInitiativeRoll = documents.combat.getInitiativeRoll;

  // Register Roll Extensions
  CONFIG.Dice.rolls.push(dice.D20Roll);
  CONFIG.Dice.rolls.push(dice.DamageRoll);

  // Hook up system data types
  const modelType = game.dnd5e.isV10 ? "systemDataModels" : "dataModels";
  CONFIG.Actor[modelType] = dataModels.actor.config;
  CONFIG.Item[modelType] = dataModels.item.config;
  CONFIG.JournalEntryPage[modelType] = dataModels.journal.config;

  // Register sheet application classes
  Actors.unregisterSheet("core", ActorSheet);
  Actors.registerSheet("dnd5e", applications.actor.ActorSheet5eCharacter, {
    types: ["character"],
    makeDefault: true,
    label: "DND5E.SheetClassCharacter"
  });
  Actors.registerSheet("dnd5e", applications.actor.ActorSheet5eNPC, {
    types: ["npc"],
    makeDefault: true,
    label: "DND5E.SheetClassNPC"
  });
  Actors.registerSheet("dnd5e", applications.actor.ActorSheet5eVehicle, {
    types: ["vehicle"],
    makeDefault: true,
    label: "DND5E.SheetClassVehicle"
  });
  Actors.registerSheet("dnd5e", applications.actor.GroupActorSheet, {
    types: ["group"],
    makeDefault: true,
    label: "DND5E.SheetClassGroup"
  });

  Items.unregisterSheet("core", ItemSheet);
  Items.registerSheet("dnd5e", applications.item.ItemSheet5e, {
    makeDefault: true,
    label: "DND5E.SheetClassItem"
  });
  DocumentSheetConfig.registerSheet(JournalEntryPage, "dnd5e", applications.journal.JournalClassPageSheet, {
    label: "DND5E.SheetClassClassSummary",
    types: ["class"]
  });

  // Preload Handlebars helpers & partials
  utils.registerHandlebarsHelpers();
  utils.preloadHandlebarsTemplates();
});

/**
 * Determine if this is a 'legacy' world with permissive validation, or one where strict validation is enabled.
 * @internal
 */
function _determineValidationStrictness() {
  dataModels.SystemDataModel._enableV10Validation = game.settings.get("dnd5e", "strictValidation");
}

/**
 * Update the world's validation strictness setting based on whether validation errors were encountered.
 * @internal
 */
async function _configureValidationStrictness() {
  if ( !game.user.isGM ) return;
  const invalidDocuments = game.actors.invalidDocumentIds.size + game.items.invalidDocumentIds.size
    + game.scenes.invalidDocumentIds.size;
  const strictValidation = game.settings.get("dnd5e", "strictValidation");
  if ( invalidDocuments && strictValidation ) {
    await game.settings.set("dnd5e", "strictValidation", false);
    game.socket.emit("reload");
    foundry.utils.debouncedReload();
  }
}

/**
 * Configure explicit lists of attributes that are trackable on the token HUD and in the combat tracker.
 * @internal
 */
function _configureTrackableAttributes() {
  const common = {
    bar: [],
    value: [
      ...Object.keys(DND5E.abilities).map(ability => `abilities.${ability}.value`),
      ...Object.keys(DND5E.movementTypes).map(movement => `attributes.movement.${movement}`),
      "attributes.ac.value", "attributes.init.total"
    ]
  };

  const creature = {
    bar: [...common.bar, "attributes.hp", "spells.pact"],
    value: [
      ...common.value,
      ...Object.keys(DND5E.skills).map(skill => `skills.${skill}.passive`),
      ...Object.keys(DND5E.senses).map(sense => `attributes.senses.${sense}`),
      "attributes.spelldc"
    ]
  };

  CONFIG.Actor.trackableAttributes = {
    character: {
      bar: [...creature.bar, "resources.primary", "resources.secondary", "resources.tertiary", "details.xp"],
      value: [...creature.value]
    },
    npc: {
      bar: [...creature.bar, "resources.legact", "resources.legres"],
      value: [...creature.value, "details.cr", "details.spellLevel", "details.xp.value"]
    },
    vehicle: {
      bar: [...common.bar, "attributes.hp"],
      value: [...common.value]
    },
    group: {
      bar: [],
      value: []
    }
  };
}

/**
 * Configure which attributes are available for item consumption.
 * @internal
 */
function _configureConsumableAttributes() {
  CONFIG.DND5E.consumableResources = [
    ...Object.keys(DND5E.abilities).map(ability => `abilities.${ability}.value`),
    "attributes.ac.flat",
    "attributes.hp.value",
    ...Object.keys(DND5E.senses).map(sense => `attributes.senses.${sense}`),
    ...Object.keys(DND5E.movementTypes).map(type => `attributes.movement.${type}`),
    ...Object.keys(DND5E.currencies).map(denom => `currency.${denom}`),
    "details.xp.value",
    "resources.primary.value", "resources.secondary.value", "resources.tertiary.value",
    "resources.legact.value", "resources.legres.value",
    "spells.pact.value",
    ...Array.fromRange(Object.keys(DND5E.spellLevels).length - 1, 1).map(level => `spells.spell${level}.value`)
  ];
}

/* -------------------------------------------- */
/*  Foundry VTT Setup                           */
/* -------------------------------------------- */

/**
 * Prepare attribute lists.
 */
Hooks.once("setup", function() {
  CONFIG.DND5E.trackableAttributes = expandAttributeList(CONFIG.DND5E.trackableAttributes);
  game.dnd5e.moduleArt.registerModuleArt();

  // Apply custom compendium styles to the SRD rules compendium.
  if ( !game.dnd5e.isV10 ) {
    const rules = game.packs.get("dnd5e.rules");
    rules.applicationClass = applications.journal.SRDCompendium;
  }
});

/* --------------------------------------------- */

/**
 * Expand a list of attribute paths into an object that can be traversed.
 * @param {string[]} attributes  The initial attributes configuration.
 * @returns {object}  The expanded object structure.
 */
function expandAttributeList(attributes) {
  return attributes.reduce((obj, attr) => {
    foundry.utils.setProperty(obj, attr, true);
    return obj;
  }, {});
}

/* --------------------------------------------- */

/**
 * Perform one-time pre-localization and sorting of some configuration objects
 */
Hooks.once("i18nInit", () => utils.performPreLocalization(CONFIG.DND5E));

/* -------------------------------------------- */
/*  Foundry VTT Ready                           */
/* -------------------------------------------- */

/**
 * Once the entire VTT framework is initialized, check to see if we should perform a data migration
 */
Hooks.once("ready", function() {
  if ( game.dnd5e.isV10 ) {
    // Configure validation strictness.
    _configureValidationStrictness();

    // Apply custom compendium styles to the SRD rules compendium.
    const rules = game.packs.get("dnd5e.rules");
    rules.apps = [new applications.journal.SRDCompendium(rules)];
  }

  // Wait to register hotbar drop hook on ready so that modules could register earlier if they want to
  Hooks.on("hotbarDrop", (bar, data, slot) => {
    if ( ["Item", "ActiveEffect"].includes(data.type) ) {
      documents.macro.create5eMacro(data, slot);
      return false;
    }
  });

  // Determine whether a system migration is required and feasible
  if ( !game.user.isGM ) return;
  const cv = game.settings.get("dnd5e", "systemMigrationVersion") || game.world.flags.dnd5e?.version;
  const totalDocuments = game.actors.size + game.scenes.size + game.items.size;
  if ( !cv && totalDocuments === 0 ) return game.settings.set("dnd5e", "systemMigrationVersion", game.system.version);
  if ( cv && !isNewerVersion(game.system.flags.needsMigrationVersion, cv) ) return;

  // Perform the migration
  if ( cv && isNewerVersion(game.system.flags.compatibleMigrationVersion, cv) ) {
    ui.notifications.error("MIGRATION.5eVersionTooOldWarning", {localize: true, permanent: true});
  }
  migrations.migrateWorld();
});

/* -------------------------------------------- */
/*  Canvas Initialization                       */
/* -------------------------------------------- */

Hooks.on("canvasInit", gameCanvas => {
  gameCanvas.grid.diagonalRule = game.settings.get("dnd5e", "diagonalMovement");
  SquareGrid.prototype.measureDistances = canvas.measureDistances;
});

/* -------------------------------------------- */
/*  Other Hooks                                 */
/* -------------------------------------------- */

Hooks.on("renderChatMessage", documents.chat.onRenderChatMessage);
Hooks.on("getChatLogEntryContext", documents.chat.addChatMessageContextOptions);

Hooks.on("renderChatLog", (app, html, data) => documents.Item5e.chatListeners(html));
Hooks.on("renderChatPopout", (app, html, data) => documents.Item5e.chatListeners(html));
Hooks.on("getActorDirectoryEntryContext", documents.Actor5e.addDirectoryContextOptions);

/* -------------------------------------------- */
/*  Bundled Module Exports                      */
/* -------------------------------------------- */

export {
  applications,
  canvas,
  dataModels,
  dice,
  documents,
  migrations,
  utils,
  DND5E
};<|MERGE_RESOLUTION|>--- conflicted
+++ resolved
@@ -57,12 +57,8 @@
   CONFIG.Dice.D20Roll = dice.D20Roll;
   CONFIG.MeasuredTemplate.defaults.angle = 53.13; // 5e cone RAW should be 53.13 degrees
   CONFIG.ui.combat = applications.combat.CombatTracker5e;
-<<<<<<< HEAD
   CONFIG.Combat.documentClass = documents.Combat5e;
   CONFIG.compatibility.excludePatterns.push(/\bActiveEffect5e#label\b/); // backwards compatibility with v10
-=======
-  CONFIG.compatibility.excludePatterns.push(/\bActiveEffect5e#label\b/); // Backwards compatibility with v10.
->>>>>>> 2f6fa08e
   game.dnd5e.isV10 = game.release.generation < 11;
 
   // Register System Settings
