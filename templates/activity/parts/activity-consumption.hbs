--- conflicted
+++ resolved
@@ -2,13 +2,6 @@
     <fieldset>
         <legend>
             <span>{{ localize "DND5E.CONSUMPTION.FIELDS.consumption.label" }}</span>
-<<<<<<< HEAD
-=======
-            <button type="button" class="unbutton control-button" data-action="addConsumption"
-                    data-tooltip aria-label="{{ localize "DND5E.CONSUMPTION.Action.Create" }}">
-                <i class="fas fa-plus" inert></i>
-            </button>
->>>>>>> 30816089
         </legend>
 
         {{#if showConsumeSpellSlot}}
