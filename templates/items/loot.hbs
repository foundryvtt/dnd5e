--- conflicted
+++ resolved
@@ -84,9 +84,6 @@
             </div>
             {{/if}}
 
-<<<<<<< HEAD
-            {{/dnd5e-concealSection}}
-=======
             {{!-- Loot Properties --}}
             <div class="form-group stacked loot-properties">
                 <label>{{ localize "DND5E.ItemLootProperties" }}</label>
@@ -97,7 +94,7 @@
                 {{/each}}
             </div>
 
->>>>>>> 010cf62b
+            {{/dnd5e-concealSection}}
         </div>
 
     </section>
