--- conflicted
+++ resolved
@@ -90,21 +90,6 @@
                 </select>
             </div>
 
-<<<<<<< HEAD
-            {{#if (eq system.type.value "ammo")}}
-=======
-            {{!-- Consumable Status --}}
-            <div class="form-group stacked">
-                <label>{{ localize "DND5E.ItemConsumableStatus" }}</label>
-                <label class="checkbox">
-                    <input type="checkbox" name="system.equipped" {{checked system.equipped}}> {{ localize "DND5E.Equipped" }}
-                </label>
-                <label class="checkbox">
-                    <input type="checkbox" name="system.identified" {{checked system.identified}}> {{ localize "DND5E.Identified" }}
-                </label>
-            </div>
-
->>>>>>> 010cf62b
             {{!-- Consumable Properties --}}
             <div class="form-group stacked weapon-properties">
                 {{#if (eq system.type.value "ammo")}}
