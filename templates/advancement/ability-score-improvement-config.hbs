<form autocomplete="off" data-id="{{_id}}" data-type="{{type}}">
    {{> "dnd5e.advancement-controls"}}
    <div class="form-group">
        <label>{{localize "DND5E.AdvancementAbilityScoreImprovementCap"}}</label>
        <div class="form-fields">
            <input type="number" name="configuration.cap" value="{{configuration.cap}}" min="1" step="1"
                         placeholder="{{localize 'None'}}">
        </div>
        <p class="hint">{{localize "DND5E.AdvancementAbilityScoreImprovementCapHint"}}</p>
    </div>

<<<<<<< HEAD
  <ul class="ability-scores">
    {{> "dnd5e.advancement-ability-score-control" points canAdjust=true}}
    <li class="hint">
      {{localize "DND5E.AdvancementAbilityScoreImprovementPointsHint"}}
    </li>
    {{#each abilities}}
      {{> "dnd5e.advancement-ability-score-control" this canAdjust=true canAllow=@root.points.value}}
    {{/each}}
  </ul>
=======
    <ul class="ability-scores">
        {{> "dnd5e.advancement-ability-score-control" points canAdjust=true}}
        <li class="hint">
            {{localize "DND5E.AdvancementAbilityScoreImprovementPointsHint"}}
        </li>
        {{#each abilities}}
        {{> "dnd5e.advancement-ability-score-control" this canAdjust=true}}
        {{/each}}
    </ul>
>>>>>>> 4f2efcd9
</form><|MERGE_RESOLUTION|>--- conflicted
+++ resolved
@@ -9,25 +9,13 @@
         <p class="hint">{{localize "DND5E.AdvancementAbilityScoreImprovementCapHint"}}</p>
     </div>
 
-<<<<<<< HEAD
-  <ul class="ability-scores">
-    {{> "dnd5e.advancement-ability-score-control" points canAdjust=true}}
-    <li class="hint">
-      {{localize "DND5E.AdvancementAbilityScoreImprovementPointsHint"}}
-    </li>
-    {{#each abilities}}
-      {{> "dnd5e.advancement-ability-score-control" this canAdjust=true canAllow=@root.points.value}}
-    {{/each}}
-  </ul>
-=======
     <ul class="ability-scores">
         {{> "dnd5e.advancement-ability-score-control" points canAdjust=true}}
         <li class="hint">
             {{localize "DND5E.AdvancementAbilityScoreImprovementPointsHint"}}
         </li>
         {{#each abilities}}
-        {{> "dnd5e.advancement-ability-score-control" this canAdjust=true}}
+        {{> "dnd5e.advancement-ability-score-control" this canAdjust=true  canAllow=@root.points.value}}
         {{/each}}
     </ul>
->>>>>>> 4f2efcd9
 </form>