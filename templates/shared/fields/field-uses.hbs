--- conflicted
+++ resolved
@@ -27,13 +27,6 @@
 <fieldset>
     <legend>
         <span>{{ localize "DND5E.Recovery" }}</span>
-<<<<<<< HEAD
-=======
-        <button type="button" class="unbutton control-button" data-action="addRecovery"
-                data-tooltip aria-label="{{ localize "DND5E.USES.Recovery.Action.Create" }}">
-            <i class="fas fa-plus" inert></i>
-        </button>
->>>>>>> 30816089
     </legend>
     {{#each usesRecovery}}
     <div class="form-group split-group full-width card" data-index="{{ @index }}">
