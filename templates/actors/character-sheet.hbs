--- conflicted
+++ resolved
@@ -138,180 +138,9 @@
             </ul>
         </section>
     </header>
-<<<<<<< HEAD
     {{#if system.creation.validate}}
         {{> "dnd5e.actor-body"}}
     {{else}}
         {{> "dnd5e.actor-score-generation"}}
     {{/if}}
-=======
-
-    {{!-- Character Sheet Navigation --}}
-    <nav class="sheet-navigation tabs" data-group="primary">
-        <a class="item active" data-tab="attributes">{{ localize "DND5E.Attributes" }}</a>
-        <a class="item" data-tab="inventory">{{ localize "DND5E.Inventory" }}</a>
-        <a class="item" data-tab="features">{{ localize "DND5E.Features" }}</a>
-        <a class="item" data-tab="spellbook">{{ localize "DND5E.Spellbook" }}</a>
-        <a class="item" data-tab="effects">{{ localize "DND5E.Effects" }}</a>
-        <a class="item" data-tab="biography">{{ localize "DND5E.Biography" }}</a>
-    </nav>
-
-    {{!-- Character Sheet Body --}}
-    <section class="sheet-body">
-
-        <div class="tab attributes flexrow" data-group="primary" data-tab="attributes">
-
-            {{!-- Ability Scores --}}
-            <ul class="ability-scores flexrow">
-            {{#each abilities as |ability id|}}
-                <li class="ability {{#if ability.proficient}}proficient{{/if}}" data-ability="{{id}}">
-                    <h4 class="ability-name box-title rollable">{{ability.label}}</h4>
-                    <input type="text" name="system.abilities.{{id}}.value" value="{{ability.value}}"
-                        class="ability-score" placeholder="10" data-dtype="Number">
-                    <div class="ability-modifiers flexrow">
-                        <span class="ability-mod" data-tooltip="DND5E.Modifier">
-                            {{numberFormat ability.mod decimals=0 sign=true}}
-                        </span>
-                        <input type="hidden" name="system.abilities.{{id}}.proficient" value="{{ability.baseProf}}"
-                               data-dtype="Number"/>
-                        <a class="proficiency-toggle ability-proficiency" data-tooltip="DND5E.Proficiency">
-                            {{{ability.icon}}}
-                        </a>
-                        <span class="ability-save" data-tooltip="DND5E.SavingThrow">
-                            {{numberFormat ability.save decimals=0 sign=true}}
-                        </span>
-                    </div>
-                    <a class="config-button" data-action="ability"
-                       data-tooltip="{{ localize "DND5E.AbilityConfigure" ability=ability.label }}">
-                        <i class="fas fa-cog"></i>
-                    </a>
-                </li>
-            {{/each}}
-            </ul>
-
-            {{!-- Skills --}}
-            <ul class="skills-list">
-            {{#each config.skills as |obj s|}}
-            {{#with (lookup ../skills s) as |skill|}}
-                <li class="proficiency-row skill flexrow {{#if skill.value}}proficient{{/if}}"
-                    data-property="skills" data-key="{{s}}">
-                    <input type="hidden" name="system.skills.{{s}}.value"
-                           value="{{skill.baseValue}}" data-dtype="Number">
-                    <input type="hidden" name="system.skills.{{s}}.ability" value="{{skill.ability}}">
-                    <a class="proficiency-toggle skill-proficiency" data-tooltip="{{skill.hover}}">{{{skill.icon}}}</a>
-                    <div class="skill-name-controls">
-                      <h4 class="skill-name rollable">{{skill.label}}</h4>
-                      <a class="config-button" data-action="skill" data-tooltip="DND5E.SkillConfigure">
-                          <i class="fas fa-cog"></i>
-                      </a>
-                    </div>
-                    <span class="skill-ability">{{skill.abbreviation}}</span>
-                    <span class="skill-mod" data-tooltip="{{localize 'DND5E.SkillModifierHint' skill=skill.label}}">
-                        {{numberFormat skill.total decimals=0 sign=true}}
-                    </span>
-                    <span class="skill-passive" data-tooltip="{{localize 'DND5E.SkillPassiveHint' skill=skill.label}}">
-                        ({{skill.passive}})
-                    </span>
-                </li>
-            {{/with}}
-            {{/each}}
-            </ul>
-
-            <section class="center-pane flexcol">
-
-                {{!-- Body Attributes --}}
-                <ul class="attributes flexrow">
-                    {{#each resources as |res|}}
-                    <li class="attribute resource">
-                        <h4 class="attribute-name box-title">
-                            <input name="system.resources.{{res.name}}.label" type="text" value="{{res.label}}"
-                                   placeholder="{{res.placeholder}}" />
-                        </h4>
-                        <div class="attribute-value">
-                            <label class="recharge checkbox flexcol">
-                                <span>{{ localize "DND5E.AbbreviationSR" }}</span><input name="system.resources.{{res.name}}.sr" type="checkbox" {{checked res.sr}}/>
-                            </label>
-                            <input type="text" name="system.resources.{{res.name}}.value" value="{{res.value}}" placeholder="0" data-dtype="Number">
-                            <span class="sep"> / </span>
-                            <input type="text" name="system.resources.{{res.name}}.max" value="{{res.max}}" placeholder="0" data-dtype="Number">
-                            <label class="recharge checkbox flexcol">
-                                <span>{{ localize "DND5E.AbbreviationLR" }}</span><input name="system.resources.{{res.name}}.lr" type="checkbox" {{checked res.lr}}/>
-                            </label>
-                        </div>
-                    </li>
-                    {{/each}}
-                </ul>
-
-                {{!-- Counters --}}
-                <div class="counters">
-                    <div class="counter flexrow death-saves">
-                        <h4 class="rollable" data-action="rollDeathSave">{{ localize "DND5E.DeathSave" }}</h4>
-                        <div class="counter-value">
-                            <i class="fas fa-check"></i>
-                            <input type="text" name="system.attributes.death.success" value="{{system.attributes.death.success}}" placeholder="0" data-dtype="Number">
-                            <i class="fas fa-times"></i>
-                            <input type="text" name="system.attributes.death.failure" value="{{system.attributes.death.failure}}" placeholder="0" data-dtype="Number">
-                        </div>
-                    </div>
-                    <div class="counter flexrow exhaustion">
-                        <h4>{{ localize "DND5E.Exhaustion" }}</h4>
-                        <div class="counter-value">
-                            <input type="text" name="system.attributes.exhaustion" value="{{system.attributes.exhaustion}}" placeholder="0" data-dtype="Number">
-                        </div>
-                    </div>
-                    <div class="counter flexrow inspiration">
-                        <label class="flexrow">
-                            <h4>{{ localize "DND5E.Inspiration" }}</h4>
-                            <input type="checkbox" name="system.attributes.inspiration"
-                                   {{checked system.attributes.inspiration}}>
-                        </label>
-                    </div>
-                </div>
-
-                {{!-- Traits --}}
-                {{> "dnd5e.actor-traits"}}
-            </section>
-        </div>
-
-        {{!-- Inventory Tab --}}
-        <div class="tab inventory flexcol" data-group="primary" data-tab="inventory">
-            {{> "dnd5e.inventory" sections=inventory}}
-        </div>
-
-        {{!-- Features Tab --}}
-        <div class="tab features flexcol" data-group="primary" data-tab="features">
-            {{> "dnd5e.actor-features" sections=features}}
-        </div>
-
-        {{!-- Spellbook Tab --}}
-        <div class="tab spellbook flexcol" data-group="primary" data-tab="spellbook">
-            {{> "dnd5e.actor-spellbook"}}
-        </div>
-
-        {{!-- Effects Tab --}}
-        <div class="tab effects flexcol" data-group="primary" data-tab="effects">
-            {{> "dnd5e.active-effects"}}
-        </div>
-
-        {{!-- Biography Tab --}}
-        <div class="tab flexrow" data-group="primary" data-tab="biography">
-            <div class="characteristics flexcol">
-                <label>{{ localize "DND5E.Appearance" }}</label>
-                <textarea name="system.details.appearance">{{system.details.appearance}}</textarea>
-                <label>{{ localize "DND5E.PersonalityTraits" }}</label>
-                <textarea name="system.details.trait">{{system.details.trait}}</textarea>
-                <label>{{ localize "DND5E.Ideals" }}</label>
-                <textarea name="system.details.ideal">{{system.details.ideal}}</textarea>
-                <label>{{ localize "DND5E.Bonds" }}</label>
-                <textarea name="system.details.bond">{{system.details.bond}}</textarea>
-                <label>{{ localize "DND5E.Flaws" }}</label>
-                <textarea name="system.details.flaw">{{system.details.flaw}}</textarea>
-            </div>
-            <div class="biography">
-                {{editor biographyHTML target="system.details.biography.value" button=true editable=editable
-                         engine="prosemirror" collaborate=false}}
-            </div>
-        </div>
-    </section>
->>>>>>> 4f2efcd9
 </form>