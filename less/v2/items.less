.dnd5e2.sheet.item {

  /* ---------------------------------- */
  /*  Outer Window                      */
  /* ---------------------------------- */

  --dnd5e-sheet-header-height: 170px;
  border: var(--dnd5e-border-gold);

  > header slide-toggle { --slide-toggle-track-color-unchecked: var(--dnd5e-background-25); }

  .window-header { flex-wrap: nowrap; }

  .window-header .header-elements {
    display: contents;
    flex: none;
    color: var(--color-text-dark-primary);
    font-family: var(--dnd5e-font-roboto-condensed);
    line-height: 1;

    .source-book {
      display: flex;
      align-items: center;
      gap: 4px;
    }

    button {
      margin: 0;
      display: grid;
      place-content: center;
      &[hidden] { display: none; }
    }

    i {
      font-size: var(--font-size-11);
      color: var(--color-text-light-6);
      margin: 0;
    }
  }

  .window-header .state-toggle.active { color: var(--color-text-dark-primary); }

  &:not(.minimized) .window-content {
    display: flex;
    flex-direction: column;
    padding: 0 12px 8px;
    gap: 8px;
  }

  &.minimized {
    box-shadow: 0 0 20px var(--color-shadow-dark);
    background: url("../../ui/denim075.png");
    border: unset;

    .window-header {
      .window-title { visibility: visible; }
      :is(slide-toggle, .header-elements) { display: none; }
    }
  }

  /* ---------------------------------- */
  /*  Sheet Header                      */
  /* ---------------------------------- */

  .sheet-header {
    display: flex;
    padding: 0 12px;
    align-items: stretch;
    gap: 8px;

    input, select { background: var(--dnd5e-background-5); }

    > .left { flex: none; }

    > .middle {
      flex: 1;
      display: flex;
      flex-direction: column;
      justify-content: space-evenly;
      align-items: center;
    }

    > .right {
      flex: 0 0 96px;
      display: flex;
      flex-direction: column;
      justify-content: center;
      align-items: end;
    }

    /* Icon */
    .item-image {
      display: block;
      width: 96px;
      height: 96px;
      border-radius: 100%;
      border: 4px solid var(--dnd5e-color-gold);
      box-shadow: 0 0 4px var(--dnd5e-shadow-45);
      object-fit: cover;
      background: var(--dnd5e-color-light-gray);
      margin: 0;

      color: var(--color-light-1);
      text-align: center;
      align-content: center;
    }

    /* Name */
    .document-name {
      text-align: center;
      font-size: var(--font-size-32);
      font-family: var(--dnd5e-font-modesto);
      font-weight: bold;
    }

    input.document-name { text-align: center; }

    /* Subtitles */
    .identity-info .subtitles {
      display: flex;
      flex-wrap: wrap;
      justify-content: center;
      gap: 4px;
      font-family: var(--dnd5e-font-roboto-condensed);
      font-size: var(--font-size-14);
      height: 32px;

      &:empty { display: none; }

      li {
        &::after {
          content: "•";
          margin-left: 4px;
        }

        &:last-child::after, &:has(+ .full-width)::after {
          content: "";
          margin: 0;
        }

        &.full-width {
          flex: 1 0 100%;
          font-size: var(--font-size-12);
          text-align: center;
          &::before { display: none; }
        }
      }

      /* Rarity */
      .item-rarity {
        text-transform: capitalize;
        > select { text-transform: capitalize; }
      }
    }

    /* Spell School */
    .school {
      --icon-size: 48px;
      --icon-fill: var(--dnd5e-color-gold);
      flex: 1;
      display: flex;
      flex-direction: column;
      padding: 12px;
    }

    /* Weight, Price, & Quantity */
    .common-fields {
      color: var(--color-text-dark-5);
      font-size: var(--font-size-13);
      gap: 8px;

      &.physical {
        justify-content: start;
        padding-top: 10px;
      }

      .weight, .price, .quantity {
        display: flex;
        align-items: center;
        gap: 4px;
      }

      input { text-align: center; }

      select {
        color: var(--color-text-dark-primary);
        font-size: var(--font-size-11);
        padding: 0;
      }
    }
  }

  /* ---------------------------------- */
  /*  Tabs                              */
  /* ---------------------------------- */

  nav.tabs {
    justify-content: space-evenly;
    font-family: var(--dnd5e-font-roboto);
    text-transform: uppercase;
    font-size: var(--font-size-13);
    font-weight: bold;
    align-items: start;
    border: none;

    .item {
      color: var(--color-text-dark-5);
      text-align: center;
      flex: 1;

      > span { padding-bottom: 1px; }

      &.active {
        color: var(--color-text-dark-primary);
        text-shadow: none;
        > span { border-bottom: 3px solid var(--dnd5e-color-gold); }
      }
    }
  }

  form > hr.ampersand { margin-bottom: -4px; }

  /* ---------------------------------- */
  /*  Sheet Body                        */
  /* ---------------------------------- */

  .tab {
    max-height: ~"calc(min(max(70vh, 1000px), 95vh) - var(--dnd5e-sheet-header-height))";
    overflow: auto;
    display: flex;
    flex-direction: column;
    gap: 8px;
    margin: -6px -11px -6px -6px;
    padding: 6px 2px 6px 6px;
    scrollbar-width: thin;
    scrollbar-color: var(--dnd5e-color-scrollbar) transparent;
    scrollbar-gutter: stable;

    &:not(.active) { display: none; }
    &.effects, &.activities { padding: 12px 2px 58px 6px; }

    > .pills .pill {
      font-size: var(--font-size-10);
      padding: 3px 6px;
      line-height: 1;
    }

    &.single-description {
      padding-right: 5px;
      scrollbar-gutter: auto;

      > .editor {
        padding-right: 6px;
        scrollbar-width: thin;
        scrollbar-color: var(--dnd5e-color-scrollbar) transparent;
      }
    }
  }

  .spell-block {
    width: 250px;
    margin: 4px auto 4px;
  }

  .info-block {
    display: flex;
    justify-content: space-evenly;
    align-items: center;
    gap: 16px;

    > div {
      flex: 1;
      display: flex;
      flex-direction: column;
      align-items: center;

      .label {
        font-family: var(--dnd5e-font-roboto-condensed);
        font-size: var(--font-size-11);
        color: var(--color-text-dark-5);
        text-transform: uppercase;

        .config-button { color: var(--color-text-light-6); }
      }

      div.value {
        font-size: var(--font-size-14);
        font-family: var(--dnd5e-font-roboto);
      }

      &.info-sm div.value {
        margin-top: 4px;
        font-size: var(--font-size-11);
      }

      &.info-lg div.value {
        font-family: var(--dnd5e-font-roboto-slab);
        font-weight: bold;
        font-size: var(--font-size-24);
      }

      .sign {
        color: var(--color-text-light-6);
        font-size: var(--font-size-18);
      }

      &.info-grid div.value {
        display: grid;
        grid-template-columns: auto auto;
        gap: 4px;
      }

      &.damage div.value {
        --icon-fill: var(--color-text-dark-5);
        color: var(--color-text-dark-5);
      }
    }
  }

  /* Descriptions */
  .item-descriptions {
    display: flex;
    flex-direction: column;
    gap: 8px;

    .description {
      padding: 8px;
      font-family: var(--dnd5e-font-roboto-condensed);
      box-shadow: 0 0 6px var(--dnd5e-shadow-15);

      > .header {
        background: none;
        border: none;
        color: var(--color-text-dark-primary);
        display: flex;
        justify-content: space-between;
        align-items: center;

        > span {
          flex: 1;
          font-family: var(--dnd5e-font-roboto-slab);
          font-weight: bold;
          text-align: center;
          font-size: var(--font-size-14);
        }

        > button {
          flex: none;
          width: unset;

          &:hover, &:focus-visible {
            box-shadow: none;
            text-shadow: 0 0 8px var(--color-shadow-primary);
          }
        }
      }

      &:not(.collapsible) > .header { padding-left: 14px; }

      &.collapsible {
        > .header {
          cursor: var(--cursor-pointer);

          &::before {
            content: "\f078";
            font-family: var(--font-awesome);
            font-weight: bold;
            color: var(--color-text-dark-5);
            transition: all 250ms ease;
          }
        }

        &.empty > .header {
          cursor: unset;
          &::before { visibility: hidden; }
        }

        &.collapsed > .header::before { transform: rotate(-90deg); }

        .editor { overflow: hidden; }
      }

      .editor { padding: 0 6px; }
    }
  }

  .editor.prosemirror {
    flex: 1;
    overflow: hidden;

    .editor-container {
      overflow: hidden auto;
      margin-right: 0;
    }

    .editor-content {
      position: unset;
      min-height: 300px;
    }

    code-mirror {
      min-height: 300px;
      display: flex;
      flex-direction: column;

      .cm-editor { overflow: auto; }
      .cm-scroller { position: relative; }
    }

    > textarea {
      flex: none;
      min-height: 300px;
    }
  }

  /* Container Contents */
  .inventory-element {
    .top .containers { justify-content: end; }

    .items-section {
      .item-uses, .item-charges { display: none; }
      .item-price { display: flex; }
    }

    .bottom {
      position: sticky;
      bottom: -6px;

      .encumbrance {
        border: var(--dnd5e-border-gold);
        border-radius: 3px;
        box-shadow: 0 0 6px var(--dnd5e-shadow-45);
        width: unset;

        .breakpoint { display: none; }
        .meter { border-radius: 3px; }
      }
    }
  }

  /* Advancements */
  .tab.advancement {
    padding: 12px 2px 58px 6px;

    .items-header {
      .item-controls {
        align-items: center;
        justify-content: end;
        padding-right: 12px;
      }

      .info-control, .item-control {
        position: unset;
        color: var(--dnd5e-color-gold);
      }
    }

    .item-name {
      .name {
        display: flex;
        flex-direction: column;
        gap: 2px;
      }

      .tags { --icon-size: 18px; }

      .title {
        font-family: var(--dnd5e-font-roboto-slab);
        font-size: var(--font-size-13);
        font-weight: bold;
      }

      .summary {
        font-size: var(--font-size-10);
        color: var(--color-text-dark-5);

        p { margin: 0; }

        .content-link {
          color: var(--color-text-dark-primary);
          text-decoration-style: dotted;
          > i { color: var(--color-text-dark-primary); }
        }

        .tag {
          padding: 0 3px;
          text-decoration: underline dotted;
        }
      }
    }

    .advancement-value { width: 50px; }

    .item-detail.advancement-value { font-size: var(--font-size-13); }

    .svg .item-image {
      border: none;
      background: none;
      box-shadow: none;
    }
  }

  /* Details */
  .tab.details {
    .starting-equipment {
      font-family: var(--dnd5e-font-roboto-condensed);

      &.empty {
        padding: 8px;
        text-align: center;
        font-style: italic;
        color: var(--color-text-dark-5);
      }

<<<<<<< HEAD
      .form-group .sep.unit {
        margin-inline: 4px;
        font-weight: bold;
      }

      button.add-button {
        align-self: start;
        margin-top: 2px;
      }
=======
      li { line-height: 1.5; }
>>>>>>> 30816089
    }

    .form-group .sep.unit {
      margin-inline: 4px;
      font-weight: bold;
    }

    legend .control-button { font-size: var(--font-size-11); }
  }

  /* Activities */
  .activities { gap: 0; }

  .activities .activity {
    padding: 6px;
    display: flex;
    gap: 8px;
    align-items: center;
    box-shadow: 0 0 6px var(--dnd5e-shadow-15);

    > .icon {
      --icon-size: 24px;
      --icon-fill: var(--color-text-dark-primary);
      flex: 0 0 50px;
      height: 24px;

      .gold-icon {
        border-width: 1px;
        width: 24px;
        height: 24px;
      }
    }

    > .name {
      font-family: var(--dnd5e-font-roboto-slab);
      font-weight: bold;
      flex: 1;
      font-size: var(--font-size-14);
      cursor: pointer;
      text-align: center;

      &:hover { text-shadow: 0 0 6px var(--color-shadow-primary); }
    }

    > .controls {
      flex: 0 0 50px;
      display: flex;
      align-items: center;
      justify-content: end;
      gap: 2px;
      padding-right: 4px;
    }

    + .activity { margin-top: 8px; }
  }

  /* Facilities */
  fieldset.harvesting {
    display: grid;
    grid-template: "a a" "b c" / 1fr 60px;
    column-gap: 8px;

    > .form-group { grid-area: a; }
    .facility-craft { grid-area: b; }

    .quantity {
      grid-area: c;
      display: flex;
      align-items: center;
      gap: 8px;

      .separator { color: var(--color-text-dark-5); }
    }
  }

  /* ---------------------------------- */
  /*  Editable                          */
  /* ---------------------------------- */

  form.editable {
    .sheet-header {
      .common-fields {
        gap: 4px;
        .separator { padding: 0 4px 0 6px; }
        &.physical {
          justify-content: center;
          padding: 0;
        }
      }
    }
  }

  /* ---------------------------------- */
  /*  Locked                            */
  /* ---------------------------------- */

  form.locked {
    .item-descriptions .description:not(.collapsible) > .header { display: none; }
  }

}

/* ----------------------------------------- */
/*  Starting Equipment Configuration         */
/* ----------------------------------------- */

.dnd5e2.starting-equipment {
  --background-depth-1: var(--dnd5e-background-card);
  --background-depth-2: var(--dnd5e-background-parchment);
  --background-depth-3: color-mix(in oklab, var(--dnd5e-color-card), black 10%);

  select, input { height: calc(var(--form-field-height) + 1px); }
  button[data-action="add-entry"] { width: 100%; }

  ul {
    margin-block-end: 0;
    padding: 0;
    list-style: none;
    gap: 12px;
  }
  li[data-entry-id] {
    position: relative;
    padding: 8px;
    background: var(--background-depth-1);
    border: var(--dnd5e-border-gold);
    border-radius: 4px;
    box-shadow: 0 0 4px var(--dnd5e-shadow-45);

    &:has(.drag-bar) { padding-inline-end: 18px; }
    &[data-depth="2"] { background: var(--background-depth-2); }
    &[data-depth="3"] { background: var(--background-depth-3); }

    .controls, .data { gap: 4px; }
    .controls {
      justify-content: space-between;
      margin-block-end: 4px;
    }
    .drag-bar {
      position: absolute;
      display: flex;
      align-items: center;
      justify-content: center;
      inset-block: 0;
      inset-inline-end: 0;
      inline-size: 16px;
      cursor: var(--cursor-grab);
      color: var(--dnd5e-color-faint);
    }
    [data-action="delete-entry"] {
      --size: 26px;
      flex: 0 0 var(--size);
      margin: 0;
      padding: 0;
      block-size: var(--size);
      inline-size: var(--size);
      border: none;
      background: none;
      text-align: center;

      &:hover, &:focus { box-shadow: none; }
      &:hover, &:focus-visible { text-shadow: 0 0 5px var(--color-shadow-primary); }
    }
    [name$=".count"] { flex: 0 0 3em; }
    .content-link, .drop-area {
      display: flex;
      align-items: center;
    }
    .drop-area {
      border: 1px dashed var(--color-border-light-2);
      border-radius: 4px;
      padding: 6px;
      font-size: var(--font-size-11);
      color: var(--color-text-dark-5);
    }
    .require-proficiency {
      flex: 0.66;
      align-items: center;
      gap: 4px;
      font-size: var(--font-size-11);
      text-align: end;

      dnd5e-checkbox {
        width: 14px;
        height: 14px;
      }
    }
  }
}<|MERGE_RESOLUTION|>--- conflicted
+++ resolved
@@ -512,19 +512,7 @@
         color: var(--color-text-dark-5);
       }
 
-<<<<<<< HEAD
-      .form-group .sep.unit {
-        margin-inline: 4px;
-        font-weight: bold;
-      }
-
-      button.add-button {
-        align-self: start;
-        margin-top: 2px;
-      }
-=======
       li { line-height: 1.5; }
->>>>>>> 30816089
     }
 
     .form-group .sep.unit {
@@ -533,6 +521,11 @@
     }
 
     legend .control-button { font-size: var(--font-size-11); }
+
+    button.add-button {
+      align-self: start;
+      margin-top: 2px;
+    }
   }
 
   /* Activities */
